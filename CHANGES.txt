2.1.0-rc6
 * Fix Thrift range filtering without 2ary index lookups (CASSANDRA-7741)
 * Add tracing entries about concurrent range requests (CASSANDRA-7599)
 * (cqlsh) Fix DESCRIBE for NTS keyspaces (CASSANDRA-7729)
 * Remove netty buffer ref-counting (CASSANDRA-7735)
 * Pass mutated cf to index updater for use by PRSI (CASSANDRA-7742)
 * Include stress yaml example in release and deb (CASSANDRA-7717)
 * workaround for netty issue causing corrupted data off the wire (CASSANDRA-7695)
 * cqlsh DESC CLUSTER fails retrieving ring information (CASSANDRA-7687)
 * Fix binding null values inside UDT (CASSANDRA-7685)
 * Fix UDT field selection with empty fields (CASSANDRA-7670)
 * Bogus deserialization of static cells from sstable (CASSANDRA-7684)
Merged from 2.0:
 * Fix MS expiring map timeout for Paxos messages (CASSANDRA-7752)
 * Do not flush on truncate if durable_writes is false (CASSANDRA-7750)
 * Give CRR a default input_cql Statement (CASSANDRA-7226)
 * Better error message when adding a collection with the same name
   than a previously dropped one (CASSANDRA-6276)
 * Fix validation when adding static columns (CASSANDRA-7730)
 * (Thrift) fix range deletion of supercolumns (CASSANDRA-7733)
 * Fix potential AssertionError in RangeTombstoneList (CASSANDRA-7700)
 * Validate arguments of blobAs* functions (CASSANDRA-7707)
 * Fix potential AssertionError with 2ndary indexes (CASSANDRA-6612)
 * Avoid logging CompactionInterrupted at ERROR (CASSANDRA-7694)
 * Minor leak in sstable2jon (CASSANDRA-7709)
 * Add cassandra.auto_bootstrap system property (CASSANDRA-7650)
 * Update java driver (for hadoop) (CASSANDRA-7618)
 * Remove CqlPagingRecordReader/CqlPagingInputFormat (CASSANDRA-7570)
 * Support connecting to ipv6 jmx with nodetool (CASSANDRA-7669)


2.1.0-rc5
 * Reject counters inside user types (CASSANDRA-7672)
 * Switch to notification-based GCInspector (CASSANDRA-7638)
 * (cqlsh) Handle nulls in UDTs and tuples correctly (CASSANDRA-7656)
 * Don't use strict consistency when replacing (CASSANDRA-7568)
 * Fix min/max cell name collection on 2.0 SSTables with range
   tombstones (CASSANDRA-7593)
 * Tolerate min/max cell names of different lengths (CASSANDRA-7651)
 * Filter cached results correctly (CASSANDRA-7636)
 * Fix tracing on the new SEPExecutor (CASSANDRA-7644)
 * Remove shuffle and taketoken (CASSANDRA-7601)
 * Clean up Windows batch scripts (CASSANDRA-7619)
 * Fix native protocol drop user type notification (CASSANDRA-7571)
 * Give read access to system.schema_usertypes to all authenticated users
   (CASSANDRA-7578)
 * (cqlsh) Fix cqlsh display when zero rows are returned (CASSANDRA-7580)
 * Get java version correctly when JAVA_TOOL_OPTIONS is set (CASSANDRA-7572)
 * Fix NPE when dropping index from non-existent keyspace, AssertionError when
   dropping non-existent index with IF EXISTS (CASSANDRA-7590)
 * Fix sstablelevelresetter hang (CASSANDRA-7614)
 * (cqlsh) Fix deserialization of blobs (CASSANDRA-7603)
 * Use "keyspace updated" schema change message for UDT changes in v1 and
   v2 protocols (CASSANDRA-7617)
 * Fix tracing of range slices and secondary index lookups that are local
   to the coordinator (CASSANDRA-7599)
 * Set -Dcassandra.storagedir for all tool shell scripts (CASSANDRA-7587)
 * Don't swap max/min col names when mutating sstable metadata (CASSANDRA-7596)
 * (cqlsh) Correctly handle paged result sets (CASSANDRA-7625)
 * (cqlsh) Improve waiting for a trace to complete (CASSANDRA-7626)
 * Fix tracing of concurrent range slices and 2ary index queries (CASSANDRA-7626)
 * Fix scrub against collection type (CASSANDRA-7665)
Merged from 2.0:
 * Set gc_grace_seconds to seven days for system schema tables (CASSANDRA-7668)
 * SimpleSeedProvider no longer caches seeds forever (CASSANDRA-7663)
 * Always flush on truncate (CASSANDRA-7511)
 * Fix ReversedType(DateType) mapping to native protocol (CASSANDRA-7576)
 * Always merge ranges owned by a single node (CASSANDRA-6930)
 * Track max/min timestamps for range tombstones (CASSANDRA-7647)
 * Fix NPE when listing saved caches dir (CASSANDRA-7632)


2.1.0-rc4
 * Fix word count hadoop example (CASSANDRA-7200)
 * Updated memtable_cleanup_threshold and memtable_flush_writers defaults 
   (CASSANDRA-7551)
 * (Windows) fix startup when WMI memory query fails (CASSANDRA-7505)
 * Anti-compaction proceeds if any part of the repair failed (CASANDRA-7521)
 * Add missing table name to DROP INDEX responses and notifications (CASSANDRA-7539)
 * Bump CQL version to 3.2.0 and update CQL documentation (CASSANDRA-7527)
 * Fix configuration error message when running nodetool ring (CASSANDRA-7508)
 * Support conditional updates, tuple type, and the v3 protocol in cqlsh (CASSANDRA-7509)
 * Handle queries on multiple secondary index types (CASSANDRA-7525)
 * Fix cqlsh authentication with v3 native protocol (CASSANDRA-7564)
 * Fix NPE when unknown prepared statement ID is used (CASSANDRA-7454)
Merged from 2.0:
 * (Windows) force range-based repair to non-sequential mode (CASSANDRA-7541)
 * Fix range merging when DES scores are zero (CASSANDRA-7535)
 * Warn when SSL certificates have expired (CASSANDRA-7528)
 * Fix error when doing reversed queries with static columns (CASSANDRA-7490)
Merged from 1.2:
 * Set correct stream ID on responses when non-Exception Throwables
   are thrown while handling native protocol messages (CASSANDRA-7470)


2.1.0-rc3
 * Consider expiry when reconciling otherwise equal cells (CASSANDRA-7403)
 * Introduce CQL support for stress tool (CASSANDRA-6146)
 * Fix ClassCastException processing expired messages (CASSANDRA-7496)
 * Fix prepared marker for collections inside UDT (CASSANDRA-7472)
 * Remove left-over populate_io_cache_on_flush and replicate_on_write
   uses (CASSANDRA-7493)
 * (Windows) handle spaces in path names (CASSANDRA-7451)
 * Ensure writes have completed after dropping a table, before recycling
   commit log segments (CASSANDRA-7437)
 * Remove left-over rows_per_partition_to_cache (CASSANDRA-7493)
 * Fix error when CONTAINS is used with a bind marker (CASSANDRA-7502)
 * Properly reject unknown UDT field (CASSANDRA-7484)
Merged from 2.0:
 * Fix CC#collectTimeOrderedData() tombstone optimisations (CASSANDRA-7394)
 * Support DISTINCT for static columns and fix behaviour when DISTINC is
   not use (CASSANDRA-7305).
 * Workaround JVM NPE on JMX bind failure (CASSANDRA-7254)
 * Fix race in FileCacheService RemovalListener (CASSANDRA-7278)
 * Fix inconsistent use of consistencyForCommit that allowed LOCAL_QUORUM
   operations to incorrect become full QUORUM (CASSANDRA-7345)
 * Properly handle unrecognized opcodes and flags (CASSANDRA-7440)
 * (Hadoop) close CqlRecordWriter clients when finished (CASSANDRA-7459)
 * Commit disk failure policy (CASSANDRA-7429)
 * Make sure high level sstables get compacted (CASSANDRA-7414)
 * Fix AssertionError when using empty clustering columns and static columns
   (CASSANDRA-7455)
 * Add option to disable STCS in L0 (CASSANDRA-6621)
 * Upgrade to snappy-java 1.0.5.2 (CASSANDRA-7476)


2.1.0-rc2
 * Fix heap size calculation for CompoundSparseCellName and 
   CompoundSparseCellName.WithCollection (CASSANDRA-7421)
 * Allow counter mutations in UNLOGGED batches (CASSANDRA-7351)
 * Modify reconcile logic to always pick a tombstone over a counter cell
   (CASSANDRA-7346)
 * Avoid incremental compaction on Windows (CASSANDRA-7365)
 * Fix exception when querying a composite-keyed table with a collection index
   (CASSANDRA-7372)
 * Use node's host id in place of counter ids (CASSANDRA-7366)
 * Fix error when doing reversed queries with static columns (CASSANDRA-7490)
 * Backport CASSANDRA-6747 (CASSANDRA-7560)
 * Track max/min timestamps for range tombstones (CASSANDRA-7647)
 * Fix NPE when listing saved caches dir (CASSANDRA-7632)
<<<<<<< HEAD
=======
Merged from 1.2:
 * Clone token map outside of hot gossip loops (CASSANDRA-7758)
 * Add stop method to EmbeddedCassandraService (CASSANDRA-7595)
 * Support connecting to ipv6 jmx with nodetool (CASSANDRA-7669)
 * Set gc_grace_seconds to seven days for system schema tables (CASSANDRA-7668)
 * SimpleSeedProvider no longer caches seeds forever (CASSANDRA-7663)
 * Set correct stream ID on responses when non-Exception Throwables
   are thrown while handling native protocol messages (CASSANDRA-7470)
>>>>>>> 7d169211


2.1.0-rc1
 * Revert flush directory (CASSANDRA-6357)
 * More efficient executor service for fast operations (CASSANDRA-4718)
 * Move less common tools into a new cassandra-tools package (CASSANDRA-7160)
 * Support more concurrent requests in native protocol (CASSANDRA-7231)
 * Add tab-completion to debian nodetool packaging (CASSANDRA-6421)
 * Change concurrent_compactors defaults (CASSANDRA-7139)
 * Add PowerShell Windows launch scripts (CASSANDRA-7001)
 * Make commitlog archive+restore more robust (CASSANDRA-6974)
 * Fix marking commitlogsegments clean (CASSANDRA-6959)
 * Add snapshot "manifest" describing files included (CASSANDRA-6326)
 * Parallel streaming for sstableloader (CASSANDRA-3668)
 * Fix bugs in supercolumns handling (CASSANDRA-7138)
 * Fix ClassClassException on composite dense tables (CASSANDRA-7112)
 * Cleanup and optimize collation and slice iterators (CASSANDRA-7107)
 * Upgrade NBHM lib (CASSANDRA-7128)
 * Optimize netty server (CASSANDRA-6861)
 * Fix repair hang when given CF does not exist (CASSANDRA-7189)
 * Allow c* to be shutdown in an embedded mode (CASSANDRA-5635)
 * Add server side batching to native transport (CASSANDRA-5663)
 * Make batchlog replay asynchronous (CASSANDRA-6134)
 * remove unused classes (CASSANDRA-7197)
 * Limit user types to the keyspace they are defined in (CASSANDRA-6643)
 * Add validate method to CollectionType (CASSANDRA-7208)
 * New serialization format for UDT values (CASSANDRA-7209, CASSANDRA-7261)
 * Fix nodetool netstats (CASSANDRA-7270)
 * Fix potential ClassCastException in HintedHandoffManager (CASSANDRA-7284)
 * Use prepared statements internally (CASSANDRA-6975)
 * Fix broken paging state with prepared statement (CASSANDRA-7120)
 * Fix IllegalArgumentException in CqlStorage (CASSANDRA-7287)
 * Allow nulls/non-existant fields in UDT (CASSANDRA-7206)
 * Backport Thrift MultiSliceRequest (CASSANDRA-7027)
 * Handle overlapping MultiSlices (CASSANDRA-7279)
 * Fix DataOutputTest on Windows (CASSANDRA-7265)
 * Embedded sets in user defined data-types are not updating (CASSANDRA-7267)
 * Add tuple type to CQL/native protocol (CASSANDRA-7248)
 * Fix CqlPagingRecordReader on tables with few rows (CASSANDRA-7322)
Merged from 2.0:
 * Copy compaction options to make sure they are reloaded (CASSANDRA-7290)
 * Add option to do more aggressive tombstone compactions (CASSANDRA-6563)
 * Don't try to compact already-compacting files in HHOM (CASSANDRA-7288)
 * Always reallocate buffers in HSHA (CASSANDRA-6285)
 * (Hadoop) support authentication in CqlRecordReader (CASSANDRA-7221)
 * (Hadoop) Close java driver Cluster in CQLRR.close (CASSANDRA-7228)
 * Warn when 'USING TIMESTAMP' is used on a CAS BATCH (CASSANDRA-7067)
 * return all cpu values from BackgroundActivityMonitor.readAndCompute (CASSANDRA-7183)
 * Correctly delete scheduled range xfers (CASSANDRA-7143)
 * return all cpu values from BackgroundActivityMonitor.readAndCompute (CASSANDRA-7183)  
 * reduce garbage creation in calculatePendingRanges (CASSANDRA-7191)
 * fix c* launch issues on Russian os's due to output of linux 'free' cmd (CASSANDRA-6162)
 * Fix disabling autocompaction (CASSANDRA-7187)
 * Fix potential NumberFormatException when deserializing IntegerType (CASSANDRA-7088)
 * cqlsh can't tab-complete disabling compaction (CASSANDRA-7185)
 * cqlsh: Accept and execute CQL statement(s) from command-line parameter (CASSANDRA-7172)
 * Fix IllegalStateException in CqlPagingRecordReader (CASSANDRA-7198)
 * Fix the InvertedIndex trigger example (CASSANDRA-7211)
 * Add --resolve-ip option to 'nodetool ring' (CASSANDRA-7210)
 * reduce garbage on codec flag deserialization (CASSANDRA-7244) 
 * Fix duplicated error messages on directory creation error at startup (CASSANDRA-5818)
 * Proper null handle for IF with map element access (CASSANDRA-7155)
 * Improve compaction visibility (CASSANDRA-7242)
 * Correctly delete scheduled range xfers (CASSANDRA-7143)
 * Make batchlog replica selection rack-aware (CASSANDRA-6551)
 * Fix CFMetaData#getColumnDefinitionFromColumnName() (CASSANDRA-7074)
 * Fix writetime/ttl functions for static columns (CASSANDRA-7081)
 * Suggest CTRL-C or semicolon after three blank lines in cqlsh (CASSANDRA-7142)
 * Fix 2ndary index queries with DESC clustering order (CASSANDRA-6950)
 * Invalid key cache entries on DROP (CASSANDRA-6525)
 * Fix flapping RecoveryManagerTest (CASSANDRA-7084)
 * Add missing iso8601 patterns for date strings (CASSANDRA-6973)
 * Support selecting multiple rows in a partition using IN (CASSANDRA-6875)
 * Add authentication support to shuffle (CASSANDRA-6484)
 * Swap local and global default read repair chances (CASSANDRA-7320)
 * Add conditional CREATE/DROP USER support (CASSANDRA-7264)
 * Cqlsh counts non-empty lines for "Blank lines" warning (CASSANDRA-7325)
Merged from 1.2:
 * Add Cloudstack snitch (CASSANDRA-7147)
 * Update system.peers correctly when relocating tokens (CASSANDRA-7126)
 * Add Google Compute Engine snitch (CASSANDRA-7132)
 * remove duplicate query for local tokens (CASSANDRA-7182)
 * exit CQLSH with error status code if script fails (CASSANDRA-6344)
 * Fix bug with some IN queries missig results (CASSANDRA-7105)
 * Fix availability validation for LOCAL_ONE CL (CASSANDRA-7319)
 * Hint streaming can cause decommission to fail (CASSANDRA-7219)


2.1.0-beta2
 * Increase default CL space to 8GB (CASSANDRA-7031)
 * Add range tombstones to read repair digests (CASSANDRA-6863)
 * Fix BTree.clear for large updates (CASSANDRA-6943)
 * Fail write instead of logging a warning when unable to append to CL
   (CASSANDRA-6764)
 * Eliminate possibility of CL segment appearing twice in active list 
   (CASSANDRA-6557)
 * Apply DONTNEED fadvise to commitlog segments (CASSANDRA-6759)
 * Switch CRC component to Adler and include it for compressed sstables 
   (CASSANDRA-4165)
 * Allow cassandra-stress to set compaction strategy options (CASSANDRA-6451)
 * Add broadcast_rpc_address option to cassandra.yaml (CASSANDRA-5899)
 * Auto reload GossipingPropertyFileSnitch config (CASSANDRA-5897)
 * Fix overflow of memtable_total_space_in_mb (CASSANDRA-6573)
 * Fix ABTC NPE and apply update function correctly (CASSANDRA-6692)
 * Allow nodetool to use a file or prompt for password (CASSANDRA-6660)
 * Fix AIOOBE when concurrently accessing ABSC (CASSANDRA-6742)
 * Fix assertion error in ALTER TYPE RENAME (CASSANDRA-6705)
 * Scrub should not always clear out repaired status (CASSANDRA-5351)
 * Improve handling of range tombstone for wide partitions (CASSANDRA-6446)
 * Fix ClassCastException for compact table with composites (CASSANDRA-6738)
 * Fix potentially repairing with wrong nodes (CASSANDRA-6808)
 * Change caching option syntax (CASSANDRA-6745)
 * Fix stress to do proper counter reads (CASSANDRA-6835)
 * Fix help message for stress counter_write (CASSANDRA-6824)
 * Fix stress smart Thrift client to pick servers correctly (CASSANDRA-6848)
 * Add logging levels (minimal, normal or verbose) to stress tool (CASSANDRA-6849)
 * Fix race condition in Batch CLE (CASSANDRA-6860)
 * Improve cleanup/scrub/upgradesstables failure handling (CASSANDRA-6774)
 * ByteBuffer write() methods for serializing sstables (CASSANDRA-6781)
 * Proper compare function for CollectionType (CASSANDRA-6783)
 * Update native server to Netty 4 (CASSANDRA-6236)
 * Fix off-by-one error in stress (CASSANDRA-6883)
 * Make OpOrder AutoCloseable (CASSANDRA-6901)
 * Remove sync repair JMX interface (CASSANDRA-6900)
 * Add multiple memory allocation options for memtables (CASSANDRA-6689, 6694)
 * Remove adjusted op rate from stress output (CASSANDRA-6921)
 * Add optimized CF.hasColumns() implementations (CASSANDRA-6941)
 * Serialize batchlog mutations with the version of the target node
   (CASSANDRA-6931)
 * Optimize CounterColumn#reconcile() (CASSANDRA-6953)
 * Properly remove 1.2 sstable support in 2.1 (CASSANDRA-6869)
 * Lock counter cells, not partitions (CASSANDRA-6880)
 * Track presence of legacy counter shards in sstables (CASSANDRA-6888)
 * Ensure safe resource cleanup when replacing sstables (CASSANDRA-6912)
 * Add failure handler to async callback (CASSANDRA-6747)
 * Fix AE when closing SSTable without releasing reference (CASSANDRA-7000)
 * Clean up IndexInfo on keyspace/table drops (CASSANDRA-6924)
 * Only snapshot relative SSTables when sequential repair (CASSANDRA-7024)
 * Require nodetool rebuild_index to specify index names (CASSANDRA-7038)
 * fix cassandra stress errors on reads with native protocol (CASSANDRA-7033)
 * Use OpOrder to guard sstable references for reads (CASSANDRA-6919)
 * Preemptive opening of compaction result (CASSANDRA-6916)
 * Multi-threaded scrub/cleanup/upgradesstables (CASSANDRA-5547)
 * Optimize cellname comparison (CASSANDRA-6934)
 * Native protocol v3 (CASSANDRA-6855)
 * Optimize Cell liveness checks and clean up Cell (CASSANDRA-7119)
 * Support consistent range movements (CASSANDRA-2434)
Merged from 2.0:
 * Avoid race-prone second "scrub" of system keyspace (CASSANDRA-6797)
 * Pool CqlRecordWriter clients by inetaddress rather than Range
   (CASSANDRA-6665)
 * Fix compaction_history timestamps (CASSANDRA-6784)
 * Compare scores of full replica ordering in DES (CASSANDRA-6683)
 * fix CME in SessionInfo updateProgress affecting netstats (CASSANDRA-6577)
 * Allow repairing between specific replicas (CASSANDRA-6440)
 * Allow per-dc enabling of hints (CASSANDRA-6157)
 * Add compatibility for Hadoop 0.2.x (CASSANDRA-5201)
 * Fix EstimatedHistogram races (CASSANDRA-6682)
 * Failure detector correctly converts initial value to nanos (CASSANDRA-6658)
 * Add nodetool taketoken to relocate vnodes (CASSANDRA-4445)
 * Expose bulk loading progress over JMX (CASSANDRA-4757)
 * Correctly handle null with IF conditions and TTL (CASSANDRA-6623)
 * Account for range/row tombstones in tombstone drop
   time histogram (CASSANDRA-6522)
 * Stop CommitLogSegment.close() from calling sync() (CASSANDRA-6652)
 * Make commitlog failure handling configurable (CASSANDRA-6364)
 * Avoid overlaps in LCS (CASSANDRA-6688)
 * Improve support for paginating over composites (CASSANDRA-4851)
 * Fix count(*) queries in a mixed cluster (CASSANDRA-6707)
 * Improve repair tasks(snapshot, differencing) concurrency (CASSANDRA-6566)
 * Fix replaying pre-2.0 commit logs (CASSANDRA-6714)
 * Add static columns to CQL3 (CASSANDRA-6561)
 * Optimize single partition batch statements (CASSANDRA-6737)
 * Disallow post-query re-ordering when paging (CASSANDRA-6722)
 * Fix potential paging bug with deleted columns (CASSANDRA-6748)
 * Fix NPE on BulkLoader caused by losing StreamEvent (CASSANDRA-6636)
 * Fix truncating compression metadata (CASSANDRA-6791)
 * Add CMSClassUnloadingEnabled JVM option (CASSANDRA-6541)
 * Catch memtable flush exceptions during shutdown (CASSANDRA-6735)
 * Fix upgradesstables NPE for non-CF-based indexes (CASSANDRA-6645)
 * Fix UPDATE updating PRIMARY KEY columns implicitly (CASSANDRA-6782)
 * Fix IllegalArgumentException when updating from 1.2 with SuperColumns
   (CASSANDRA-6733)
 * FBUtilities.singleton() should use the CF comparator (CASSANDRA-6778)
 * Fix CQLSStableWriter.addRow(Map<String, Object>) (CASSANDRA-6526)
 * Fix HSHA server introducing corrupt data (CASSANDRA-6285)
 * Fix CAS conditions for COMPACT STORAGE tables (CASSANDRA-6813)
 * Starting threads in OutboundTcpConnectionPool constructor causes race conditions (CASSANDRA-7177)
 * Allow overriding cassandra-rackdc.properties file (CASSANDRA-7072)
 * Set JMX RMI port to 7199 (CASSANDRA-7087)
 * Use LOCAL_QUORUM for data reads at LOCAL_SERIAL (CASSANDRA-6939)
 * Log a warning for large batches (CASSANDRA-6487)
 * Put nodes in hibernate when join_ring is false (CASSANDRA-6961)
 * Avoid early loading of non-system keyspaces before compaction-leftovers 
   cleanup at startup (CASSANDRA-6913)
 * Restrict Windows to parallel repairs (CASSANDRA-6907)
 * (Hadoop) Allow manually specifying start/end tokens in CFIF (CASSANDRA-6436)
 * Fix NPE in MeteredFlusher (CASSANDRA-6820)
 * Fix race processing range scan responses (CASSANDRA-6820)
 * Allow deleting snapshots from dropped keyspaces (CASSANDRA-6821)
 * Add uuid() function (CASSANDRA-6473)
 * Omit tombstones from schema digests (CASSANDRA-6862)
 * Include correct consistencyLevel in LWT timeout (CASSANDRA-6884)
 * Lower chances for losing new SSTables during nodetool refresh and
   ColumnFamilyStore.loadNewSSTables (CASSANDRA-6514)
 * Add support for DELETE ... IF EXISTS to CQL3 (CASSANDRA-5708)
 * Update hadoop_cql3_word_count example (CASSANDRA-6793)
 * Fix handling of RejectedExecution in sync Thrift server (CASSANDRA-6788)
 * Log more information when exceeding tombstone_warn_threshold (CASSANDRA-6865)
 * Fix truncate to not abort due to unreachable fat clients (CASSANDRA-6864)
 * Fix schema concurrency exceptions (CASSANDRA-6841)
 * Fix leaking validator FH in StreamWriter (CASSANDRA-6832)
 * Fix saving triggers to schema (CASSANDRA-6789)
 * Fix trigger mutations when base mutation list is immutable (CASSANDRA-6790)
 * Fix accounting in FileCacheService to allow re-using RAR (CASSANDRA-6838)
 * Fix static counter columns (CASSANDRA-6827)
 * Restore expiring->deleted (cell) compaction optimization (CASSANDRA-6844)
 * Fix CompactionManager.needsCleanup (CASSANDRA-6845)
 * Correctly compare BooleanType values other than 0 and 1 (CASSANDRA-6779)
 * Read message id as string from earlier versions (CASSANDRA-6840)
 * Properly use the Paxos consistency for (non-protocol) batch (CASSANDRA-6837)
 * Add paranoid disk failure option (CASSANDRA-6646)
 * Improve PerRowSecondaryIndex performance (CASSANDRA-6876)
 * Extend triggers to support CAS updates (CASSANDRA-6882)
 * Static columns with IF NOT EXISTS don't always work as expected (CASSANDRA-6873)
 * Fix paging with SELECT DISTINCT (CASSANDRA-6857)
 * Fix UnsupportedOperationException on CAS timeout (CASSANDRA-6923)
 * Improve MeteredFlusher handling of MF-unaffected column families
   (CASSANDRA-6867)
 * Add CqlRecordReader using native pagination (CASSANDRA-6311)
 * Add QueryHandler interface (CASSANDRA-6659)
 * Track liveRatio per-memtable, not per-CF (CASSANDRA-6945)
 * Make sure upgradesstables keeps sstable level (CASSANDRA-6958)
 * Fix LIMIT with static columns (CASSANDRA-6956)
 * Fix clash with CQL column name in thrift validation (CASSANDRA-6892)
 * Fix error with super columns in mixed 1.2-2.0 clusters (CASSANDRA-6966)
 * Fix bad skip of sstables on slice query with composite start/finish (CASSANDRA-6825)
 * Fix unintended update with conditional statement (CASSANDRA-6893)
 * Fix map element access in IF (CASSANDRA-6914)
 * Avoid costly range calculations for range queries on system keyspaces
   (CASSANDRA-6906)
 * Fix SSTable not released if stream session fails (CASSANDRA-6818)
 * Avoid build failure due to ANTLR timeout (CASSANDRA-6991)
 * Queries on compact tables can return more rows that requested (CASSANDRA-7052)
 * USING TIMESTAMP for batches does not work (CASSANDRA-7053)
 * Fix performance regression from CASSANDRA-5614 (CASSANDRA-6949)
 * Ensure that batchlog and hint timeouts do not produce hints (CASSANDRA-7058)
 * Merge groupable mutations in TriggerExecutor#execute() (CASSANDRA-7047)
 * Plug holes in resource release when wiring up StreamSession (CASSANDRA-7073)
 * Re-add parameter columns to tracing session (CASSANDRA-6942)
 * Preserves CQL metadata when updating table from thrift (CASSANDRA-6831)
Merged from 1.2:
 * Fix nodetool display with vnodes (CASSANDRA-7082)
 * Add UNLOGGED, COUNTER options to BATCH documentation (CASSANDRA-6816)
 * add extra SSL cipher suites (CASSANDRA-6613)
 * fix nodetool getsstables for blob PK (CASSANDRA-6803)
 * Fix BatchlogManager#deleteBatch() use of millisecond timestamps
   (CASSANDRA-6822)
 * Continue assassinating even if the endpoint vanishes (CASSANDRA-6787)
 * Schedule schema pulls on change (CASSANDRA-6971)
 * Non-droppable verbs shouldn't be dropped from OTC (CASSANDRA-6980)
 * Shutdown batchlog executor in SS#drain() (CASSANDRA-7025)
 * Fix batchlog to account for CF truncation records (CASSANDRA-6999)
 * Fix CQLSH parsing of functions and BLOB literals (CASSANDRA-7018)
 * Properly load trustore in the native protocol (CASSANDRA-6847)
 * Always clean up references in SerializingCache (CASSANDRA-6994)
 * Don't shut MessagingService down when replacing a node (CASSANDRA-6476)
 * fix npe when doing -Dcassandra.fd_initial_value_ms (CASSANDRA-6751)


2.1.0-beta1
 * Add flush directory distinct from compaction directories (CASSANDRA-6357)
 * Require JNA by default (CASSANDRA-6575)
 * add listsnapshots command to nodetool (CASSANDRA-5742)
 * Introduce AtomicBTreeColumns (CASSANDRA-6271, 6692)
 * Multithreaded commitlog (CASSANDRA-3578)
 * allocate fixed index summary memory pool and resample cold index summaries 
   to use less memory (CASSANDRA-5519)
 * Removed multithreaded compaction (CASSANDRA-6142)
 * Parallelize fetching rows for low-cardinality indexes (CASSANDRA-1337)
 * change logging from log4j to logback (CASSANDRA-5883)
 * switch to LZ4 compression for internode communication (CASSANDRA-5887)
 * Stop using Thrift-generated Index* classes internally (CASSANDRA-5971)
 * Remove 1.2 network compatibility code (CASSANDRA-5960)
 * Remove leveled json manifest migration code (CASSANDRA-5996)
 * Remove CFDefinition (CASSANDRA-6253)
 * Use AtomicIntegerFieldUpdater in RefCountedMemory (CASSANDRA-6278)
 * User-defined types for CQL3 (CASSANDRA-5590)
 * Use of o.a.c.metrics in nodetool (CASSANDRA-5871, 6406)
 * Batch read from OTC's queue and cleanup (CASSANDRA-1632)
 * Secondary index support for collections (CASSANDRA-4511, 6383)
 * SSTable metadata(Stats.db) format change (CASSANDRA-6356)
 * Push composites support in the storage engine
   (CASSANDRA-5417, CASSANDRA-6520)
 * Add snapshot space used to cfstats (CASSANDRA-6231)
 * Add cardinality estimator for key count estimation (CASSANDRA-5906)
 * CF id is changed to be non-deterministic. Data dir/key cache are created
   uniquely for CF id (CASSANDRA-5202)
 * New counters implementation (CASSANDRA-6504)
 * Replace UnsortedColumns, EmptyColumns, TreeMapBackedSortedColumns with new
   ArrayBackedSortedColumns (CASSANDRA-6630, CASSANDRA-6662, CASSANDRA-6690)
 * Add option to use row cache with a given amount of rows (CASSANDRA-5357)
 * Avoid repairing already repaired data (CASSANDRA-5351)
 * Reject counter updates with USING TTL/TIMESTAMP (CASSANDRA-6649)
 * Replace index_interval with min/max_index_interval (CASSANDRA-6379)
 * Lift limitation that order by columns must be selected for IN queries (CASSANDRA-4911)


2.0.5
 * Reduce garbage generated by bloom filter lookups (CASSANDRA-6609)
 * Add ks.cf names to tombstone logging (CASSANDRA-6597)
 * Use LOCAL_QUORUM for LWT operations at LOCAL_SERIAL (CASSANDRA-6495)
 * Wait for gossip to settle before accepting client connections (CASSANDRA-4288)
 * Delete unfinished compaction incrementally (CASSANDRA-6086)
 * Allow specifying custom secondary index options in CQL3 (CASSANDRA-6480)
 * Improve replica pinning for cache efficiency in DES (CASSANDRA-6485)
 * Fix LOCAL_SERIAL from thrift (CASSANDRA-6584)
 * Don't special case received counts in CAS timeout exceptions (CASSANDRA-6595)
 * Add support for 2.1 global counter shards (CASSANDRA-6505)
 * Fix NPE when streaming connection is not yet established (CASSANDRA-6210)
 * Avoid rare duplicate read repair triggering (CASSANDRA-6606)
 * Fix paging discardFirst (CASSANDRA-6555)
 * Fix ArrayIndexOutOfBoundsException in 2ndary index query (CASSANDRA-6470)
 * Release sstables upon rebuilding 2i (CASSANDRA-6635)
 * Add AbstractCompactionStrategy.startup() method (CASSANDRA-6637)
 * SSTableScanner may skip rows during cleanup (CASSANDRA-6638)
 * sstables from stalled repair sessions can resurrect deleted data (CASSANDRA-6503)
 * Switch stress to use ITransportFactory (CASSANDRA-6641)
 * Fix IllegalArgumentException during prepare (CASSANDRA-6592)
 * Fix possible loss of 2ndary index entries during compaction (CASSANDRA-6517)
 * Fix direct Memory on architectures that do not support unaligned long access
   (CASSANDRA-6628)
 * Let scrub optionally skip broken counter partitions (CASSANDRA-5930)
Merged from 1.2:
 * fsync compression metadata (CASSANDRA-6531)
 * Validate CF existence on execution for prepared statement (CASSANDRA-6535)
 * Add ability to throttle batchlog replay (CASSANDRA-6550)
 * Fix executing LOCAL_QUORUM with SimpleStrategy (CASSANDRA-6545)
 * Avoid StackOverflow when using large IN queries (CASSANDRA-6567)
 * Nodetool upgradesstables includes secondary indexes (CASSANDRA-6598)
 * Paginate batchlog replay (CASSANDRA-6569)
 * skip blocking on streaming during drain (CASSANDRA-6603)
 * Improve error message when schema doesn't match loaded sstable (CASSANDRA-6262)
 * Add properties to adjust FD initial value and max interval (CASSANDRA-4375)
 * Fix preparing with batch and delete from collection (CASSANDRA-6607)
 * Fix ABSC reverse iterator's remove() method (CASSANDRA-6629)
 * Handle host ID conflicts properly (CASSANDRA-6615)
 * Move handling of migration event source to solve bootstrap race. (CASSANDRA-6648)
 * Make sure compaction throughput value doesn't overflow with int math (CASSANDRA-6647)


2.0.4
 * Allow removing snapshots of no-longer-existing CFs (CASSANDRA-6418)
 * add StorageService.stopDaemon() (CASSANDRA-4268)
 * add IRE for invalid CF supplied to get_count (CASSANDRA-5701)
 * add client encryption support to sstableloader (CASSANDRA-6378)
 * Fix accept() loop for SSL sockets post-shutdown (CASSANDRA-6468)
 * Fix size-tiered compaction in LCS L0 (CASSANDRA-6496)
 * Fix assertion failure in filterColdSSTables (CASSANDRA-6483)
 * Fix row tombstones in larger-than-memory compactions (CASSANDRA-6008)
 * Fix cleanup ClassCastException (CASSANDRA-6462)
 * Reduce gossip memory use by interning VersionedValue strings (CASSANDRA-6410)
 * Allow specifying datacenters to participate in a repair (CASSANDRA-6218)
 * Fix divide-by-zero in PCI (CASSANDRA-6403)
 * Fix setting last compacted key in the wrong level for LCS (CASSANDRA-6284)
 * Add millisecond precision formats to the timestamp parser (CASSANDRA-6395)
 * Expose a total memtable size metric for a CF (CASSANDRA-6391)
 * cqlsh: handle symlinks properly (CASSANDRA-6425)
 * Fix potential infinite loop when paging query with IN (CASSANDRA-6464)
 * Fix assertion error in AbstractQueryPager.discardFirst (CASSANDRA-6447)
 * Fix streaming older SSTable yields unnecessary tombstones (CASSANDRA-6527)
Merged from 1.2:
 * Improved error message on bad properties in DDL queries (CASSANDRA-6453)
 * Randomize batchlog candidates selection (CASSANDRA-6481)
 * Fix thundering herd on endpoint cache invalidation (CASSANDRA-6345, 6485)
 * Improve batchlog write performance with vnodes (CASSANDRA-6488)
 * cqlsh: quote single quotes in strings inside collections (CASSANDRA-6172)
 * Improve gossip performance for typical messages (CASSANDRA-6409)
 * Throw IRE if a prepared statement has more markers than supported 
   (CASSANDRA-5598)
 * Expose Thread metrics for the native protocol server (CASSANDRA-6234)
 * Change snapshot response message verb to INTERNAL to avoid dropping it 
   (CASSANDRA-6415)
 * Warn when collection read has > 65K elements (CASSANDRA-5428)
 * Fix cache persistence when both row and key cache are enabled 
   (CASSANDRA-6413)
 * (Hadoop) add describe_local_ring (CASSANDRA-6268)
 * Fix handling of concurrent directory creation failure (CASSANDRA-6459)
 * Allow executing CREATE statements multiple times (CASSANDRA-6471)
 * Don't send confusing info with timeouts (CASSANDRA-6491)
 * Don't resubmit counter mutation runnables internally (CASSANDRA-6427)
 * Don't drop local mutations without a hint (CASSANDRA-6510)
 * Don't allow null max_hint_window_in_ms (CASSANDRA-6419)
 * Validate SliceRange start and finish lengths (CASSANDRA-6521)


2.0.3
 * Fix FD leak on slice read path (CASSANDRA-6275)
 * Cancel read meter task when closing SSTR (CASSANDRA-6358)
 * free off-heap IndexSummary during bulk (CASSANDRA-6359)
 * Recover from IOException in accept() thread (CASSANDRA-6349)
 * Improve Gossip tolerance of abnormally slow tasks (CASSANDRA-6338)
 * Fix trying to hint timed out counter writes (CASSANDRA-6322)
 * Allow restoring specific columnfamilies from archived CL (CASSANDRA-4809)
 * Avoid flushing compaction_history after each operation (CASSANDRA-6287)
 * Fix repair assertion error when tombstones expire (CASSANDRA-6277)
 * Skip loading corrupt key cache (CASSANDRA-6260)
 * Fixes for compacting larger-than-memory rows (CASSANDRA-6274)
 * Compact hottest sstables first and optionally omit coldest from
   compaction entirely (CASSANDRA-6109)
 * Fix modifying column_metadata from thrift (CASSANDRA-6182)
 * cqlsh: fix LIST USERS output (CASSANDRA-6242)
 * Add IRequestSink interface (CASSANDRA-6248)
 * Update memtable size while flushing (CASSANDRA-6249)
 * Provide hooks around CQL2/CQL3 statement execution (CASSANDRA-6252)
 * Require Permission.SELECT for CAS updates (CASSANDRA-6247)
 * New CQL-aware SSTableWriter (CASSANDRA-5894)
 * Reject CAS operation when the protocol v1 is used (CASSANDRA-6270)
 * Correctly throw error when frame too large (CASSANDRA-5981)
 * Fix serialization bug in PagedRange with 2ndary indexes (CASSANDRA-6299)
 * Fix CQL3 table validation in Thrift (CASSANDRA-6140)
 * Fix bug missing results with IN clauses (CASSANDRA-6327)
 * Fix paging with reversed slices (CASSANDRA-6343)
 * Set minTimestamp correctly to be able to drop expired sstables (CASSANDRA-6337)
 * Support NaN and Infinity as float literals (CASSANDRA-6003)
 * Remove RF from nodetool ring output (CASSANDRA-6289)
 * Fix attempting to flush empty rows (CASSANDRA-6374)
 * Fix potential out of bounds exception when paging (CASSANDRA-6333)
Merged from 1.2:
 * Optimize FD phi calculation (CASSANDRA-6386)
 * Improve initial FD phi estimate when starting up (CASSANDRA-6385)
 * Don't list CQL3 table in CLI describe even if named explicitely 
   (CASSANDRA-5750)
 * Invalidate row cache when dropping CF (CASSANDRA-6351)
 * add non-jamm path for cached statements (CASSANDRA-6293)
 * add windows bat files for shell commands (CASSANDRA-6145)
 * Require logging in for Thrift CQL2/3 statement preparation (CASSANDRA-6254)
 * restrict max_num_tokens to 1536 (CASSANDRA-6267)
 * Nodetool gets default JMX port from cassandra-env.sh (CASSANDRA-6273)
 * make calculatePendingRanges asynchronous (CASSANDRA-6244)
 * Remove blocking flushes in gossip thread (CASSANDRA-6297)
 * Fix potential socket leak in connectionpool creation (CASSANDRA-6308)
 * Allow LOCAL_ONE/LOCAL_QUORUM to work with SimpleStrategy (CASSANDRA-6238)
 * cqlsh: handle 'null' as session duration (CASSANDRA-6317)
 * Fix json2sstable handling of range tombstones (CASSANDRA-6316)
 * Fix missing one row in reverse query (CASSANDRA-6330)
 * Fix reading expired row value from row cache (CASSANDRA-6325)
 * Fix AssertionError when doing set element deletion (CASSANDRA-6341)
 * Make CL code for the native protocol match the one in C* 2.0
   (CASSANDRA-6347)
 * Disallow altering CQL3 table from thrift (CASSANDRA-6370)
 * Fix size computation of prepared statement (CASSANDRA-6369)


2.0.2
 * Update FailureDetector to use nanontime (CASSANDRA-4925)
 * Fix FileCacheService regressions (CASSANDRA-6149)
 * Never return WriteTimeout for CL.ANY (CASSANDRA-6132)
 * Fix race conditions in bulk loader (CASSANDRA-6129)
 * Add configurable metrics reporting (CASSANDRA-4430)
 * drop queries exceeding a configurable number of tombstones (CASSANDRA-6117)
 * Track and persist sstable read activity (CASSANDRA-5515)
 * Fixes for speculative retry (CASSANDRA-5932, CASSANDRA-6194)
 * Improve memory usage of metadata min/max column names (CASSANDRA-6077)
 * Fix thrift validation refusing row markers on CQL3 tables (CASSANDRA-6081)
 * Fix insertion of collections with CAS (CASSANDRA-6069)
 * Correctly send metadata on SELECT COUNT (CASSANDRA-6080)
 * Track clients' remote addresses in ClientState (CASSANDRA-6070)
 * Create snapshot dir if it does not exist when migrating
   leveled manifest (CASSANDRA-6093)
 * make sequential nodetool repair the default (CASSANDRA-5950)
 * Add more hooks for compaction strategy implementations (CASSANDRA-6111)
 * Fix potential NPE on composite 2ndary indexes (CASSANDRA-6098)
 * Delete can potentially be skipped in batch (CASSANDRA-6115)
 * Allow alter keyspace on system_traces (CASSANDRA-6016)
 * Disallow empty column names in cql (CASSANDRA-6136)
 * Use Java7 file-handling APIs and fix file moving on Windows (CASSANDRA-5383)
 * Save compaction history to system keyspace (CASSANDRA-5078)
 * Fix NPE if StorageService.getOperationMode() is executed before full startup (CASSANDRA-6166)
 * CQL3: support pre-epoch longs for TimestampType (CASSANDRA-6212)
 * Add reloadtriggers command to nodetool (CASSANDRA-4949)
 * cqlsh: ignore empty 'value alias' in DESCRIBE (CASSANDRA-6139)
 * Fix sstable loader (CASSANDRA-6205)
 * Reject bootstrapping if the node already exists in gossip (CASSANDRA-5571)
 * Fix NPE while loading paxos state (CASSANDRA-6211)
 * cqlsh: add SHOW SESSION <tracing-session> command (CASSANDRA-6228)
Merged from 1.2:
 * (Hadoop) Require CFRR batchSize to be at least 2 (CASSANDRA-6114)
 * Add a warning for small LCS sstable size (CASSANDRA-6191)
 * Add ability to list specific KS/CF combinations in nodetool cfstats (CASSANDRA-4191)
 * Mark CF clean if a mutation raced the drop and got it marked dirty (CASSANDRA-5946)
 * Add a LOCAL_ONE consistency level (CASSANDRA-6202)
 * Limit CQL prepared statement cache by size instead of count (CASSANDRA-6107)
 * Tracing should log write failure rather than raw exceptions (CASSANDRA-6133)
 * lock access to TM.endpointToHostIdMap (CASSANDRA-6103)
 * Allow estimated memtable size to exceed slab allocator size (CASSANDRA-6078)
 * Start MeteredFlusher earlier to prevent OOM during CL replay (CASSANDRA-6087)
 * Avoid sending Truncate command to fat clients (CASSANDRA-6088)
 * Allow where clause conditions to be in parenthesis (CASSANDRA-6037)
 * Do not open non-ssl storage port if encryption option is all (CASSANDRA-3916)
 * Move batchlog replay to its own executor (CASSANDRA-6079)
 * Add tombstone debug threshold and histogram (CASSANDRA-6042, 6057)
 * Enable tcp keepalive on incoming connections (CASSANDRA-4053)
 * Fix fat client schema pull NPE (CASSANDRA-6089)
 * Fix memtable flushing for indexed tables (CASSANDRA-6112)
 * Fix skipping columns with multiple slices (CASSANDRA-6119)
 * Expose connected thrift + native client counts (CASSANDRA-5084)
 * Optimize auth setup (CASSANDRA-6122)
 * Trace index selection (CASSANDRA-6001)
 * Update sstablesPerReadHistogram to use biased sampling (CASSANDRA-6164)
 * Log UnknownColumnfamilyException when closing socket (CASSANDRA-5725)
 * Properly error out on CREATE INDEX for counters table (CASSANDRA-6160)
 * Handle JMX notification failure for repair (CASSANDRA-6097)
 * (Hadoop) Fetch no more than 128 splits in parallel (CASSANDRA-6169)
 * stress: add username/password authentication support (CASSANDRA-6068)
 * Fix indexed queries with row cache enabled on parent table (CASSANDRA-5732)
 * Fix compaction race during columnfamily drop (CASSANDRA-5957)
 * Fix validation of empty column names for compact tables (CASSANDRA-6152)
 * Skip replaying mutations that pass CRC but fail to deserialize (CASSANDRA-6183)
 * Rework token replacement to use replace_address (CASSANDRA-5916)
 * Fix altering column types (CASSANDRA-6185)
 * cqlsh: fix CREATE/ALTER WITH completion (CASSANDRA-6196)
 * add windows bat files for shell commands (CASSANDRA-6145)
 * Fix potential stack overflow during range tombstones insertion (CASSANDRA-6181)
 * (Hadoop) Make LOCAL_ONE the default consistency level (CASSANDRA-6214)


2.0.1
 * Fix bug that could allow reading deleted data temporarily (CASSANDRA-6025)
 * Improve memory use defaults (CASSANDRA-6059)
 * Make ThriftServer more easlly extensible (CASSANDRA-6058)
 * Remove Hadoop dependency from ITransportFactory (CASSANDRA-6062)
 * add file_cache_size_in_mb setting (CASSANDRA-5661)
 * Improve error message when yaml contains invalid properties (CASSANDRA-5958)
 * Improve leveled compaction's ability to find non-overlapping L0 compactions
   to work on concurrently (CASSANDRA-5921)
 * Notify indexer of columns shadowed by range tombstones (CASSANDRA-5614)
 * Log Merkle tree stats (CASSANDRA-2698)
 * Switch from crc32 to adler32 for compressed sstable checksums (CASSANDRA-5862)
 * Improve offheap memcpy performance (CASSANDRA-5884)
 * Use a range aware scanner for cleanup (CASSANDRA-2524)
 * Cleanup doesn't need to inspect sstables that contain only local data
   (CASSANDRA-5722)
 * Add ability for CQL3 to list partition keys (CASSANDRA-4536)
 * Improve native protocol serialization (CASSANDRA-5664)
 * Upgrade Thrift to 0.9.1 (CASSANDRA-5923)
 * Require superuser status for adding triggers (CASSANDRA-5963)
 * Make standalone scrubber handle old and new style leveled manifest
   (CASSANDRA-6005)
 * Fix paxos bugs (CASSANDRA-6012, 6013, 6023)
 * Fix paged ranges with multiple replicas (CASSANDRA-6004)
 * Fix potential AssertionError during tracing (CASSANDRA-6041)
 * Fix NPE in sstablesplit (CASSANDRA-6027)
 * Migrate pre-2.0 key/value/column aliases to system.schema_columns
   (CASSANDRA-6009)
 * Paging filter empty rows too agressively (CASSANDRA-6040)
 * Support variadic parameters for IN clauses (CASSANDRA-4210)
 * cqlsh: return the result of CAS writes (CASSANDRA-5796)
 * Fix validation of IN clauses with 2ndary indexes (CASSANDRA-6050)
 * Support named bind variables in CQL (CASSANDRA-6033)
Merged from 1.2:
 * Allow cache-keys-to-save to be set at runtime (CASSANDRA-5980)
 * Avoid second-guessing out-of-space state (CASSANDRA-5605)
 * Tuning knobs for dealing with large blobs and many CFs (CASSANDRA-5982)
 * (Hadoop) Fix CQLRW for thrift tables (CASSANDRA-6002)
 * Fix possible divide-by-zero in HHOM (CASSANDRA-5990)
 * Allow local batchlog writes for CL.ANY (CASSANDRA-5967)
 * Upgrade metrics-core to version 2.2.0 (CASSANDRA-5947)
 * Fix CqlRecordWriter with composite keys (CASSANDRA-5949)
 * Add snitch, schema version, cluster, partitioner to JMX (CASSANDRA-5881)
 * Allow disabling SlabAllocator (CASSANDRA-5935)
 * Make user-defined compaction JMX blocking (CASSANDRA-4952)
 * Fix streaming does not transfer wrapped range (CASSANDRA-5948)
 * Fix loading index summary containing empty key (CASSANDRA-5965)
 * Correctly handle limits in CompositesSearcher (CASSANDRA-5975)
 * Pig: handle CQL collections (CASSANDRA-5867)
 * Pass the updated cf to the PRSI index() method (CASSANDRA-5999)
 * Allow empty CQL3 batches (as no-op) (CASSANDRA-5994)
 * Support null in CQL3 functions (CASSANDRA-5910)
 * Replace the deprecated MapMaker with CacheLoader (CASSANDRA-6007)
 * Add SSTableDeletingNotification to DataTracker (CASSANDRA-6010)
 * Fix snapshots in use get deleted during snapshot repair (CASSANDRA-6011)
 * Move hints and exception count to o.a.c.metrics (CASSANDRA-6017)
 * Fix memory leak in snapshot repair (CASSANDRA-6047)
 * Fix sstable2sjon for CQL3 tables (CASSANDRA-5852)


2.0.0
 * Fix thrift validation when inserting into CQL3 tables (CASSANDRA-5138)
 * Fix periodic memtable flushing behavior with clean memtables (CASSANDRA-5931)
 * Fix dateOf() function for pre-2.0 timestamp columns (CASSANDRA-5928)
 * Fix SSTable unintentionally loads BF when opened for batch (CASSANDRA-5938)
 * Add stream session progress to JMX (CASSANDRA-4757)
 * Fix NPE during CAS operation (CASSANDRA-5925)
Merged from 1.2:
 * Fix getBloomFilterDiskSpaceUsed for AlwaysPresentFilter (CASSANDRA-5900)
 * Don't announce schema version until we've loaded the changes locally
   (CASSANDRA-5904)
 * Fix to support off heap bloom filters size greater than 2 GB (CASSANDRA-5903)
 * Properly handle parsing huge map and set literals (CASSANDRA-5893)


2.0.0-rc2
 * enable vnodes by default (CASSANDRA-5869)
 * fix CAS contention timeout (CASSANDRA-5830)
 * fix HsHa to respect max frame size (CASSANDRA-4573)
 * Fix (some) 2i on composite components omissions (CASSANDRA-5851)
 * cqlsh: add DESCRIBE FULL SCHEMA variant (CASSANDRA-5880)
Merged from 1.2:
 * Correctly validate sparse composite cells in scrub (CASSANDRA-5855)
 * Add KeyCacheHitRate metric to CF metrics (CASSANDRA-5868)
 * cqlsh: add support for multiline comments (CASSANDRA-5798)
 * Handle CQL3 SELECT duplicate IN restrictions on clustering columns
   (CASSANDRA-5856)


2.0.0-rc1
 * improve DecimalSerializer performance (CASSANDRA-5837)
 * fix potential spurious wakeup in AsyncOneResponse (CASSANDRA-5690)
 * fix schema-related trigger issues (CASSANDRA-5774)
 * Better validation when accessing CQL3 table from thrift (CASSANDRA-5138)
 * Fix assertion error during repair (CASSANDRA-5801)
 * Fix range tombstone bug (CASSANDRA-5805)
 * DC-local CAS (CASSANDRA-5797)
 * Add a native_protocol_version column to the system.local table (CASSANRDA-5819)
 * Use index_interval from cassandra.yaml when upgraded (CASSANDRA-5822)
 * Fix buffer underflow on socket close (CASSANDRA-5792)
Merged from 1.2:
 * Fix reading DeletionTime from 1.1-format sstables (CASSANDRA-5814)
 * cqlsh: add collections support to COPY (CASSANDRA-5698)
 * retry important messages for any IOException (CASSANDRA-5804)
 * Allow empty IN relations in SELECT/UPDATE/DELETE statements (CASSANDRA-5626)
 * cqlsh: fix crashing on Windows due to libedit detection (CASSANDRA-5812)
 * fix bulk-loading compressed sstables (CASSANDRA-5820)
 * (Hadoop) fix quoting in CqlPagingRecordReader and CqlRecordWriter 
   (CASSANDRA-5824)
 * update default LCS sstable size to 160MB (CASSANDRA-5727)
 * Allow compacting 2Is via nodetool (CASSANDRA-5670)
 * Hex-encode non-String keys in OPP (CASSANDRA-5793)
 * nodetool history logging (CASSANDRA-5823)
 * (Hadoop) fix support for Thrift tables in CqlPagingRecordReader 
   (CASSANDRA-5752)
 * add "all time blocked" to StatusLogger output (CASSANDRA-5825)
 * Future-proof inter-major-version schema migrations (CASSANDRA-5845)
 * (Hadoop) add CqlPagingRecordReader support for ReversedType in Thrift table
   (CASSANDRA-5718)
 * Add -no-snapshot option to scrub (CASSANDRA-5891)
 * Fix to support off heap bloom filters size greater than 2 GB (CASSANDRA-5903)
 * Properly handle parsing huge map and set literals (CASSANDRA-5893)
 * Fix LCS L0 compaction may overlap in L1 (CASSANDRA-5907)
 * New sstablesplit tool to split large sstables offline (CASSANDRA-4766)
 * Fix potential deadlock in native protocol server (CASSANDRA-5926)
 * Disallow incompatible type change in CQL3 (CASSANDRA-5882)
Merged from 1.1:
 * Correctly validate sparse composite cells in scrub (CASSANDRA-5855)


2.0.0-beta2
 * Replace countPendingHints with Hints Created metric (CASSANDRA-5746)
 * Allow nodetool with no args, and with help to run without a server (CASSANDRA-5734)
 * Cleanup AbstractType/TypeSerializer classes (CASSANDRA-5744)
 * Remove unimplemented cli option schema-mwt (CASSANDRA-5754)
 * Support range tombstones in thrift (CASSANDRA-5435)
 * Normalize table-manipulating CQL3 statements' class names (CASSANDRA-5759)
 * cqlsh: add missing table options to DESCRIBE output (CASSANDRA-5749)
 * Fix assertion error during repair (CASSANDRA-5757)
 * Fix bulkloader (CASSANDRA-5542)
 * Add LZ4 compression to the native protocol (CASSANDRA-5765)
 * Fix bugs in the native protocol v2 (CASSANDRA-5770)
 * CAS on 'primary key only' table (CASSANDRA-5715)
 * Support streaming SSTables of old versions (CASSANDRA-5772)
 * Always respect protocol version in native protocol (CASSANDRA-5778)
 * Fix ConcurrentModificationException during streaming (CASSANDRA-5782)
 * Update deletion timestamp in Commit#updatesWithPaxosTime (CASSANDRA-5787)
 * Thrift cas() method crashes if input columns are not sorted (CASSANDRA-5786)
 * Order columns names correctly when querying for CAS (CASSANDRA-5788)
 * Fix streaming retry (CASSANDRA-5775)
Merged from 1.2:
 * if no seeds can be a reached a node won't start in a ring by itself (CASSANDRA-5768)
 * add cassandra.unsafesystem property (CASSANDRA-5704)
 * (Hadoop) quote identifiers in CqlPagingRecordReader (CASSANDRA-5763)
 * Add replace_node functionality for vnodes (CASSANDRA-5337)
 * Add timeout events to query traces (CASSANDRA-5520)
 * Fix serialization of the LEFT gossip value (CASSANDRA-5696)
 * Pig: support for cql3 tables (CASSANDRA-5234)
 * Fix skipping range tombstones with reverse queries (CASSANDRA-5712)
 * Expire entries out of ThriftSessionManager (CASSANDRA-5719)
 * Don't keep ancestor information in memory (CASSANDRA-5342)
 * Expose native protocol server status in nodetool info (CASSANDRA-5735)
 * Fix pathetic performance of range tombstones (CASSANDRA-5677)
 * Fix querying with an empty (impossible) range (CASSANDRA-5573)
 * cqlsh: handle CUSTOM 2i in DESCRIBE output (CASSANDRA-5760)
 * Fix minor bug in Range.intersects(Bound) (CASSANDRA-5771)
 * cqlsh: handle disabled compression in DESCRIBE output (CASSANDRA-5766)
 * Ensure all UP events are notified on the native protocol (CASSANDRA-5769)
 * Fix formatting of sstable2json with multiple -k arguments (CASSANDRA-5781)
 * Don't rely on row marker for queries in general to hide lost markers
   after TTL expires (CASSANDRA-5762)
 * Sort nodetool help output (CASSANDRA-5776)
 * Fix column expiring during 2 phases compaction (CASSANDRA-5799)
 * now() is being rejected in INSERTs when inside collections (CASSANDRA-5795)


2.0.0-beta1
 * Add support for indexing clustered columns (CASSANDRA-5125)
 * Removed on-heap row cache (CASSANDRA-5348)
 * use nanotime consistently for node-local timeouts (CASSANDRA-5581)
 * Avoid unnecessary second pass on name-based queries (CASSANDRA-5577)
 * Experimental triggers (CASSANDRA-1311)
 * JEMalloc support for off-heap allocation (CASSANDRA-3997)
 * Single-pass compaction (CASSANDRA-4180)
 * Removed token range bisection (CASSANDRA-5518)
 * Removed compatibility with pre-1.2.5 sstables and network messages
   (CASSANDRA-5511)
 * removed PBSPredictor (CASSANDRA-5455)
 * CAS support (CASSANDRA-5062, 5441, 5442, 5443, 5619, 5667)
 * Leveled compaction performs size-tiered compactions in L0 
   (CASSANDRA-5371, 5439)
 * Add yaml network topology snitch for mixed ec2/other envs (CASSANDRA-5339)
 * Log when a node is down longer than the hint window (CASSANDRA-4554)
 * Optimize tombstone creation for ExpiringColumns (CASSANDRA-4917)
 * Improve LeveledScanner work estimation (CASSANDRA-5250, 5407)
 * Replace compaction lock with runWithCompactionsDisabled (CASSANDRA-3430)
 * Change Message IDs to ints (CASSANDRA-5307)
 * Move sstable level information into the Stats component, removing the
   need for a separate Manifest file (CASSANDRA-4872)
 * avoid serializing to byte[] on commitlog append (CASSANDRA-5199)
 * make index_interval configurable per columnfamily (CASSANDRA-3961, CASSANDRA-5650)
 * add default_time_to_live (CASSANDRA-3974)
 * add memtable_flush_period_in_ms (CASSANDRA-4237)
 * replace supercolumns internally by composites (CASSANDRA-3237, 5123)
 * upgrade thrift to 0.9.0 (CASSANDRA-3719)
 * drop unnecessary keyspace parameter from user-defined compaction API 
   (CASSANDRA-5139)
 * more robust solution to incomplete compactions + counters (CASSANDRA-5151)
 * Change order of directory searching for c*.in.sh (CASSANDRA-3983)
 * Add tool to reset SSTable compaction level for LCS (CASSANDRA-5271)
 * Allow custom configuration loader (CASSANDRA-5045)
 * Remove memory emergency pressure valve logic (CASSANDRA-3534)
 * Reduce request latency with eager retry (CASSANDRA-4705)
 * cqlsh: Remove ASSUME command (CASSANDRA-5331)
 * Rebuild BF when loading sstables if bloom_filter_fp_chance
   has changed since compaction (CASSANDRA-5015)
 * remove row-level bloom filters (CASSANDRA-4885)
 * Change Kernel Page Cache skipping into row preheating (disabled by default)
   (CASSANDRA-4937)
 * Improve repair by deciding on a gcBefore before sending
   out TreeRequests (CASSANDRA-4932)
 * Add an official way to disable compactions (CASSANDRA-5074)
 * Reenable ALTER TABLE DROP with new semantics (CASSANDRA-3919)
 * Add binary protocol versioning (CASSANDRA-5436)
 * Swap THshaServer for TThreadedSelectorServer (CASSANDRA-5530)
 * Add alias support to SELECT statement (CASSANDRA-5075)
 * Don't create empty RowMutations in CommitLogReplayer (CASSANDRA-5541)
 * Use range tombstones when dropping cfs/columns from schema (CASSANDRA-5579)
 * cqlsh: drop CQL2/CQL3-beta support (CASSANDRA-5585)
 * Track max/min column names in sstables to be able to optimize slice
   queries (CASSANDRA-5514, CASSANDRA-5595, CASSANDRA-5600)
 * Binary protocol: allow batching already prepared statements (CASSANDRA-4693)
 * Allow preparing timestamp, ttl and limit in CQL3 queries (CASSANDRA-4450)
 * Support native link w/o JNA in Java7 (CASSANDRA-3734)
 * Use SASL authentication in binary protocol v2 (CASSANDRA-5545)
 * Replace Thrift HsHa with LMAX Disruptor based implementation (CASSANDRA-5582)
 * cqlsh: Add row count to SELECT output (CASSANDRA-5636)
 * Include a timestamp with all read commands to determine column expiration
   (CASSANDRA-5149)
 * Streaming 2.0 (CASSANDRA-5286, 5699)
 * Conditional create/drop ks/table/index statements in CQL3 (CASSANDRA-2737)
 * more pre-table creation property validation (CASSANDRA-5693)
 * Redesign repair messages (CASSANDRA-5426)
 * Fix ALTER RENAME post-5125 (CASSANDRA-5702)
 * Disallow renaming a 2ndary indexed column (CASSANDRA-5705)
 * Rename Table to Keyspace (CASSANDRA-5613)
 * Ensure changing column_index_size_in_kb on different nodes don't corrupt the
   sstable (CASSANDRA-5454)
 * Move resultset type information into prepare, not execute (CASSANDRA-5649)
 * Auto paging in binary protocol (CASSANDRA-4415, 5714)
 * Don't tie client side use of AbstractType to JDBC (CASSANDRA-4495)
 * Adds new TimestampType to replace DateType (CASSANDRA-5723, CASSANDRA-5729)
Merged from 1.2:
 * make starting native protocol server idempotent (CASSANDRA-5728)
 * Fix loading key cache when a saved entry is no longer valid (CASSANDRA-5706)
 * Fix serialization of the LEFT gossip value (CASSANDRA-5696)
 * cqlsh: Don't show 'null' in place of empty values (CASSANDRA-5675)
 * Race condition in detecting version on a mixed 1.1/1.2 cluster
   (CASSANDRA-5692)
 * Fix skipping range tombstones with reverse queries (CASSANDRA-5712)
 * Expire entries out of ThriftSessionManager (CASSANRDA-5719)
 * Don't keep ancestor information in memory (CASSANDRA-5342)
 * cqlsh: fix handling of semicolons inside BATCH queries (CASSANDRA-5697)


1.2.6
 * Fix tracing when operation completes before all responses arrive 
   (CASSANDRA-5668)
 * Fix cross-DC mutation forwarding (CASSANDRA-5632)
 * Reduce SSTableLoader memory usage (CASSANDRA-5555)
 * Scale hinted_handoff_throttle_in_kb to cluster size (CASSANDRA-5272)
 * (Hadoop) Add CQL3 input/output formats (CASSANDRA-4421, 5622)
 * (Hadoop) Fix InputKeyRange in CFIF (CASSANDRA-5536)
 * Fix dealing with ridiculously large max sstable sizes in LCS (CASSANDRA-5589)
 * Ignore pre-truncate hints (CASSANDRA-4655)
 * Move System.exit on OOM into a separate thread (CASSANDRA-5273)
 * Write row markers when serializing schema (CASSANDRA-5572)
 * Check only SSTables for the requested range when streaming (CASSANDRA-5569)
 * Improve batchlog replay behavior and hint ttl handling (CASSANDRA-5314)
 * Exclude localTimestamp from validation for tombstones (CASSANDRA-5398)
 * cqlsh: add custom prompt support (CASSANDRA-5539)
 * Reuse prepared statements in hot auth queries (CASSANDRA-5594)
 * cqlsh: add vertical output option (see EXPAND) (CASSANDRA-5597)
 * Add a rate limit option to stress (CASSANDRA-5004)
 * have BulkLoader ignore snapshots directories (CASSANDRA-5587) 
 * fix SnitchProperties logging context (CASSANDRA-5602)
 * Expose whether jna is enabled and memory is locked via JMX (CASSANDRA-5508)
 * cqlsh: fix COPY FROM with ReversedType (CASSANDRA-5610)
 * Allow creating CUSTOM indexes on collections (CASSANDRA-5615)
 * Evaluate now() function at execution time (CASSANDRA-5616)
 * Expose detailed read repair metrics (CASSANDRA-5618)
 * Correct blob literal + ReversedType parsing (CASSANDRA-5629)
 * Allow GPFS to prefer the internal IP like EC2MRS (CASSANDRA-5630)
 * fix help text for -tspw cassandra-cli (CASSANDRA-5643)
 * don't throw away initial causes exceptions for internode encryption issues 
   (CASSANDRA-5644)
 * Fix message spelling errors for cql select statements (CASSANDRA-5647)
 * Suppress custom exceptions thru jmx (CASSANDRA-5652)
 * Update CREATE CUSTOM INDEX syntax (CASSANDRA-5639)
 * Fix PermissionDetails.equals() method (CASSANDRA-5655)
 * Never allow partition key ranges in CQL3 without token() (CASSANDRA-5666)
 * Gossiper incorrectly drops AppState for an upgrading node (CASSANDRA-5660)
 * Connection thrashing during multi-region ec2 during upgrade, due to 
   messaging version (CASSANDRA-5669)
 * Avoid over reconnecting in EC2MRS (CASSANDRA-5678)
 * Fix ReadResponseSerializer.serializedSize() for digest reads (CASSANDRA-5476)
 * allow sstable2json on 2i CFs (CASSANDRA-5694)
Merged from 1.1:
 * Remove buggy thrift max message length option (CASSANDRA-5529)
 * Fix NPE in Pig's widerow mode (CASSANDRA-5488)
 * Add split size parameter to Pig and disable split combination (CASSANDRA-5544)


1.2.5
 * make BytesToken.toString only return hex bytes (CASSANDRA-5566)
 * Ensure that submitBackground enqueues at least one task (CASSANDRA-5554)
 * fix 2i updates with identical values and timestamps (CASSANDRA-5540)
 * fix compaction throttling bursty-ness (CASSANDRA-4316)
 * reduce memory consumption of IndexSummary (CASSANDRA-5506)
 * remove per-row column name bloom filters (CASSANDRA-5492)
 * Include fatal errors in trace events (CASSANDRA-5447)
 * Ensure that PerRowSecondaryIndex is notified of row-level deletes
   (CASSANDRA-5445)
 * Allow empty blob literals in CQL3 (CASSANDRA-5452)
 * Fix streaming RangeTombstones at column index boundary (CASSANDRA-5418)
 * Fix preparing statements when current keyspace is not set (CASSANDRA-5468)
 * Fix SemanticVersion.isSupportedBy minor/patch handling (CASSANDRA-5496)
 * Don't provide oldCfId for post-1.1 system cfs (CASSANDRA-5490)
 * Fix primary range ignores replication strategy (CASSANDRA-5424)
 * Fix shutdown of binary protocol server (CASSANDRA-5507)
 * Fix repair -snapshot not working (CASSANDRA-5512)
 * Set isRunning flag later in binary protocol server (CASSANDRA-5467)
 * Fix use of CQL3 functions with descending clustering order (CASSANDRA-5472)
 * Disallow renaming columns one at a time for thrift table in CQL3
   (CASSANDRA-5531)
 * cqlsh: add CLUSTERING ORDER BY support to DESCRIBE (CASSANDRA-5528)
 * Add custom secondary index support to CQL3 (CASSANDRA-5484)
 * Fix repair hanging silently on unexpected error (CASSANDRA-5229)
 * Fix Ec2Snitch regression introduced by CASSANDRA-5171 (CASSANDRA-5432)
 * Add nodetool enablebackup/disablebackup (CASSANDRA-5556)
 * cqlsh: fix DESCRIBE after case insensitive USE (CASSANDRA-5567)
Merged from 1.1
 * Add retry mechanism to OTC for non-droppable_verbs (CASSANDRA-5393)
 * Use allocator information to improve memtable memory usage estimate
   (CASSANDRA-5497)
 * Fix trying to load deleted row into row cache on startup (CASSANDRA-4463)
 * fsync leveled manifest to avoid corruption (CASSANDRA-5535)
 * Fix Bound intersection computation (CASSANDRA-5551)
 * sstablescrub now respects max memory size in cassandra.in.sh (CASSANDRA-5562)


1.2.4
 * Ensure that PerRowSecondaryIndex updates see the most recent values
   (CASSANDRA-5397)
 * avoid duplicate index entries ind PrecompactedRow and 
   ParallelCompactionIterable (CASSANDRA-5395)
 * remove the index entry on oldColumn when new column is a tombstone 
   (CASSANDRA-5395)
 * Change default stream throughput from 400 to 200 mbps (CASSANDRA-5036)
 * Gossiper logs DOWN for symmetry with UP (CASSANDRA-5187)
 * Fix mixing prepared statements between keyspaces (CASSANDRA-5352)
 * Fix consistency level during bootstrap - strike 3 (CASSANDRA-5354)
 * Fix transposed arguments in AlreadyExistsException (CASSANDRA-5362)
 * Improve asynchronous hint delivery (CASSANDRA-5179)
 * Fix Guava dependency version (12.0 -> 13.0.1) for Maven (CASSANDRA-5364)
 * Validate that provided CQL3 collection value are < 64K (CASSANDRA-5355)
 * Make upgradeSSTable skip current version sstables by default (CASSANDRA-5366)
 * Optimize min/max timestamp collection (CASSANDRA-5373)
 * Invalid streamId in cql binary protocol when using invalid CL 
   (CASSANDRA-5164)
 * Fix validation for IN where clauses with collections (CASSANDRA-5376)
 * Copy resultSet on count query to avoid ConcurrentModificationException 
   (CASSANDRA-5382)
 * Correctly typecheck in CQL3 even with ReversedType (CASSANDRA-5386)
 * Fix streaming compressed files when using encryption (CASSANDRA-5391)
 * cassandra-all 1.2.0 pom missing netty dependency (CASSANDRA-5392)
 * Fix writetime/ttl functions on null values (CASSANDRA-5341)
 * Fix NPE during cql3 select with token() (CASSANDRA-5404)
 * IndexHelper.skipBloomFilters won't skip non-SHA filters (CASSANDRA-5385)
 * cqlsh: Print maps ordered by key, sort sets (CASSANDRA-5413)
 * Add null syntax support in CQL3 for inserts (CASSANDRA-3783)
 * Allow unauthenticated set_keyspace() calls (CASSANDRA-5423)
 * Fix potential incremental backups race (CASSANDRA-5410)
 * Fix prepared BATCH statements with batch-level timestamps (CASSANDRA-5415)
 * Allow overriding superuser setup delay (CASSANDRA-5430)
 * cassandra-shuffle with JMX usernames and passwords (CASSANDRA-5431)
Merged from 1.1:
 * cli: Quote ks and cf names in schema output when needed (CASSANDRA-5052)
 * Fix bad default for min/max timestamp in SSTableMetadata (CASSANDRA-5372)
 * Fix cf name extraction from manifest in Directories.migrateFile() 
   (CASSANDRA-5242)
 * Support pluggable internode authentication (CASSANDRA-5401)


1.2.3
 * add check for sstable overlap within a level on startup (CASSANDRA-5327)
 * replace ipv6 colons in jmx object names (CASSANDRA-5298, 5328)
 * Avoid allocating SSTableBoundedScanner during repair when the range does 
   not intersect the sstable (CASSANDRA-5249)
 * Don't lowercase property map keys (this breaks NTS) (CASSANDRA-5292)
 * Fix composite comparator with super columns (CASSANDRA-5287)
 * Fix insufficient validation of UPDATE queries against counter cfs
   (CASSANDRA-5300)
 * Fix PropertyFileSnitch default DC/Rack behavior (CASSANDRA-5285)
 * Handle null values when executing prepared statement (CASSANDRA-5081)
 * Add netty to pom dependencies (CASSANDRA-5181)
 * Include type arguments in Thrift CQLPreparedResult (CASSANDRA-5311)
 * Fix compaction not removing columns when bf_fp_ratio is 1 (CASSANDRA-5182)
 * cli: Warn about missing CQL3 tables in schema descriptions (CASSANDRA-5309)
 * Re-enable unknown option in replication/compaction strategies option for
   backward compatibility (CASSANDRA-4795)
 * Add binary protocol support to stress (CASSANDRA-4993)
 * cqlsh: Fix COPY FROM value quoting and null handling (CASSANDRA-5305)
 * Fix repair -pr for vnodes (CASSANDRA-5329)
 * Relax CL for auth queries for non-default users (CASSANDRA-5310)
 * Fix AssertionError during repair (CASSANDRA-5245)
 * Don't announce migrations to pre-1.2 nodes (CASSANDRA-5334)
Merged from 1.1:
 * Update offline scrub for 1.0 -> 1.1 directory structure (CASSANDRA-5195)
 * add tmp flag to Descriptor hashcode (CASSANDRA-4021)
 * fix logging of "Found table data in data directories" when only system tables
   are present (CASSANDRA-5289)
 * cli: Add JMX authentication support (CASSANDRA-5080)
 * nodetool: ability to repair specific range (CASSANDRA-5280)
 * Fix possible assertion triggered in SliceFromReadCommand (CASSANDRA-5284)
 * cqlsh: Add inet type support on Windows (ipv4-only) (CASSANDRA-4801)
 * Fix race when initializing ColumnFamilyStore (CASSANDRA-5350)
 * Add UseTLAB JVM flag (CASSANDRA-5361)


1.2.2
 * fix potential for multiple concurrent compactions of the same sstables
   (CASSANDRA-5256)
 * avoid no-op caching of byte[] on commitlog append (CASSANDRA-5199)
 * fix symlinks under data dir not working (CASSANDRA-5185)
 * fix bug in compact storage metadata handling (CASSANDRA-5189)
 * Validate login for USE queries (CASSANDRA-5207)
 * cli: remove default username and password (CASSANDRA-5208)
 * configure populate_io_cache_on_flush per-CF (CASSANDRA-4694)
 * allow configuration of internode socket buffer (CASSANDRA-3378)
 * Make sstable directory picking blacklist-aware again (CASSANDRA-5193)
 * Correctly expire gossip states for edge cases (CASSANDRA-5216)
 * Improve handling of directory creation failures (CASSANDRA-5196)
 * Expose secondary indicies to the rest of nodetool (CASSANDRA-4464)
 * Binary protocol: avoid sending notification for 0.0.0.0 (CASSANDRA-5227)
 * add UseCondCardMark XX jvm settings on jdk 1.7 (CASSANDRA-4366)
 * CQL3 refactor to allow conversion function (CASSANDRA-5226)
 * Fix drop of sstables in some circumstance (CASSANDRA-5232)
 * Implement caching of authorization results (CASSANDRA-4295)
 * Add support for LZ4 compression (CASSANDRA-5038)
 * Fix missing columns in wide rows queries (CASSANDRA-5225)
 * Simplify auth setup and make system_auth ks alterable (CASSANDRA-5112)
 * Stop compactions from hanging during bootstrap (CASSANDRA-5244)
 * fix compressed streaming sending extra chunk (CASSANDRA-5105)
 * Add CQL3-based implementations of IAuthenticator and IAuthorizer
   (CASSANDRA-4898)
 * Fix timestamp-based tomstone removal logic (CASSANDRA-5248)
 * cli: Add JMX authentication support (CASSANDRA-5080)
 * Fix forceFlush behavior (CASSANDRA-5241)
 * cqlsh: Add username autocompletion (CASSANDRA-5231)
 * Fix CQL3 composite partition key error (CASSANDRA-5240)
 * Allow IN clause on last clustering key (CASSANDRA-5230)
Merged from 1.1:
 * fix start key/end token validation for wide row iteration (CASSANDRA-5168)
 * add ConfigHelper support for Thrift frame and max message sizes (CASSANDRA-5188)
 * fix nodetool repair not fail on node down (CASSANDRA-5203)
 * always collect tombstone hints (CASSANDRA-5068)
 * Fix error when sourcing file in cqlsh (CASSANDRA-5235)


1.2.1
 * stream undelivered hints on decommission (CASSANDRA-5128)
 * GossipingPropertyFileSnitch loads saved dc/rack info if needed (CASSANDRA-5133)
 * drain should flush system CFs too (CASSANDRA-4446)
 * add inter_dc_tcp_nodelay setting (CASSANDRA-5148)
 * re-allow wrapping ranges for start_token/end_token range pairitspwng (CASSANDRA-5106)
 * fix validation compaction of empty rows (CASSANDRA-5136)
 * nodetool methods to enable/disable hint storage/delivery (CASSANDRA-4750)
 * disallow bloom filter false positive chance of 0 (CASSANDRA-5013)
 * add threadpool size adjustment methods to JMXEnabledThreadPoolExecutor and 
   CompactionManagerMBean (CASSANDRA-5044)
 * fix hinting for dropped local writes (CASSANDRA-4753)
 * off-heap cache doesn't need mutable column container (CASSANDRA-5057)
 * apply disk_failure_policy to bad disks on initial directory creation 
   (CASSANDRA-4847)
 * Optimize name-based queries to use ArrayBackedSortedColumns (CASSANDRA-5043)
 * Fall back to old manifest if most recent is unparseable (CASSANDRA-5041)
 * pool [Compressed]RandomAccessReader objects on the partitioned read path
   (CASSANDRA-4942)
 * Add debug logging to list filenames processed by Directories.migrateFile 
   method (CASSANDRA-4939)
 * Expose black-listed directories via JMX (CASSANDRA-4848)
 * Log compaction merge counts (CASSANDRA-4894)
 * Minimize byte array allocation by AbstractData{Input,Output} (CASSANDRA-5090)
 * Add SSL support for the binary protocol (CASSANDRA-5031)
 * Allow non-schema system ks modification for shuffle to work (CASSANDRA-5097)
 * cqlsh: Add default limit to SELECT statements (CASSANDRA-4972)
 * cqlsh: fix DESCRIBE for 1.1 cfs in CQL3 (CASSANDRA-5101)
 * Correctly gossip with nodes >= 1.1.7 (CASSANDRA-5102)
 * Ensure CL guarantees on digest mismatch (CASSANDRA-5113)
 * Validate correctly selects on composite partition key (CASSANDRA-5122)
 * Fix exception when adding collection (CASSANDRA-5117)
 * Handle states for non-vnode clusters correctly (CASSANDRA-5127)
 * Refuse unrecognized replication and compaction strategy options (CASSANDRA-4795)
 * Pick the correct value validator in sstable2json for cql3 tables (CASSANDRA-5134)
 * Validate login for describe_keyspace, describe_keyspaces and set_keyspace
   (CASSANDRA-5144)
 * Fix inserting empty maps (CASSANDRA-5141)
 * Don't remove tokens from System table for node we know (CASSANDRA-5121)
 * fix streaming progress report for compresed files (CASSANDRA-5130)
 * Coverage analysis for low-CL queries (CASSANDRA-4858)
 * Stop interpreting dates as valid timeUUID value (CASSANDRA-4936)
 * Adds E notation for floating point numbers (CASSANDRA-4927)
 * Detect (and warn) unintentional use of the cql2 thrift methods when cql3 was
   intended (CASSANDRA-5172)
 * cli: Quote ks and cf names in schema output when needed (CASSANDRA-5052)
 * Fix cf name extraction from manifest in Directories.migrateFile() (CASSANDRA-5242)
 * Replace mistaken usage of commons-logging with slf4j (CASSANDRA-5464)
 * Ensure Jackson dependency matches lib (CASSANDRA-5126)
 * Expose droppable tombstone ratio stats over JMX (CASSANDRA-5159)
Merged from 1.1:
 * Simplify CompressedRandomAccessReader to work around JDK FD bug (CASSANDRA-5088)
 * Improve handling a changing target throttle rate mid-compaction (CASSANDRA-5087)
 * Pig: correctly decode row keys in widerow mode (CASSANDRA-5098)
 * nodetool repair command now prints progress (CASSANDRA-4767)
 * fix user defined compaction to run against 1.1 data directory (CASSANDRA-5118)
 * Fix CQL3 BATCH authorization caching (CASSANDRA-5145)
 * fix get_count returns incorrect value with TTL (CASSANDRA-5099)
 * better handling for mid-compaction failure (CASSANDRA-5137)
 * convert default marshallers list to map for better readability (CASSANDRA-5109)
 * fix ConcurrentModificationException in getBootstrapSource (CASSANDRA-5170)
 * fix sstable maxtimestamp for row deletes and pre-1.1.1 sstables (CASSANDRA-5153)
 * Fix thread growth on node removal (CASSANDRA-5175)
 * Make Ec2Region's datacenter name configurable (CASSANDRA-5155)


1.2.0
 * Disallow counters in collections (CASSANDRA-5082)
 * cqlsh: add unit tests (CASSANDRA-3920)
 * fix default bloom_filter_fp_chance for LeveledCompactionStrategy (CASSANDRA-5093)
Merged from 1.1:
 * add validation for get_range_slices with start_key and end_token (CASSANDRA-5089)


1.2.0-rc2
 * fix nodetool ownership display with vnodes (CASSANDRA-5065)
 * cqlsh: add DESCRIBE KEYSPACES command (CASSANDRA-5060)
 * Fix potential infinite loop when reloading CFS (CASSANDRA-5064)
 * Fix SimpleAuthorizer example (CASSANDRA-5072)
 * cqlsh: force CL.ONE for tracing and system.schema* queries (CASSANDRA-5070)
 * Includes cassandra-shuffle in the debian package (CASSANDRA-5058)
Merged from 1.1:
 * fix multithreaded compaction deadlock (CASSANDRA-4492)
 * fix temporarily missing schema after upgrade from pre-1.1.5 (CASSANDRA-5061)
 * Fix ALTER TABLE overriding compression options with defaults
   (CASSANDRA-4996, 5066)
 * fix specifying and altering crc_check_chance (CASSANDRA-5053)
 * fix Murmur3Partitioner ownership% calculation (CASSANDRA-5076)
 * Don't expire columns sooner than they should in 2ndary indexes (CASSANDRA-5079)


1.2-rc1
 * rename rpc_timeout settings to request_timeout (CASSANDRA-5027)
 * add BF with 0.1 FP to LCS by default (CASSANDRA-5029)
 * Fix preparing insert queries (CASSANDRA-5016)
 * Fix preparing queries with counter increment (CASSANDRA-5022)
 * Fix preparing updates with collections (CASSANDRA-5017)
 * Don't generate UUID based on other node address (CASSANDRA-5002)
 * Fix message when trying to alter a clustering key type (CASSANDRA-5012)
 * Update IAuthenticator to match the new IAuthorizer (CASSANDRA-5003)
 * Fix inserting only a key in CQL3 (CASSANDRA-5040)
 * Fix CQL3 token() function when used with strings (CASSANDRA-5050)
Merged from 1.1:
 * reduce log spam from invalid counter shards (CASSANDRA-5026)
 * Improve schema propagation performance (CASSANDRA-5025)
 * Fix for IndexHelper.IndexFor throws OOB Exception (CASSANDRA-5030)
 * cqlsh: make it possible to describe thrift CFs (CASSANDRA-4827)
 * cqlsh: fix timestamp formatting on some platforms (CASSANDRA-5046)


1.2-beta3
 * make consistency level configurable in cqlsh (CASSANDRA-4829)
 * fix cqlsh rendering of blob fields (CASSANDRA-4970)
 * fix cqlsh DESCRIBE command (CASSANDRA-4913)
 * save truncation position in system table (CASSANDRA-4906)
 * Move CompressionMetadata off-heap (CASSANDRA-4937)
 * allow CLI to GET cql3 columnfamily data (CASSANDRA-4924)
 * Fix rare race condition in getExpireTimeForEndpoint (CASSANDRA-4402)
 * acquire references to overlapping sstables during compaction so bloom filter
   doesn't get free'd prematurely (CASSANDRA-4934)
 * Don't share slice query filter in CQL3 SelectStatement (CASSANDRA-4928)
 * Separate tracing from Log4J (CASSANDRA-4861)
 * Exclude gcable tombstones from merkle-tree computation (CASSANDRA-4905)
 * Better printing of AbstractBounds for tracing (CASSANDRA-4931)
 * Optimize mostRecentTombstone check in CC.collectAllData (CASSANDRA-4883)
 * Change stream session ID to UUID to avoid collision from same node (CASSANDRA-4813)
 * Use Stats.db when bulk loading if present (CASSANDRA-4957)
 * Skip repair on system_trace and keyspaces with RF=1 (CASSANDRA-4956)
 * (cql3) Remove arbitrary SELECT limit (CASSANDRA-4918)
 * Correctly handle prepared operation on collections (CASSANDRA-4945)
 * Fix CQL3 LIMIT (CASSANDRA-4877)
 * Fix Stress for CQL3 (CASSANDRA-4979)
 * Remove cassandra specific exceptions from JMX interface (CASSANDRA-4893)
 * (CQL3) Force using ALLOW FILTERING on potentially inefficient queries (CASSANDRA-4915)
 * (cql3) Fix adding column when the table has collections (CASSANDRA-4982)
 * (cql3) Fix allowing collections with compact storage (CASSANDRA-4990)
 * (cql3) Refuse ttl/writetime function on collections (CASSANDRA-4992)
 * Replace IAuthority with new IAuthorizer (CASSANDRA-4874)
 * clqsh: fix KEY pseudocolumn escaping when describing Thrift tables
   in CQL3 mode (CASSANDRA-4955)
 * add basic authentication support for Pig CassandraStorage (CASSANDRA-3042)
 * fix CQL2 ALTER TABLE compaction_strategy_class altering (CASSANDRA-4965)
Merged from 1.1:
 * Fall back to old describe_splits if d_s_ex is not available (CASSANDRA-4803)
 * Improve error reporting when streaming ranges fail (CASSANDRA-5009)
 * Fix cqlsh timestamp formatting of timezone info (CASSANDRA-4746)
 * Fix assertion failure with leveled compaction (CASSANDRA-4799)
 * Check for null end_token in get_range_slice (CASSANDRA-4804)
 * Remove all remnants of removed nodes (CASSANDRA-4840)
 * Add aut-reloading of the log4j file in debian package (CASSANDRA-4855)
 * Fix estimated row cache entry size (CASSANDRA-4860)
 * reset getRangeSlice filter after finishing a row for get_paged_slice
   (CASSANDRA-4919)
 * expunge row cache post-truncate (CASSANDRA-4940)
 * Allow static CF definition with compact storage (CASSANDRA-4910)
 * Fix endless loop/compaction of schema_* CFs due to broken timestamps (CASSANDRA-4880)
 * Fix 'wrong class type' assertion in CounterColumn (CASSANDRA-4976)


1.2-beta2
 * fp rate of 1.0 disables BF entirely; LCS defaults to 1.0 (CASSANDRA-4876)
 * off-heap bloom filters for row keys (CASSANDRA_4865)
 * add extension point for sstable components (CASSANDRA-4049)
 * improve tracing output (CASSANDRA-4852, 4862)
 * make TRACE verb droppable (CASSANDRA-4672)
 * fix BulkLoader recognition of CQL3 columnfamilies (CASSANDRA-4755)
 * Sort commitlog segments for replay by id instead of mtime (CASSANDRA-4793)
 * Make hint delivery asynchronous (CASSANDRA-4761)
 * Pluggable Thrift transport factories for CLI and cqlsh (CASSANDRA-4609, 4610)
 * cassandra-cli: allow Double value type to be inserted to a column (CASSANDRA-4661)
 * Add ability to use custom TServerFactory implementations (CASSANDRA-4608)
 * optimize batchlog flushing to skip successful batches (CASSANDRA-4667)
 * include metadata for system keyspace itself in schema tables (CASSANDRA-4416)
 * add check to PropertyFileSnitch to verify presence of location for
   local node (CASSANDRA-4728)
 * add PBSPredictor consistency modeler (CASSANDRA-4261)
 * remove vestiges of Thrift unframed mode (CASSANDRA-4729)
 * optimize single-row PK lookups (CASSANDRA-4710)
 * adjust blockFor calculation to account for pending ranges due to node 
   movement (CASSANDRA-833)
 * Change CQL version to 3.0.0 and stop accepting 3.0.0-beta1 (CASSANDRA-4649)
 * (CQL3) Make prepared statement global instead of per connection 
   (CASSANDRA-4449)
 * Fix scrubbing of CQL3 created tables (CASSANDRA-4685)
 * (CQL3) Fix validation when using counter and regular columns in the same 
   table (CASSANDRA-4706)
 * Fix bug starting Cassandra with simple authentication (CASSANDRA-4648)
 * Add support for batchlog in CQL3 (CASSANDRA-4545, 4738)
 * Add support for multiple column family outputs in CFOF (CASSANDRA-4208)
 * Support repairing only the local DC nodes (CASSANDRA-4747)
 * Use rpc_address for binary protocol and change default port (CASSANDRA-4751)
 * Fix use of collections in prepared statements (CASSANDRA-4739)
 * Store more information into peers table (CASSANDRA-4351, 4814)
 * Configurable bucket size for size tiered compaction (CASSANDRA-4704)
 * Run leveled compaction in parallel (CASSANDRA-4310)
 * Fix potential NPE during CFS reload (CASSANDRA-4786)
 * Composite indexes may miss results (CASSANDRA-4796)
 * Move consistency level to the protocol level (CASSANDRA-4734, 4824)
 * Fix Subcolumn slice ends not respected (CASSANDRA-4826)
 * Fix Assertion error in cql3 select (CASSANDRA-4783)
 * Fix list prepend logic (CQL3) (CASSANDRA-4835)
 * Add booleans as literals in CQL3 (CASSANDRA-4776)
 * Allow renaming PK columns in CQL3 (CASSANDRA-4822)
 * Fix binary protocol NEW_NODE event (CASSANDRA-4679)
 * Fix potential infinite loop in tombstone compaction (CASSANDRA-4781)
 * Remove system tables accounting from schema (CASSANDRA-4850)
 * (cql3) Force provided columns in clustering key order in 
   'CLUSTERING ORDER BY' (CASSANDRA-4881)
 * Fix composite index bug (CASSANDRA-4884)
 * Fix short read protection for CQL3 (CASSANDRA-4882)
 * Add tracing support to the binary protocol (CASSANDRA-4699)
 * (cql3) Don't allow prepared marker inside collections (CASSANDRA-4890)
 * Re-allow order by on non-selected columns (CASSANDRA-4645)
 * Bug when composite index is created in a table having collections (CASSANDRA-4909)
 * log index scan subject in CompositesSearcher (CASSANDRA-4904)
Merged from 1.1:
 * add get[Row|Key]CacheEntries to CacheServiceMBean (CASSANDRA-4859)
 * fix get_paged_slice to wrap to next row correctly (CASSANDRA-4816)
 * fix indexing empty column values (CASSANDRA-4832)
 * allow JdbcDate to compose null Date objects (CASSANDRA-4830)
 * fix possible stackoverflow when compacting 1000s of sstables
   (CASSANDRA-4765)
 * fix wrong leveled compaction progress calculation (CASSANDRA-4807)
 * add a close() method to CRAR to prevent leaking file descriptors (CASSANDRA-4820)
 * fix potential infinite loop in get_count (CASSANDRA-4833)
 * fix compositeType.{get/from}String methods (CASSANDRA-4842)
 * (CQL) fix CREATE COLUMNFAMILY permissions check (CASSANDRA-4864)
 * Fix DynamicCompositeType same type comparison (CASSANDRA-4711)
 * Fix duplicate SSTable reference when stream session failed (CASSANDRA-3306)
 * Allow static CF definition with compact storage (CASSANDRA-4910)
 * Fix endless loop/compaction of schema_* CFs due to broken timestamps (CASSANDRA-4880)
 * Fix 'wrong class type' assertion in CounterColumn (CASSANDRA-4976)


1.2-beta1
 * add atomic_batch_mutate (CASSANDRA-4542, -4635)
 * increase default max_hint_window_in_ms to 3h (CASSANDRA-4632)
 * include message initiation time to replicas so they can more
   accurately drop timed-out requests (CASSANDRA-2858)
 * fix clientutil.jar dependencies (CASSANDRA-4566)
 * optimize WriteResponse (CASSANDRA-4548)
 * new metrics (CASSANDRA-4009)
 * redesign KEYS indexes to avoid read-before-write (CASSANDRA-2897)
 * debug tracing (CASSANDRA-1123)
 * parallelize row cache loading (CASSANDRA-4282)
 * Make compaction, flush JBOD-aware (CASSANDRA-4292)
 * run local range scans on the read stage (CASSANDRA-3687)
 * clean up ioexceptions (CASSANDRA-2116)
 * add disk_failure_policy (CASSANDRA-2118)
 * Introduce new json format with row level deletion (CASSANDRA-4054)
 * remove redundant "name" column from schema_keyspaces (CASSANDRA-4433)
 * improve "nodetool ring" handling of multi-dc clusters (CASSANDRA-3047)
 * update NTS calculateNaturalEndpoints to be O(N log N) (CASSANDRA-3881)
 * split up rpc timeout by operation type (CASSANDRA-2819)
 * rewrite key cache save/load to use only sequential i/o (CASSANDRA-3762)
 * update MS protocol with a version handshake + broadcast address id
   (CASSANDRA-4311)
 * multithreaded hint replay (CASSANDRA-4189)
 * add inter-node message compression (CASSANDRA-3127)
 * remove COPP (CASSANDRA-2479)
 * Track tombstone expiration and compact when tombstone content is
   higher than a configurable threshold, default 20% (CASSANDRA-3442, 4234)
 * update MurmurHash to version 3 (CASSANDRA-2975)
 * (CLI) track elapsed time for `delete' operation (CASSANDRA-4060)
 * (CLI) jline version is bumped to 1.0 to properly  support
   'delete' key function (CASSANDRA-4132)
 * Save IndexSummary into new SSTable 'Summary' component (CASSANDRA-2392, 4289)
 * Add support for range tombstones (CASSANDRA-3708)
 * Improve MessagingService efficiency (CASSANDRA-3617)
 * Avoid ID conflicts from concurrent schema changes (CASSANDRA-3794)
 * Set thrift HSHA server thread limit to unlimited by default (CASSANDRA-4277)
 * Avoids double serialization of CF id in RowMutation messages
   (CASSANDRA-4293)
 * stream compressed sstables directly with java nio (CASSANDRA-4297)
 * Support multiple ranges in SliceQueryFilter (CASSANDRA-3885)
 * Add column metadata to system column families (CASSANDRA-4018)
 * (cql3) Always use composite types by default (CASSANDRA-4329)
 * (cql3) Add support for set, map and list (CASSANDRA-3647)
 * Validate date type correctly (CASSANDRA-4441)
 * (cql3) Allow definitions with only a PK (CASSANDRA-4361)
 * (cql3) Add support for row key composites (CASSANDRA-4179)
 * improve DynamicEndpointSnitch by using reservoir sampling (CASSANDRA-4038)
 * (cql3) Add support for 2ndary indexes (CASSANDRA-3680)
 * (cql3) fix defining more than one PK to be invalid (CASSANDRA-4477)
 * remove schema agreement checking from all external APIs (Thrift, CQL and CQL3) (CASSANDRA-4487)
 * add Murmur3Partitioner and make it default for new installations (CASSANDRA-3772, 4621)
 * (cql3) update pseudo-map syntax to use map syntax (CASSANDRA-4497)
 * Finer grained exceptions hierarchy and provides error code with exceptions (CASSANDRA-3979)
 * Adds events push to binary protocol (CASSANDRA-4480)
 * Rewrite nodetool help (CASSANDRA-2293)
 * Make CQL3 the default for CQL (CASSANDRA-4640)
 * update stress tool to be able to use CQL3 (CASSANDRA-4406)
 * Accept all thrift update on CQL3 cf but don't expose their metadata (CASSANDRA-4377)
 * Replace Throttle with Guava's RateLimiter for HintedHandOff (CASSANDRA-4541)
 * fix counter add/get using CQL2 and CQL3 in stress tool (CASSANDRA-4633)
 * Add sstable count per level to cfstats (CASSANDRA-4537)
 * (cql3) Add ALTER KEYSPACE statement (CASSANDRA-4611)
 * (cql3) Allow defining default consistency levels (CASSANDRA-4448)
 * (cql3) Fix queries using LIMIT missing results (CASSANDRA-4579)
 * fix cross-version gossip messaging (CASSANDRA-4576)
 * added inet data type (CASSANDRA-4627)


1.1.6
 * Wait for writes on synchronous read digest mismatch (CASSANDRA-4792)
 * fix commitlog replay for nanotime-infected sstables (CASSANDRA-4782)
 * preflight check ttl for maximum of 20 years (CASSANDRA-4771)
 * (Pig) fix widerow input with single column rows (CASSANDRA-4789)
 * Fix HH to compact with correct gcBefore, which avoids wiping out
   undelivered hints (CASSANDRA-4772)
 * LCS will merge up to 32 L0 sstables as intended (CASSANDRA-4778)
 * NTS will default unconfigured DC replicas to zero (CASSANDRA-4675)
 * use default consistency level in counter validation if none is
   explicitly provide (CASSANDRA-4700)
 * Improve IAuthority interface by introducing fine-grained
   access permissions and grant/revoke commands (CASSANDRA-4490, 4644)
 * fix assumption error in CLI when updating/describing keyspace 
   (CASSANDRA-4322)
 * Adds offline sstablescrub to debian packaging (CASSANDRA-4642)
 * Automatic fixing of overlapping leveled sstables (CASSANDRA-4644)
 * fix error when using ORDER BY with extended selections (CASSANDRA-4689)
 * (CQL3) Fix validation for IN queries for non-PK cols (CASSANDRA-4709)
 * fix re-created keyspace disappering after 1.1.5 upgrade 
   (CASSANDRA-4698, 4752)
 * (CLI) display elapsed time in 2 fraction digits (CASSANDRA-3460)
 * add authentication support to sstableloader (CASSANDRA-4712)
 * Fix CQL3 'is reversed' logic (CASSANDRA-4716, 4759)
 * (CQL3) Don't return ReversedType in result set metadata (CASSANDRA-4717)
 * Backport adding AlterKeyspace statement (CASSANDRA-4611)
 * (CQL3) Correcty accept upper-case data types (CASSANDRA-4770)
 * Add binary protocol events for schema changes (CASSANDRA-4684)
Merged from 1.0:
 * Switch from NBHM to CHM in MessagingService's callback map, which
   prevents OOM in long-running instances (CASSANDRA-4708)


1.1.5
 * add SecondaryIndex.reload API (CASSANDRA-4581)
 * use millis + atomicint for commitlog segment creation instead of
   nanotime, which has issues under some hypervisors (CASSANDRA-4601)
 * fix FD leak in slice queries (CASSANDRA-4571)
 * avoid recursion in leveled compaction (CASSANDRA-4587)
 * increase stack size under Java7 to 180K
 * Log(info) schema changes (CASSANDRA-4547)
 * Change nodetool setcachecapcity to manipulate global caches (CASSANDRA-4563)
 * (cql3) fix setting compaction strategy (CASSANDRA-4597)
 * fix broken system.schema_* timestamps on system startup (CASSANDRA-4561)
 * fix wrong skip of cache saving (CASSANDRA-4533)
 * Avoid NPE when lost+found is in data dir (CASSANDRA-4572)
 * Respect five-minute flush moratorium after initial CL replay (CASSANDRA-4474)
 * Adds ntp as recommended in debian packaging (CASSANDRA-4606)
 * Configurable transport in CF Record{Reader|Writer} (CASSANDRA-4558)
 * (cql3) fix potential NPE with both equal and unequal restriction (CASSANDRA-4532)
 * (cql3) improves ORDER BY validation (CASSANDRA-4624)
 * Fix potential deadlock during counter writes (CASSANDRA-4578)
 * Fix cql error with ORDER BY when using IN (CASSANDRA-4612)
Merged from 1.0:
 * increase Xss to 160k to accomodate latest 1.6 JVMs (CASSANDRA-4602)
 * fix toString of hint destination tokens (CASSANDRA-4568)
 * Fix multiple values for CurrentLocal NodeID (CASSANDRA-4626)


1.1.4
 * fix offline scrub to catch >= out of order rows (CASSANDRA-4411)
 * fix cassandra-env.sh on RHEL and other non-dash-based systems 
   (CASSANDRA-4494)
Merged from 1.0:
 * (Hadoop) fix setting key length for old-style mapred api (CASSANDRA-4534)
 * (Hadoop) fix iterating through a resultset consisting entirely
   of tombstoned rows (CASSANDRA-4466)


1.1.3
 * (cqlsh) add COPY TO (CASSANDRA-4434)
 * munmap commitlog segments before rename (CASSANDRA-4337)
 * (JMX) rename getRangeKeySample to sampleKeyRange to avoid returning
   multi-MB results as an attribute (CASSANDRA-4452)
 * flush based on data size, not throughput; overwritten columns no 
   longer artificially inflate liveRatio (CASSANDRA-4399)
 * update default commitlog segment size to 32MB and total commitlog
   size to 32/1024 MB for 32/64 bit JVMs, respectively (CASSANDRA-4422)
 * avoid using global partitioner to estimate ranges in index sstables
   (CASSANDRA-4403)
 * restore pre-CASSANDRA-3862 approach to removing expired tombstones
   from row cache during compaction (CASSANDRA-4364)
 * (stress) support for CQL prepared statements (CASSANDRA-3633)
 * Correctly catch exception when Snappy cannot be loaded (CASSANDRA-4400)
 * (cql3) Support ORDER BY when IN condition is given in WHERE clause (CASSANDRA-4327)
 * (cql3) delete "component_index" column on DROP TABLE call (CASSANDRA-4420)
 * change nanoTime() to currentTimeInMillis() in schema related code (CASSANDRA-4432)
 * add a token generation tool (CASSANDRA-3709)
 * Fix LCS bug with sstable containing only 1 row (CASSANDRA-4411)
 * fix "Can't Modify Index Name" problem on CF update (CASSANDRA-4439)
 * Fix assertion error in getOverlappingSSTables during repair (CASSANDRA-4456)
 * fix nodetool's setcompactionthreshold command (CASSANDRA-4455)
 * Ensure compacted files are never used, to avoid counter overcount (CASSANDRA-4436)
Merged from 1.0:
 * Push the validation of secondary index values to the SecondaryIndexManager (CASSANDRA-4240)
 * allow dropping columns shadowed by not-yet-expired supercolumn or row
   tombstones in PrecompactedRow (CASSANDRA-4396)


1.1.2
 * Fix cleanup not deleting index entries (CASSANDRA-4379)
 * Use correct partitioner when saving + loading caches (CASSANDRA-4331)
 * Check schema before trying to export sstable (CASSANDRA-2760)
 * Raise a meaningful exception instead of NPE when PFS encounters
   an unconfigured node + no default (CASSANDRA-4349)
 * fix bug in sstable blacklisting with LCS (CASSANDRA-4343)
 * LCS no longer promotes tiny sstables out of L0 (CASSANDRA-4341)
 * skip tombstones during hint replay (CASSANDRA-4320)
 * fix NPE in compactionstats (CASSANDRA-4318)
 * enforce 1m min keycache for auto (CASSANDRA-4306)
 * Have DeletedColumn.isMFD always return true (CASSANDRA-4307)
 * (cql3) exeption message for ORDER BY constraints said primary filter can be
    an IN clause, which is misleading (CASSANDRA-4319)
 * (cql3) Reject (not yet supported) creation of 2ndardy indexes on tables with
   composite primary keys (CASSANDRA-4328)
 * Set JVM stack size to 160k for java 7 (CASSANDRA-4275)
 * cqlsh: add COPY command to load data from CSV flat files (CASSANDRA-4012)
 * CFMetaData.fromThrift to throw ConfigurationException upon error (CASSANDRA-4353)
 * Use CF comparator to sort indexed columns in SecondaryIndexManager
   (CASSANDRA-4365)
 * add strategy_options to the KSMetaData.toString() output (CASSANDRA-4248)
 * (cql3) fix range queries containing unqueried results (CASSANDRA-4372)
 * (cql3) allow updating column_alias types (CASSANDRA-4041)
 * (cql3) Fix deletion bug (CASSANDRA-4193)
 * Fix computation of overlapping sstable for leveled compaction (CASSANDRA-4321)
 * Improve scrub and allow to run it offline (CASSANDRA-4321)
 * Fix assertionError in StorageService.bulkLoad (CASSANDRA-4368)
 * (cqlsh) add option to authenticate to a keyspace at startup (CASSANDRA-4108)
 * (cqlsh) fix ASSUME functionality (CASSANDRA-4352)
 * Fix ColumnFamilyRecordReader to not return progress > 100% (CASSANDRA-3942)
Merged from 1.0:
 * Set gc_grace on index CF to 0 (CASSANDRA-4314)


1.1.1
 * add populate_io_cache_on_flush option (CASSANDRA-2635)
 * allow larger cache capacities than 2GB (CASSANDRA-4150)
 * add getsstables command to nodetool (CASSANDRA-4199)
 * apply parent CF compaction settings to secondary index CFs (CASSANDRA-4280)
 * preserve commitlog size cap when recycling segments at startup
   (CASSANDRA-4201)
 * (Hadoop) fix split generation regression (CASSANDRA-4259)
 * ignore min/max compactions settings in LCS, while preserving
   behavior that min=max=0 disables autocompaction (CASSANDRA-4233)
 * log number of rows read from saved cache (CASSANDRA-4249)
 * calculate exact size required for cleanup operations (CASSANDRA-1404)
 * avoid blocking additional writes during flush when the commitlog
   gets behind temporarily (CASSANDRA-1991)
 * enable caching on index CFs based on data CF cache setting (CASSANDRA-4197)
 * warn on invalid replication strategy creation options (CASSANDRA-4046)
 * remove [Freeable]Memory finalizers (CASSANDRA-4222)
 * include tombstone size in ColumnFamily.size, which can prevent OOM
   during sudden mass delete operations by yielding a nonzero liveRatio
   (CASSANDRA-3741)
 * Open 1 sstableScanner per level for leveled compaction (CASSANDRA-4142)
 * Optimize reads when row deletion timestamps allow us to restrict
   the set of sstables we check (CASSANDRA-4116)
 * add support for commitlog archiving and point-in-time recovery
   (CASSANDRA-3690)
 * avoid generating redundant compaction tasks during streaming
   (CASSANDRA-4174)
 * add -cf option to nodetool snapshot, and takeColumnFamilySnapshot to
   StorageService mbean (CASSANDRA-556)
 * optimize cleanup to drop entire sstables where possible (CASSANDRA-4079)
 * optimize truncate when autosnapshot is disabled (CASSANDRA-4153)
 * update caches to use byte[] keys to reduce memory overhead (CASSANDRA-3966)
 * add column limit to cli (CASSANDRA-3012, 4098)
 * clean up and optimize DataOutputBuffer, used by CQL compression and
   CompositeType (CASSANDRA-4072)
 * optimize commitlog checksumming (CASSANDRA-3610)
 * identify and blacklist corrupted SSTables from future compactions 
   (CASSANDRA-2261)
 * Move CfDef and KsDef validation out of thrift (CASSANDRA-4037)
 * Expose API to repair a user provided range (CASSANDRA-3912)
 * Add way to force the cassandra-cli to refresh its schema (CASSANDRA-4052)
 * Avoid having replicate on write tasks stacking up at CL.ONE (CASSANDRA-2889)
 * (cql3) Backwards compatibility for composite comparators in non-cql3-aware
   clients (CASSANDRA-4093)
 * (cql3) Fix order by for reversed queries (CASSANDRA-4160)
 * (cql3) Add ReversedType support (CASSANDRA-4004)
 * (cql3) Add timeuuid type (CASSANDRA-4194)
 * (cql3) Minor fixes (CASSANDRA-4185)
 * (cql3) Fix prepared statement in BATCH (CASSANDRA-4202)
 * (cql3) Reduce the list of reserved keywords (CASSANDRA-4186)
 * (cql3) Move max/min compaction thresholds to compaction strategy options
   (CASSANDRA-4187)
 * Fix exception during move when localhost is the only source (CASSANDRA-4200)
 * (cql3) Allow paging through non-ordered partitioner results (CASSANDRA-3771)
 * (cql3) Fix drop index (CASSANDRA-4192)
 * (cql3) Don't return range ghosts anymore (CASSANDRA-3982)
 * fix re-creating Keyspaces/ColumnFamilies with the same name as dropped
   ones (CASSANDRA-4219)
 * fix SecondaryIndex LeveledManifest save upon snapshot (CASSANDRA-4230)
 * fix missing arrayOffset in FBUtilities.hash (CASSANDRA-4250)
 * (cql3) Add name of parameters in CqlResultSet (CASSANDRA-4242)
 * (cql3) Correctly validate order by queries (CASSANDRA-4246)
 * rename stress to cassandra-stress for saner packaging (CASSANDRA-4256)
 * Fix exception on colum metadata with non-string comparator (CASSANDRA-4269)
 * Check for unknown/invalid compression options (CASSANDRA-4266)
 * (cql3) Adds simple access to column timestamp and ttl (CASSANDRA-4217)
 * (cql3) Fix range queries with secondary indexes (CASSANDRA-4257)
 * Better error messages from improper input in cli (CASSANDRA-3865)
 * Try to stop all compaction upon Keyspace or ColumnFamily drop (CASSANDRA-4221)
 * (cql3) Allow keyspace properties to contain hyphens (CASSANDRA-4278)
 * (cql3) Correctly validate keyspace access in create table (CASSANDRA-4296)
 * Avoid deadlock in migration stage (CASSANDRA-3882)
 * Take supercolumn names and deletion info into account in memtable throughput
   (CASSANDRA-4264)
 * Add back backward compatibility for old style replication factor (CASSANDRA-4294)
 * Preserve compatibility with pre-1.1 index queries (CASSANDRA-4262)
Merged from 1.0:
 * Fix super columns bug where cache is not updated (CASSANDRA-4190)
 * fix maxTimestamp to include row tombstones (CASSANDRA-4116)
 * (CLI) properly handle quotes in create/update keyspace commands (CASSANDRA-4129)
 * Avoids possible deadlock during bootstrap (CASSANDRA-4159)
 * fix stress tool that hangs forever on timeout or error (CASSANDRA-4128)
 * stress tool to return appropriate exit code on failure (CASSANDRA-4188)
 * fix compaction NPE when out of disk space and assertions disabled
   (CASSANDRA-3985)
 * synchronize LCS getEstimatedTasks to avoid CME (CASSANDRA-4255)
 * ensure unique streaming session id's (CASSANDRA-4223)
 * kick off background compaction when min/max thresholds change 
   (CASSANDRA-4279)
 * improve ability of STCS.getBuckets to deal with 100s of 1000s of
   sstables, such as when convertinb back from LCS (CASSANDRA-4287)
 * Oversize integer in CQL throws NumberFormatException (CASSANDRA-4291)
 * fix 1.0.x node join to mixed version cluster, other nodes >= 1.1 (CASSANDRA-4195)
 * Fix LCS splitting sstable base on uncompressed size (CASSANDRA-4419)
 * Push the validation of secondary index values to the SecondaryIndexManager (CASSANDRA-4240)
 * Don't purge columns during upgradesstables (CASSANDRA-4462)
 * Make cqlsh work with piping (CASSANDRA-4113)
 * Validate arguments for nodetool decommission (CASSANDRA-4061)
 * Report thrift status in nodetool info (CASSANDRA-4010)


1.1.0-final
 * average a reduced liveRatio estimate with the previous one (CASSANDRA-4065)
 * Allow KS and CF names up to 48 characters (CASSANDRA-4157)
 * fix stress build (CASSANDRA-4140)
 * add time remaining estimate to nodetool compactionstats (CASSANDRA-4167)
 * (cql) fix NPE in cql3 ALTER TABLE (CASSANDRA-4163)
 * (cql) Add support for CL.TWO and CL.THREE in CQL (CASSANDRA-4156)
 * (cql) Fix type in CQL3 ALTER TABLE preventing update (CASSANDRA-4170)
 * (cql) Throw invalid exception from CQL3 on obsolete options (CASSANDRA-4171)
 * (cqlsh) fix recognizing uppercase SELECT keyword (CASSANDRA-4161)
 * Pig: wide row support (CASSANDRA-3909)
Merged from 1.0:
 * avoid streaming empty files with bulk loader if sstablewriter errors out
   (CASSANDRA-3946)


1.1-rc1
 * Include stress tool in binary builds (CASSANDRA-4103)
 * (Hadoop) fix wide row iteration when last row read was deleted
   (CASSANDRA-4154)
 * fix read_repair_chance to really default to 0.1 in the cli (CASSANDRA-4114)
 * Adds caching and bloomFilterFpChange to CQL options (CASSANDRA-4042)
 * Adds posibility to autoconfigure size of the KeyCache (CASSANDRA-4087)
 * fix KEYS index from skipping results (CASSANDRA-3996)
 * Remove sliced_buffer_size_in_kb dead option (CASSANDRA-4076)
 * make loadNewSStable preserve sstable version (CASSANDRA-4077)
 * Respect 1.0 cache settings as much as possible when upgrading 
   (CASSANDRA-4088)
 * relax path length requirement for sstable files when upgrading on 
   non-Windows platforms (CASSANDRA-4110)
 * fix terminination of the stress.java when errors were encountered
   (CASSANDRA-4128)
 * Move CfDef and KsDef validation out of thrift (CASSANDRA-4037)
 * Fix get_paged_slice (CASSANDRA-4136)
 * CQL3: Support slice with exclusive start and stop (CASSANDRA-3785)
Merged from 1.0:
 * support PropertyFileSnitch in bulk loader (CASSANDRA-4145)
 * add auto_snapshot option allowing disabling snapshot before drop/truncate
   (CASSANDRA-3710)
 * allow short snitch names (CASSANDRA-4130)


1.1-beta2
 * rename loaded sstables to avoid conflicts with local snapshots
   (CASSANDRA-3967)
 * start hint replay as soon as FD notifies that the target is back up
   (CASSANDRA-3958)
 * avoid unproductive deserializing of cached rows during compaction
   (CASSANDRA-3921)
 * fix concurrency issues with CQL keyspace creation (CASSANDRA-3903)
 * Show Effective Owership via Nodetool ring <keyspace> (CASSANDRA-3412)
 * Update ORDER BY syntax for CQL3 (CASSANDRA-3925)
 * Fix BulkRecordWriter to not throw NPE if reducer gets no map data from Hadoop (CASSANDRA-3944)
 * Fix bug with counters in super columns (CASSANDRA-3821)
 * Remove deprecated merge_shard_chance (CASSANDRA-3940)
 * add a convenient way to reset a node's schema (CASSANDRA-2963)
 * fix for intermittent SchemaDisagreementException (CASSANDRA-3884)
 * CLI `list <CF>` to limit number of columns and their order (CASSANDRA-3012)
 * ignore deprecated KsDef/CfDef/ColumnDef fields in native schema (CASSANDRA-3963)
 * CLI to report when unsupported column_metadata pair was given (CASSANDRA-3959)
 * reincarnate removed and deprecated KsDef/CfDef attributes (CASSANDRA-3953)
 * Fix race between writes and read for cache (CASSANDRA-3862)
 * perform static initialization of StorageProxy on start-up (CASSANDRA-3797)
 * support trickling fsync() on writes (CASSANDRA-3950)
 * expose counters for unavailable/timeout exceptions given to thrift clients (CASSANDRA-3671)
 * avoid quadratic startup time in LeveledManifest (CASSANDRA-3952)
 * Add type information to new schema_ columnfamilies and remove thrift
   serialization for schema (CASSANDRA-3792)
 * add missing column validator options to the CLI help (CASSANDRA-3926)
 * skip reading saved key cache if CF's caching strategy is NONE or ROWS_ONLY (CASSANDRA-3954)
 * Unify migration code (CASSANDRA-4017)
Merged from 1.0:
 * cqlsh: guess correct version of Python for Arch Linux (CASSANDRA-4090)
 * (CLI) properly handle quotes in create/update keyspace commands (CASSANDRA-4129)
 * Avoids possible deadlock during bootstrap (CASSANDRA-4159)
 * fix stress tool that hangs forever on timeout or error (CASSANDRA-4128)
 * Fix super columns bug where cache is not updated (CASSANDRA-4190)
 * stress tool to return appropriate exit code on failure (CASSANDRA-4188)


1.0.9
 * improve index sampling performance (CASSANDRA-4023)
 * always compact away deleted hints immediately after handoff (CASSANDRA-3955)
 * delete hints from dropped ColumnFamilies on handoff instead of
   erroring out (CASSANDRA-3975)
 * add CompositeType ref to the CLI doc for create/update column family (CASSANDRA-3980)
 * Pig: support Counter ColumnFamilies (CASSANDRA-3973)
 * Pig: Composite column support (CASSANDRA-3684)
 * Avoid NPE during repair when a keyspace has no CFs (CASSANDRA-3988)
 * Fix division-by-zero error on get_slice (CASSANDRA-4000)
 * don't change manifest level for cleanup, scrub, and upgradesstables
   operations under LeveledCompactionStrategy (CASSANDRA-3989, 4112)
 * fix race leading to super columns assertion failure (CASSANDRA-3957)
 * fix NPE on invalid CQL delete command (CASSANDRA-3755)
 * allow custom types in CLI's assume command (CASSANDRA-4081)
 * fix totalBytes count for parallel compactions (CASSANDRA-3758)
 * fix intermittent NPE in get_slice (CASSANDRA-4095)
 * remove unnecessary asserts in native code interfaces (CASSANDRA-4096)
 * Validate blank keys in CQL to avoid assertion errors (CASSANDRA-3612)
 * cqlsh: fix bad decoding of some column names (CASSANDRA-4003)
 * cqlsh: fix incorrect padding with unicode chars (CASSANDRA-4033)
 * Fix EC2 snitch incorrectly reporting region (CASSANDRA-4026)
 * Shut down thrift during decommission (CASSANDRA-4086)
 * Expose nodetool cfhistograms for 2ndary indexes (CASSANDRA-4063)
Merged from 0.8:
 * Fix ConcurrentModificationException in gossiper (CASSANDRA-4019)


1.1-beta1
 * (cqlsh)
   + add SOURCE and CAPTURE commands, and --file option (CASSANDRA-3479)
   + add ALTER COLUMNFAMILY WITH (CASSANDRA-3523)
   + bundle Python dependencies with Cassandra (CASSANDRA-3507)
   + added to Debian package (CASSANDRA-3458)
   + display byte data instead of erroring out on decode failure 
     (CASSANDRA-3874)
 * add nodetool rebuild_index (CASSANDRA-3583)
 * add nodetool rangekeysample (CASSANDRA-2917)
 * Fix streaming too much data during move operations (CASSANDRA-3639)
 * Nodetool and CLI connect to localhost by default (CASSANDRA-3568)
 * Reduce memory used by primary index sample (CASSANDRA-3743)
 * (Hadoop) separate input/output configurations (CASSANDRA-3197, 3765)
 * avoid returning internal Cassandra classes over JMX (CASSANDRA-2805)
 * add row-level isolation via SnapTree (CASSANDRA-2893)
 * Optimize key count estimation when opening sstable on startup
   (CASSANDRA-2988)
 * multi-dc replication optimization supporting CL > ONE (CASSANDRA-3577)
 * add command to stop compactions (CASSANDRA-1740, 3566, 3582)
 * multithreaded streaming (CASSANDRA-3494)
 * removed in-tree redhat spec (CASSANDRA-3567)
 * "defragment" rows for name-based queries under STCS, again (CASSANDRA-2503)
 * Recycle commitlog segments for improved performance 
   (CASSANDRA-3411, 3543, 3557, 3615)
 * update size-tiered compaction to prioritize small tiers (CASSANDRA-2407)
 * add message expiration logic to OutboundTcpConnection (CASSANDRA-3005)
 * off-heap cache to use sun.misc.Unsafe instead of JNA (CASSANDRA-3271)
 * EACH_QUORUM is only supported for writes (CASSANDRA-3272)
 * replace compactionlock use in schema migration by checking CFS.isValid
   (CASSANDRA-3116)
 * recognize that "SELECT first ... *" isn't really "SELECT *" (CASSANDRA-3445)
 * Use faster bytes comparison (CASSANDRA-3434)
 * Bulk loader is no longer a fat client, (HADOOP) bulk load output format
   (CASSANDRA-3045)
 * (Hadoop) add support for KeyRange.filter
 * remove assumption that keys and token are in bijection
   (CASSANDRA-1034, 3574, 3604)
 * always remove endpoints from delevery queue in HH (CASSANDRA-3546)
 * fix race between cf flush and its 2ndary indexes flush (CASSANDRA-3547)
 * fix potential race in AES when a repair fails (CASSANDRA-3548)
 * Remove columns shadowed by a deleted container even when we cannot purge
   (CASSANDRA-3538)
 * Improve memtable slice iteration performance (CASSANDRA-3545)
 * more efficient allocation of small bloom filters (CASSANDRA-3618)
 * Use separate writer thread in SSTableSimpleUnsortedWriter (CASSANDRA-3619)
 * fsync the directory after new sstable or commitlog segment are created (CASSANDRA-3250)
 * fix minor issues reported by FindBugs (CASSANDRA-3658)
 * global key/row caches (CASSANDRA-3143, 3849)
 * optimize memtable iteration during range scan (CASSANDRA-3638)
 * introduce 'crc_check_chance' in CompressionParameters to support
   a checksum percentage checking chance similarly to read-repair (CASSANDRA-3611)
 * a way to deactivate global key/row cache on per-CF basis (CASSANDRA-3667)
 * fix LeveledCompactionStrategy broken because of generation pre-allocation
   in LeveledManifest (CASSANDRA-3691)
 * finer-grained control over data directories (CASSANDRA-2749)
 * Fix ClassCastException during hinted handoff (CASSANDRA-3694)
 * Upgrade Thrift to 0.7 (CASSANDRA-3213)
 * Make stress.java insert operation to use microseconds (CASSANDRA-3725)
 * Allows (internally) doing a range query with a limit of columns instead of
   rows (CASSANDRA-3742)
 * Allow rangeSlice queries to be start/end inclusive/exclusive (CASSANDRA-3749)
 * Fix BulkLoader to support new SSTable layout and add stream
   throttling to prevent an NPE when there is no yaml config (CASSANDRA-3752)
 * Allow concurrent schema migrations (CASSANDRA-1391, 3832)
 * Add SnapshotCommand to trigger snapshot on remote node (CASSANDRA-3721)
 * Make CFMetaData conversions to/from thrift/native schema inverses
   (CASSANDRA_3559)
 * Add initial code for CQL 3.0-beta (CASSANDRA-2474, 3781, 3753)
 * Add wide row support for ColumnFamilyInputFormat (CASSANDRA-3264)
 * Allow extending CompositeType comparator (CASSANDRA-3657)
 * Avoids over-paging during get_count (CASSANDRA-3798)
 * Add new command to rebuild a node without (repair) merkle tree calculations
   (CASSANDRA-3483, 3922)
 * respect not only row cache capacity but caching mode when
   trying to read data (CASSANDRA-3812)
 * fix system tests (CASSANDRA-3827)
 * CQL support for altering row key type in ALTER TABLE (CASSANDRA-3781)
 * turn compression on by default (CASSANDRA-3871)
 * make hexToBytes refuse invalid input (CASSANDRA-2851)
 * Make secondary indexes CF inherit compression and compaction from their
   parent CF (CASSANDRA-3877)
 * Finish cleanup up tombstone purge code (CASSANDRA-3872)
 * Avoid NPE on aboarted stream-out sessions (CASSANDRA-3904)
 * BulkRecordWriter throws NPE for counter columns (CASSANDRA-3906)
 * Support compression using BulkWriter (CASSANDRA-3907)


1.0.8
 * fix race between cleanup and flush on secondary index CFSes (CASSANDRA-3712)
 * avoid including non-queried nodes in rangeslice read repair
   (CASSANDRA-3843)
 * Only snapshot CF being compacted for snapshot_before_compaction 
   (CASSANDRA-3803)
 * Log active compactions in StatusLogger (CASSANDRA-3703)
 * Compute more accurate compaction score per level (CASSANDRA-3790)
 * Return InvalidRequest when using a keyspace that doesn't exist
   (CASSANDRA-3764)
 * disallow user modification of System keyspace (CASSANDRA-3738)
 * allow using sstable2json on secondary index data (CASSANDRA-3738)
 * (cqlsh) add DESCRIBE COLUMNFAMILIES (CASSANDRA-3586)
 * (cqlsh) format blobs correctly and use colors to improve output
   readability (CASSANDRA-3726)
 * synchronize BiMap of bootstrapping tokens (CASSANDRA-3417)
 * show index options in CLI (CASSANDRA-3809)
 * add optional socket timeout for streaming (CASSANDRA-3838)
 * fix truncate not to leave behind non-CFS backed secondary indexes
   (CASSANDRA-3844)
 * make CLI `show schema` to use output stream directly instead
   of StringBuilder (CASSANDRA-3842)
 * remove the wait on hint future during write (CASSANDRA-3870)
 * (cqlsh) ignore missing CfDef opts (CASSANDRA-3933)
 * (cqlsh) look for cqlshlib relative to realpath (CASSANDRA-3767)
 * Fix short read protection (CASSANDRA-3934)
 * Make sure infered and actual schema match (CASSANDRA-3371)
 * Fix NPE during HH delivery (CASSANDRA-3677)
 * Don't put boostrapping node in 'hibernate' status (CASSANDRA-3737)
 * Fix double quotes in windows bat files (CASSANDRA-3744)
 * Fix bad validator lookup (CASSANDRA-3789)
 * Fix soft reset in EC2MultiRegionSnitch (CASSANDRA-3835)
 * Don't leave zombie connections with THSHA thrift server (CASSANDRA-3867)
 * (cqlsh) fix deserialization of data (CASSANDRA-3874)
 * Fix removetoken force causing an inconsistent state (CASSANDRA-3876)
 * Fix ahndling of some types with Pig (CASSANDRA-3886)
 * Don't allow to drop the system keyspace (CASSANDRA-3759)
 * Make Pig deletes disabled by default and configurable (CASSANDRA-3628)
Merged from 0.8:
 * (Pig) fix CassandraStorage to use correct comparator in Super ColumnFamily
   case (CASSANDRA-3251)
 * fix thread safety issues in commitlog replay, primarily affecting
   systems with many (100s) of CF definitions (CASSANDRA-3751)
 * Fix relevant tombstone ignored with super columns (CASSANDRA-3875)


1.0.7
 * fix regression in HH page size calculation (CASSANDRA-3624)
 * retry failed stream on IOException (CASSANDRA-3686)
 * allow configuring bloom_filter_fp_chance (CASSANDRA-3497)
 * attempt hint delivery every ten minutes, or when failure detector
   notifies us that a node is back up, whichever comes first.  hint
   handoff throttle delay default changed to 1ms, from 50 (CASSANDRA-3554)
 * add nodetool setstreamthroughput (CASSANDRA-3571)
 * fix assertion when dropping a columnfamily with no sstables (CASSANDRA-3614)
 * more efficient allocation of small bloom filters (CASSANDRA-3618)
 * CLibrary.createHardLinkWithExec() to check for errors (CASSANDRA-3101)
 * Avoid creating empty and non cleaned writer during compaction (CASSANDRA-3616)
 * stop thrift service in shutdown hook so we can quiesce MessagingService
   (CASSANDRA-3335)
 * (CQL) compaction_strategy_options and compression_parameters for
   CREATE COLUMNFAMILY statement (CASSANDRA-3374)
 * Reset min/max compaction threshold when creating size tiered compaction
   strategy (CASSANDRA-3666)
 * Don't ignore IOException during compaction (CASSANDRA-3655)
 * Fix assertion error for CF with gc_grace=0 (CASSANDRA-3579)
 * Shutdown ParallelCompaction reducer executor after use (CASSANDRA-3711)
 * Avoid < 0 value for pending tasks in leveled compaction (CASSANDRA-3693)
 * (Hadoop) Support TimeUUID in Pig CassandraStorage (CASSANDRA-3327)
 * Check schema is ready before continuing boostrapping (CASSANDRA-3629)
 * Catch overflows during parsing of chunk_length_kb (CASSANDRA-3644)
 * Improve stream protocol mismatch errors (CASSANDRA-3652)
 * Avoid multiple thread doing HH to the same target (CASSANDRA-3681)
 * Add JMX property for rp_timeout_in_ms (CASSANDRA-2940)
 * Allow DynamicCompositeType to compare component of different types
   (CASSANDRA-3625)
 * Flush non-cfs backed secondary indexes (CASSANDRA-3659)
 * Secondary Indexes should report memory consumption (CASSANDRA-3155)
 * fix for SelectStatement start/end key are not set correctly
   when a key alias is involved (CASSANDRA-3700)
 * fix CLI `show schema` command insert of an extra comma in
   column_metadata (CASSANDRA-3714)
Merged from 0.8:
 * avoid logging (harmless) exception when GC takes < 1ms (CASSANDRA-3656)
 * prevent new nodes from thinking down nodes are up forever (CASSANDRA-3626)
 * use correct list of replicas for LOCAL_QUORUM reads when read repair
   is disabled (CASSANDRA-3696)
 * block on flush before compacting hints (may prevent OOM) (CASSANDRA-3733)


1.0.6
 * (CQL) fix cqlsh support for replicate_on_write (CASSANDRA-3596)
 * fix adding to leveled manifest after streaming (CASSANDRA-3536)
 * filter out unavailable cipher suites when using encryption (CASSANDRA-3178)
 * (HADOOP) add old-style api support for CFIF and CFRR (CASSANDRA-2799)
 * Support TimeUUIDType column names in Stress.java tool (CASSANDRA-3541)
 * (CQL) INSERT/UPDATE/DELETE/TRUNCATE commands should allow CF names to
   be qualified by keyspace (CASSANDRA-3419)
 * always remove endpoints from delevery queue in HH (CASSANDRA-3546)
 * fix race between cf flush and its 2ndary indexes flush (CASSANDRA-3547)
 * fix potential race in AES when a repair fails (CASSANDRA-3548)
 * fix default value validation usage in CLI SET command (CASSANDRA-3553)
 * Optimize componentsFor method for compaction and startup time
   (CASSANDRA-3532)
 * (CQL) Proper ColumnFamily metadata validation on CREATE COLUMNFAMILY 
   (CASSANDRA-3565)
 * fix compression "chunk_length_kb" option to set correct kb value for 
   thrift/avro (CASSANDRA-3558)
 * fix missing response during range slice repair (CASSANDRA-3551)
 * 'describe ring' moved from CLI to nodetool and available through JMX (CASSANDRA-3220)
 * add back partitioner to sstable metadata (CASSANDRA-3540)
 * fix NPE in get_count for counters (CASSANDRA-3601)
Merged from 0.8:
 * remove invalid assertion that table was opened before dropping it
   (CASSANDRA-3580)
 * range and index scans now only send requests to enough replicas to
   satisfy requested CL + RR (CASSANDRA-3598)
 * use cannonical host for local node in nodetool info (CASSANDRA-3556)
 * remove nonlocal DC write optimization since it only worked with
   CL.ONE or CL.LOCAL_QUORUM (CASSANDRA-3577, 3585)
 * detect misuses of CounterColumnType (CASSANDRA-3422)
 * turn off string interning in json2sstable, take 2 (CASSANDRA-2189)
 * validate compression parameters on add/update of the ColumnFamily 
   (CASSANDRA-3573)
 * Check for 0.0.0.0 is incorrect in CFIF (CASSANDRA-3584)
 * Increase vm.max_map_count in debian packaging (CASSANDRA-3563)
 * gossiper will never add itself to saved endpoints (CASSANDRA-3485)


1.0.5
 * revert CASSANDRA-3407 (see CASSANDRA-3540)
 * fix assertion error while forwarding writes to local nodes (CASSANDRA-3539)


1.0.4
 * fix self-hinting of timed out read repair updates and make hinted handoff
   less prone to OOMing a coordinator (CASSANDRA-3440)
 * expose bloom filter sizes via JMX (CASSANDRA-3495)
 * enforce RP tokens 0..2**127 (CASSANDRA-3501)
 * canonicalize paths exposed through JMX (CASSANDRA-3504)
 * fix "liveSize" stat when sstables are removed (CASSANDRA-3496)
 * add bloom filter FP rates to nodetool cfstats (CASSANDRA-3347)
 * record partitioner in sstable metadata component (CASSANDRA-3407)
 * add new upgradesstables nodetool command (CASSANDRA-3406)
 * skip --debug requirement to see common exceptions in CLI (CASSANDRA-3508)
 * fix incorrect query results due to invalid max timestamp (CASSANDRA-3510)
 * make sstableloader recognize compressed sstables (CASSANDRA-3521)
 * avoids race in OutboundTcpConnection in multi-DC setups (CASSANDRA-3530)
 * use SETLOCAL in cassandra.bat (CASSANDRA-3506)
 * fix ConcurrentModificationException in Table.all() (CASSANDRA-3529)
Merged from 0.8:
 * fix concurrence issue in the FailureDetector (CASSANDRA-3519)
 * fix array out of bounds error in counter shard removal (CASSANDRA-3514)
 * avoid dropping tombstones when they might still be needed to shadow
   data in a different sstable (CASSANDRA-2786)


1.0.3
 * revert name-based query defragmentation aka CASSANDRA-2503 (CASSANDRA-3491)
 * fix invalidate-related test failures (CASSANDRA-3437)
 * add next-gen cqlsh to bin/ (CASSANDRA-3188, 3131, 3493)
 * (CQL) fix handling of rows with no columns (CASSANDRA-3424, 3473)
 * fix querying supercolumns by name returning only a subset of
   subcolumns or old subcolumn versions (CASSANDRA-3446)
 * automatically compute sha1 sum for uncompressed data files (CASSANDRA-3456)
 * fix reading metadata/statistics component for version < h (CASSANDRA-3474)
 * add sstable forward-compatibility (CASSANDRA-3478)
 * report compression ratio in CFSMBean (CASSANDRA-3393)
 * fix incorrect size exception during streaming of counters (CASSANDRA-3481)
 * (CQL) fix for counter decrement syntax (CASSANDRA-3418)
 * Fix race introduced by CASSANDRA-2503 (CASSANDRA-3482)
 * Fix incomplete deletion of delivered hints (CASSANDRA-3466)
 * Avoid rescheduling compactions when no compaction was executed 
   (CASSANDRA-3484)
 * fix handling of the chunk_length_kb compression options (CASSANDRA-3492)
Merged from 0.8:
 * fix updating CF row_cache_provider (CASSANDRA-3414)
 * CFMetaData.convertToThrift method to set RowCacheProvider (CASSANDRA-3405)
 * acquire compactionlock during truncate (CASSANDRA-3399)
 * fix displaying cfdef entries for super columnfamilies (CASSANDRA-3415)
 * Make counter shard merging thread safe (CASSANDRA-3178)
 * Revert CASSANDRA-2855
 * Fix bug preventing the use of efficient cross-DC writes (CASSANDRA-3472)
 * `describe ring` command for CLI (CASSANDRA-3220)
 * (Hadoop) skip empty rows when entire row is requested, redux (CASSANDRA-2855)


1.0.2
 * "defragment" rows for name-based queries under STCS (CASSANDRA-2503)
 * Add timing information to cassandra-cli GET/SET/LIST queries (CASSANDRA-3326)
 * Only create one CompressionMetadata object per sstable (CASSANDRA-3427)
 * cleanup usage of StorageService.setMode() (CASSANDRA-3388)
 * Avoid large array allocation for compressed chunk offsets (CASSANDRA-3432)
 * fix DecimalType bytebuffer marshalling (CASSANDRA-3421)
 * fix bug that caused first column in per row indexes to be ignored 
   (CASSANDRA-3441)
 * add JMX call to clean (failed) repair sessions (CASSANDRA-3316)
 * fix sstableloader reference acquisition bug (CASSANDRA-3438)
 * fix estimated row size regression (CASSANDRA-3451)
 * make sure we don't return more columns than asked (CASSANDRA-3303, 3395)
Merged from 0.8:
 * acquire compactionlock during truncate (CASSANDRA-3399)
 * fix displaying cfdef entries for super columnfamilies (CASSANDRA-3415)


1.0.1
 * acquire references during index build to prevent delete problems
   on Windows (CASSANDRA-3314)
 * describe_ring should include datacenter/topology information (CASSANDRA-2882)
 * Thrift sockets are not properly buffered (CASSANDRA-3261)
 * performance improvement for bytebufferutil compare function (CASSANDRA-3286)
 * add system.versions ColumnFamily (CASSANDRA-3140)
 * reduce network copies (CASSANDRA-3333, 3373)
 * limit nodetool to 32MB of heap (CASSANDRA-3124)
 * (CQL) update parser to accept "timestamp" instead of "date" (CASSANDRA-3149)
 * Fix CLI `show schema` to include "compression_options" (CASSANDRA-3368)
 * Snapshot to include manifest under LeveledCompactionStrategy (CASSANDRA-3359)
 * (CQL) SELECT query should allow CF name to be qualified by keyspace (CASSANDRA-3130)
 * (CQL) Fix internal application error specifying 'using consistency ...'
   in lower case (CASSANDRA-3366)
 * fix Deflate compression when compression actually makes the data bigger
   (CASSANDRA-3370)
 * optimize UUIDGen to avoid lock contention on InetAddress.getLocalHost 
   (CASSANDRA-3387)
 * tolerate index being dropped mid-mutation (CASSANDRA-3334, 3313)
 * CompactionManager is now responsible for checking for new candidates
   post-task execution, enabling more consistent leveled compaction 
   (CASSANDRA-3391)
 * Cache HSHA threads (CASSANDRA-3372)
 * use CF/KS names as snapshot prefix for drop + truncate operations
   (CASSANDRA-2997)
 * Break bloom filters up to avoid heap fragmentation (CASSANDRA-2466)
 * fix cassandra hanging on jsvc stop (CASSANDRA-3302)
 * Avoid leveled compaction getting blocked on errors (CASSANDRA-3408)
 * Make reloading the compaction strategy safe (CASSANDRA-3409)
 * ignore 0.8 hints even if compaction begins before we try to purge
   them (CASSANDRA-3385)
 * remove procrun (bin\daemon) from Cassandra source tree and 
   artifacts (CASSANDRA-3331)
 * make cassandra compile under JDK7 (CASSANDRA-3275)
 * remove dependency of clientutil.jar to FBUtilities (CASSANDRA-3299)
 * avoid truncation errors by using long math on long values (CASSANDRA-3364)
 * avoid clock drift on some Windows machine (CASSANDRA-3375)
 * display cache provider in cli 'describe keyspace' command (CASSANDRA-3384)
 * fix incomplete topology information in describe_ring (CASSANDRA-3403)
 * expire dead gossip states based on time (CASSANDRA-2961)
 * improve CompactionTask extensibility (CASSANDRA-3330)
 * Allow one leveled compaction task to kick off another (CASSANDRA-3363)
 * allow encryption only between datacenters (CASSANDRA-2802)
Merged from 0.8:
 * fix truncate allowing data to be replayed post-restart (CASSANDRA-3297)
 * make iwriter final in IndexWriter to avoid NPE (CASSANDRA-2863)
 * (CQL) update grammar to require key clause in DELETE statement
   (CASSANDRA-3349)
 * (CQL) allow numeric keyspace names in USE statement (CASSANDRA-3350)
 * (Hadoop) skip empty rows when slicing the entire row (CASSANDRA-2855)
 * Fix handling of tombstone by SSTableExport/Import (CASSANDRA-3357)
 * fix ColumnIndexer to use long offsets (CASSANDRA-3358)
 * Improved CLI exceptions (CASSANDRA-3312)
 * Fix handling of tombstone by SSTableExport/Import (CASSANDRA-3357)
 * Only count compaction as active (for throttling) when they have
   successfully acquired the compaction lock (CASSANDRA-3344)
 * Display CLI version string on startup (CASSANDRA-3196)
 * (Hadoop) make CFIF try rpc_address or fallback to listen_address
   (CASSANDRA-3214)
 * (Hadoop) accept comma delimited lists of initial thrift connections
   (CASSANDRA-3185)
 * ColumnFamily min_compaction_threshold should be >= 2 (CASSANDRA-3342)
 * (Pig) add 0.8+ types and key validation type in schema (CASSANDRA-3280)
 * Fix completely removing column metadata using CLI (CASSANDRA-3126)
 * CLI `describe cluster;` output should be on separate lines for separate versions
   (CASSANDRA-3170)
 * fix changing durable_writes keyspace option during CF creation
   (CASSANDRA-3292)
 * avoid locking on update when no indexes are involved (CASSANDRA-3386)
 * fix assertionError during repair with ordered partitioners (CASSANDRA-3369)
 * correctly serialize key_validation_class for avro (CASSANDRA-3391)
 * don't expire counter tombstone after streaming (CASSANDRA-3394)
 * prevent nodes that failed to join from hanging around forever 
   (CASSANDRA-3351)
 * remove incorrect optimization from slice read path (CASSANDRA-3390)
 * Fix race in AntiEntropyService (CASSANDRA-3400)


1.0.0-final
 * close scrubbed sstable fd before deleting it (CASSANDRA-3318)
 * fix bug preventing obsolete commitlog segments from being removed
   (CASSANDRA-3269)
 * tolerate whitespace in seed CDL (CASSANDRA-3263)
 * Change default heap thresholds to max(min(1/2 ram, 1G), min(1/4 ram, 8GB))
   (CASSANDRA-3295)
 * Fix broken CompressedRandomAccessReaderTest (CASSANDRA-3298)
 * (CQL) fix type information returned for wildcard queries (CASSANDRA-3311)
 * add estimated tasks to LeveledCompactionStrategy (CASSANDRA-3322)
 * avoid including compaction cache-warming in keycache stats (CASSANDRA-3325)
 * run compaction and hinted handoff threads at MIN_PRIORITY (CASSANDRA-3308)
 * default hsha thrift server to cpu core count in rpc pool (CASSANDRA-3329)
 * add bin\daemon to binary tarball for Windows service (CASSANDRA-3331)
 * Fix places where uncompressed size of sstables was use in place of the
   compressed one (CASSANDRA-3338)
 * Fix hsha thrift server (CASSANDRA-3346)
 * Make sure repair only stream needed sstables (CASSANDRA-3345)


1.0.0-rc2
 * Log a meaningful warning when a node receives a message for a repair session
   that doesn't exist anymore (CASSANDRA-3256)
 * test for NUMA policy support as well as numactl presence (CASSANDRA-3245)
 * Fix FD leak when internode encryption is enabled (CASSANDRA-3257)
 * Remove incorrect assertion in mergeIterator (CASSANDRA-3260)
 * FBUtilities.hexToBytes(String) to throw NumberFormatException when string
   contains non-hex characters (CASSANDRA-3231)
 * Keep SimpleSnitch proximity ordering unchanged from what the Strategy
   generates, as intended (CASSANDRA-3262)
 * remove Scrub from compactionstats when finished (CASSANDRA-3255)
 * fix counter entry in jdbc TypesMap (CASSANDRA-3268)
 * fix full queue scenario for ParallelCompactionIterator (CASSANDRA-3270)
 * fix bootstrap process (CASSANDRA-3285)
 * don't try delivering hints if when there isn't any (CASSANDRA-3176)
 * CLI documentation change for ColumnFamily `compression_options` (CASSANDRA-3282)
 * ignore any CF ids sent by client for adding CF/KS (CASSANDRA-3288)
 * remove obsolete hints on first startup (CASSANDRA-3291)
 * use correct ISortedColumns for time-optimized reads (CASSANDRA-3289)
 * Evict gossip state immediately when a token is taken over by a new IP 
   (CASSANDRA-3259)


1.0.0-rc1
 * Update CQL to generate microsecond timestamps by default (CASSANDRA-3227)
 * Fix counting CFMetadata towards Memtable liveRatio (CASSANDRA-3023)
 * Kill server on wrapped OOME such as from FileChannel.map (CASSANDRA-3201)
 * remove unnecessary copy when adding to row cache (CASSANDRA-3223)
 * Log message when a full repair operation completes (CASSANDRA-3207)
 * Fix streamOutSession keeping sstables references forever if the remote end
   dies (CASSANDRA-3216)
 * Remove dynamic_snitch boolean from example configuration (defaulting to 
   true) and set default badness threshold to 0.1 (CASSANDRA-3229)
 * Base choice of random or "balanced" token on bootstrap on whether
   schema definitions were found (CASSANDRA-3219)
 * Fixes for LeveledCompactionStrategy score computation, prioritization,
   scheduling, and performance (CASSANDRA-3224, 3234)
 * parallelize sstable open at server startup (CASSANDRA-2988)
 * fix handling of exceptions writing to OutboundTcpConnection (CASSANDRA-3235)
 * Allow using quotes in "USE <keyspace>;" CLI command (CASSANDRA-3208)
 * Don't allow any cache loading exceptions to halt startup (CASSANDRA-3218)
 * Fix sstableloader --ignores option (CASSANDRA-3247)
 * File descriptor limit increased in packaging (CASSANDRA-3206)
 * Fix deadlock in commit log during flush (CASSANDRA-3253) 


1.0.0-beta1
 * removed binarymemtable (CASSANDRA-2692)
 * add commitlog_total_space_in_mb to prevent fragmented logs (CASSANDRA-2427)
 * removed commitlog_rotation_threshold_in_mb configuration (CASSANDRA-2771)
 * make AbstractBounds.normalize de-overlapp overlapping ranges (CASSANDRA-2641)
 * replace CollatingIterator, ReducingIterator with MergeIterator 
   (CASSANDRA-2062)
 * Fixed the ability to set compaction strategy in cli using create column 
   family command (CASSANDRA-2778)
 * clean up tmp files after failed compaction (CASSANDRA-2468)
 * restrict repair streaming to specific columnfamilies (CASSANDRA-2280)
 * don't bother persisting columns shadowed by a row tombstone (CASSANDRA-2589)
 * reset CF and SC deletion times after gc_grace (CASSANDRA-2317)
 * optimize away seek when compacting wide rows (CASSANDRA-2879)
 * single-pass streaming (CASSANDRA-2677, 2906, 2916, 3003)
 * use reference counting for deleting sstables instead of relying on GC
   (CASSANDRA-2521, 3179)
 * store hints as serialized mutations instead of pointers to data row
   (CASSANDRA-2045)
 * store hints in the coordinator node instead of in the closest replica 
   (CASSANDRA-2914)
 * add row_cache_keys_to_save CF option (CASSANDRA-1966)
 * check column family validity in nodetool repair (CASSANDRA-2933)
 * use lazy initialization instead of class initialization in NodeId
   (CASSANDRA-2953)
 * add paging to get_count (CASSANDRA-2894)
 * fix "short reads" in [multi]get (CASSANDRA-2643, 3157, 3192)
 * add optional compression for sstables (CASSANDRA-47, 2994, 3001, 3128)
 * add scheduler JMX metrics (CASSANDRA-2962)
 * add block level checksum for compressed data (CASSANDRA-1717)
 * make column family backed column map pluggable and introduce unsynchronized
   ArrayList backed one to speedup reads (CASSANDRA-2843, 3165, 3205)
 * refactoring of the secondary index api (CASSANDRA-2982)
 * make CL > ONE reads wait for digest reconciliation before returning
   (CASSANDRA-2494)
 * fix missing logging for some exceptions (CASSANDRA-2061)
 * refactor and optimize ColumnFamilyStore.files(...) and Descriptor.fromFilename(String)
   and few other places responsible for work with SSTable files (CASSANDRA-3040)
 * Stop reading from sstables once we know we have the most recent columns,
   for query-by-name requests (CASSANDRA-2498)
 * Add query-by-column mode to stress.java (CASSANDRA-3064)
 * Add "install" command to cassandra.bat (CASSANDRA-292)
 * clean up KSMetadata, CFMetadata from unnecessary
   Thrift<->Avro conversion methods (CASSANDRA-3032)
 * Add timeouts to client request schedulers (CASSANDRA-3079, 3096)
 * Cli to use hashes rather than array of hashes for strategy options (CASSANDRA-3081)
 * LeveledCompactionStrategy (CASSANDRA-1608, 3085, 3110, 3087, 3145, 3154, 3182)
 * Improvements of the CLI `describe` command (CASSANDRA-2630)
 * reduce window where dropped CF sstables may not be deleted (CASSANDRA-2942)
 * Expose gossip/FD info to JMX (CASSANDRA-2806)
 * Fix streaming over SSL when compressed SSTable involved (CASSANDRA-3051)
 * Add support for pluggable secondary index implementations (CASSANDRA-3078)
 * remove compaction_thread_priority setting (CASSANDRA-3104)
 * generate hints for replicas that timeout, not just replicas that are known
   to be down before starting (CASSANDRA-2034)
 * Add throttling for internode streaming (CASSANDRA-3080)
 * make the repair of a range repair all replica (CASSANDRA-2610, 3194)
 * expose the ability to repair the first range (as returned by the
   partitioner) of a node (CASSANDRA-2606)
 * Streams Compression (CASSANDRA-3015)
 * add ability to use multiple threads during a single compaction
   (CASSANDRA-2901)
 * make AbstractBounds.normalize support overlapping ranges (CASSANDRA-2641)
 * fix of the CQL count() behavior (CASSANDRA-3068)
 * use TreeMap backed column families for the SSTable simple writers
   (CASSANDRA-3148)
 * fix inconsistency of the CLI syntax when {} should be used instead of [{}]
   (CASSANDRA-3119)
 * rename CQL type names to match expected SQL behavior (CASSANDRA-3149, 3031)
 * Arena-based allocation for memtables (CASSANDRA-2252, 3162, 3163, 3168)
 * Default RR chance to 0.1 (CASSANDRA-3169)
 * Add RowLevel support to secondary index API (CASSANDRA-3147)
 * Make SerializingCacheProvider the default if JNA is available (CASSANDRA-3183)
 * Fix backwards compatibilty for CQL memtable properties (CASSANDRA-3190)
 * Add five-minute delay before starting compactions on a restarted server
   (CASSANDRA-3181)
 * Reduce copies done for intra-host messages (CASSANDRA-1788, 3144)
 * support of compaction strategy option for stress.java (CASSANDRA-3204)
 * make memtable throughput and column count thresholds no-ops (CASSANDRA-2449)
 * Return schema information along with the resultSet in CQL (CASSANDRA-2734)
 * Add new DecimalType (CASSANDRA-2883)
 * Fix assertion error in RowRepairResolver (CASSANDRA-3156)
 * Reduce unnecessary high buffer sizes (CASSANDRA-3171)
 * Pluggable compaction strategy (CASSANDRA-1610)
 * Add new broadcast_address config option (CASSANDRA-2491)


0.8.7
 * Kill server on wrapped OOME such as from FileChannel.map (CASSANDRA-3201)
 * Allow using quotes in "USE <keyspace>;" CLI command (CASSANDRA-3208)
 * Log message when a full repair operation completes (CASSANDRA-3207)
 * Don't allow any cache loading exceptions to halt startup (CASSANDRA-3218)
 * Fix sstableloader --ignores option (CASSANDRA-3247)
 * File descriptor limit increased in packaging (CASSANDRA-3206)
 * Log a meaningfull warning when a node receive a message for a repair session
   that doesn't exist anymore (CASSANDRA-3256)
 * Fix FD leak when internode encryption is enabled (CASSANDRA-3257)
 * FBUtilities.hexToBytes(String) to throw NumberFormatException when string
   contains non-hex characters (CASSANDRA-3231)
 * Keep SimpleSnitch proximity ordering unchanged from what the Strategy
   generates, as intended (CASSANDRA-3262)
 * remove Scrub from compactionstats when finished (CASSANDRA-3255)
 * Fix tool .bat files when CASSANDRA_HOME contains spaces (CASSANDRA-3258)
 * Force flush of status table when removing/updating token (CASSANDRA-3243)
 * Evict gossip state immediately when a token is taken over by a new IP (CASSANDRA-3259)
 * Fix bug where the failure detector can take too long to mark a host
   down (CASSANDRA-3273)
 * (Hadoop) allow wrapping ranges in queries (CASSANDRA-3137)
 * (Hadoop) check all interfaces for a match with split location
   before falling back to random replica (CASSANDRA-3211)
 * (Hadoop) Make Pig storage handle implements LoadMetadata (CASSANDRA-2777)
 * (Hadoop) Fix exception during PIG 'dump' (CASSANDRA-2810)
 * Fix stress COUNTER_GET option (CASSANDRA-3301)
 * Fix missing fields in CLI `show schema` output (CASSANDRA-3304)
 * Nodetool no longer leaks threads and closes JMX connections (CASSANDRA-3309)
 * fix truncate allowing data to be replayed post-restart (CASSANDRA-3297)
 * Move SimpleAuthority and SimpleAuthenticator to examples (CASSANDRA-2922)
 * Fix handling of tombstone by SSTableExport/Import (CASSANDRA-3357)
 * Fix transposition in cfHistograms (CASSANDRA-3222)
 * Allow using number as DC name when creating keyspace in CQL (CASSANDRA-3239)
 * Force flush of system table after updating/removing a token (CASSANDRA-3243)


0.8.6
 * revert CASSANDRA-2388
 * change TokenRange.endpoints back to listen/broadcast address to match
   pre-1777 behavior, and add TokenRange.rpc_endpoints instead (CASSANDRA-3187)
 * avoid trying to watch cassandra-topology.properties when loaded from jar
   (CASSANDRA-3138)
 * prevent users from creating keyspaces with LocalStrategy replication
   (CASSANDRA-3139)
 * fix CLI `show schema;` to output correct keyspace definition statement
   (CASSANDRA-3129)
 * CustomTThreadPoolServer to log TTransportException at DEBUG level
   (CASSANDRA-3142)
 * allow topology sort to work with non-unique rack names between 
   datacenters (CASSANDRA-3152)
 * Improve caching of same-version Messages on digest and repair paths
   (CASSANDRA-3158)
 * Randomize choice of first replica for counter increment (CASSANDRA-2890)
 * Fix using read_repair_chance instead of merge_shard_change (CASSANDRA-3202)
 * Avoid streaming data to nodes that already have it, on move as well as
   decommission (CASSANDRA-3041)
 * Fix divide by zero error in GCInspector (CASSANDRA-3164)
 * allow quoting of the ColumnFamily name in CLI `create column family`
   statement (CASSANDRA-3195)
 * Fix rolling upgrade from 0.7 to 0.8 problem (CASSANDRA-3166)
 * Accomodate missing encryption_options in IncomingTcpConnection.stream
   (CASSANDRA-3212)


0.8.5
 * fix NPE when encryption_options is unspecified (CASSANDRA-3007)
 * include column name in validation failure exceptions (CASSANDRA-2849)
 * make sure truncate clears out the commitlog so replay won't re-
   populate with truncated data (CASSANDRA-2950)
 * fix NPE when debug logging is enabled and dropped CF is present
   in a commitlog segment (CASSANDRA-3021)
 * fix cassandra.bat when CASSANDRA_HOME contains spaces (CASSANDRA-2952)
 * fix to SSTableSimpleUnsortedWriter bufferSize calculation (CASSANDRA-3027)
 * make cleanup and normal compaction able to skip empty rows
   (rows containing nothing but expired tombstones) (CASSANDRA-3039)
 * work around native memory leak in com.sun.management.GarbageCollectorMXBean
   (CASSANDRA-2868)
 * validate that column names in column_metadata are not equal to key_alias
   on create/update of the ColumnFamily and CQL 'ALTER' statement (CASSANDRA-3036)
 * return an InvalidRequestException if an indexed column is assigned
   a value larger than 64KB (CASSANDRA-3057)
 * fix of numeric-only and string column names handling in CLI "drop index" 
   (CASSANDRA-3054)
 * prune index scan resultset back to original request for lazy
   resultset expansion case (CASSANDRA-2964)
 * (Hadoop) fail jobs when Cassandra node has failed but TaskTracker
   has not (CASSANDRA-2388)
 * fix dynamic snitch ignoring nodes when read_repair_chance is zero
   (CASSANDRA-2662)
 * avoid retaining references to dropped CFS objects in 
   CompactionManager.estimatedCompactions (CASSANDRA-2708)
 * expose rpc timeouts per host in MessagingServiceMBean (CASSANDRA-2941)
 * avoid including cwd in classpath for deb and rpm packages (CASSANDRA-2881)
 * remove gossip state when a new IP takes over a token (CASSANDRA-3071)
 * allow sstable2json to work on index sstable files (CASSANDRA-3059)
 * always hint counters (CASSANDRA-3099)
 * fix log4j initialization in EmbeddedCassandraService (CASSANDRA-2857)
 * remove gossip state when a new IP takes over a token (CASSANDRA-3071)
 * work around native memory leak in com.sun.management.GarbageCollectorMXBean
    (CASSANDRA-2868)
 * fix UnavailableException with writes at CL.EACH_QUORM (CASSANDRA-3084)
 * fix parsing of the Keyspace and ColumnFamily names in numeric
   and string representations in CLI (CASSANDRA-3075)
 * fix corner cases in Range.differenceToFetch (CASSANDRA-3084)
 * fix ip address String representation in the ring cache (CASSANDRA-3044)
 * fix ring cache compatibility when mixing pre-0.8.4 nodes with post-
   in the same cluster (CASSANDRA-3023)
 * make repair report failure when a node participating dies (instead of
   hanging forever) (CASSANDRA-2433)
 * fix handling of the empty byte buffer by ReversedType (CASSANDRA-3111)
 * Add validation that Keyspace names are case-insensitively unique (CASSANDRA-3066)
 * catch invalid key_validation_class before instantiating UpdateColumnFamily (CASSANDRA-3102)
 * make Range and Bounds objects client-safe (CASSANDRA-3108)
 * optionally skip log4j configuration (CASSANDRA-3061)
 * bundle sstableloader with the debian package (CASSANDRA-3113)
 * don't try to build secondary indexes when there is none (CASSANDRA-3123)
 * improve SSTableSimpleUnsortedWriter speed for large rows (CASSANDRA-3122)
 * handle keyspace arguments correctly in nodetool snapshot (CASSANDRA-3038)
 * Fix SSTableImportTest on windows (CASSANDRA-3043)
 * expose compactionThroughputMbPerSec through JMX (CASSANDRA-3117)
 * log keyspace and CF of large rows being compacted


0.8.4
 * change TokenRing.endpoints to be a list of rpc addresses instead of 
   listen/broadcast addresses (CASSANDRA-1777)
 * include files-to-be-streamed in StreamInSession.getSources (CASSANDRA-2972)
 * use JAVA env var in cassandra-env.sh (CASSANDRA-2785, 2992)
 * avoid doing read for no-op replicate-on-write at CL=1 (CASSANDRA-2892)
 * refuse counter write for CL.ANY (CASSANDRA-2990)
 * switch back to only logging recent dropped messages (CASSANDRA-3004)
 * always deserialize RowMutation for counters (CASSANDRA-3006)
 * ignore saved replication_factor strategy_option for NTS (CASSANDRA-3011)
 * make sure pre-truncate CL segments are discarded (CASSANDRA-2950)


0.8.3
 * add ability to drop local reads/writes that are going to timeout
   (CASSANDRA-2943)
 * revamp token removal process, keep gossip states for 3 days (CASSANDRA-2496)
 * don't accept extra args for 0-arg nodetool commands (CASSANDRA-2740)
 * log unavailableexception details at debug level (CASSANDRA-2856)
 * expose data_dir though jmx (CASSANDRA-2770)
 * don't include tmp files as sstable when create cfs (CASSANDRA-2929)
 * log Java classpath on startup (CASSANDRA-2895)
 * keep gossipped version in sync with actual on migration coordinator 
   (CASSANDRA-2946)
 * use lazy initialization instead of class initialization in NodeId
   (CASSANDRA-2953)
 * check column family validity in nodetool repair (CASSANDRA-2933)
 * speedup bytes to hex conversions dramatically (CASSANDRA-2850)
 * Flush memtables on shutdown when durable writes are disabled 
   (CASSANDRA-2958)
 * improved POSIX compatibility of start scripts (CASsANDRA-2965)
 * add counter support to Hadoop InputFormat (CASSANDRA-2981)
 * fix bug where dirty commitlog segments were removed (and avoid keeping 
   segments with no post-flush activity permanently dirty) (CASSANDRA-2829)
 * fix throwing exception with batch mutation of counter super columns
   (CASSANDRA-2949)
 * ignore system tables during repair (CASSANDRA-2979)
 * throw exception when NTS is given replication_factor as an option
   (CASSANDRA-2960)
 * fix assertion error during compaction of counter CFs (CASSANDRA-2968)
 * avoid trying to create index names, when no index exists (CASSANDRA-2867)
 * don't sample the system table when choosing a bootstrap token
   (CASSANDRA-2825)
 * gossiper notifies of local state changes (CASSANDRA-2948)
 * add asynchronous and half-sync/half-async (hsha) thrift servers 
   (CASSANDRA-1405)
 * fix potential use of free'd native memory in SerializingCache 
   (CASSANDRA-2951)
 * prune index scan resultset back to original request for lazy
   resultset expansion case (CASSANDRA-2964)
 * (Hadoop) fail jobs when Cassandra node has failed but TaskTracker
    has not (CASSANDRA-2388)


0.8.2
 * CQL: 
   - include only one row per unique key for IN queries (CASSANDRA-2717)
   - respect client timestamp on full row deletions (CASSANDRA-2912)
 * improve thread-safety in StreamOutSession (CASSANDRA-2792)
 * allow deleting a row and updating indexed columns in it in the
   same mutation (CASSANDRA-2773)
 * Expose number of threads blocked on submitting memtable to flush
   in JMX (CASSANDRA-2817)
 * add ability to return "endpoints" to nodetool (CASSANDRA-2776)
 * Add support for multiple (comma-delimited) coordinator addresses
   to ColumnFamilyInputFormat (CASSANDRA-2807)
 * fix potential NPE while scheduling read repair for range slice
   (CASSANDRA-2823)
 * Fix race in SystemTable.getCurrentLocalNodeId (CASSANDRA-2824)
 * Correctly set default for replicate_on_write (CASSANDRA-2835)
 * improve nodetool compactionstats formatting (CASSANDRA-2844)
 * fix index-building status display (CASSANDRA-2853)
 * fix CLI perpetuating obsolete KsDef.replication_factor (CASSANDRA-2846)
 * improve cli treatment of multiline comments (CASSANDRA-2852)
 * handle row tombstones correctly in EchoedRow (CASSANDRA-2786)
 * add MessagingService.get[Recently]DroppedMessages and
   StorageService.getExceptionCount (CASSANDRA-2804)
 * fix possibility of spurious UnavailableException for LOCAL_QUORUM
   reads with dynamic snitch + read repair disabled (CASSANDRA-2870)
 * add ant-optional as dependence for the debian package (CASSANDRA-2164)
 * add option to specify limit for get_slice in the CLI (CASSANDRA-2646)
 * decrease HH page size (CASSANDRA-2832)
 * reset cli keyspace after dropping the current one (CASSANDRA-2763)
 * add KeyRange option to Hadoop inputformat (CASSANDRA-1125)
 * fix protocol versioning (CASSANDRA-2818, 2860)
 * support spaces in path to log4j configuration (CASSANDRA-2383)
 * avoid including inferred types in CF update (CASSANDRA-2809)
 * fix JMX bulkload call (CASSANDRA-2908)
 * fix updating KS with durable_writes=false (CASSANDRA-2907)
 * add simplified facade to SSTableWriter for bulk loading use
   (CASSANDRA-2911)
 * fix re-using index CF sstable names after drop/recreate (CASSANDRA-2872)
 * prepend CF to default index names (CASSANDRA-2903)
 * fix hint replay (CASSANDRA-2928)
 * Properly synchronize repair's merkle tree computation (CASSANDRA-2816)


0.8.1
 * CQL:
   - support for insert, delete in BATCH (CASSANDRA-2537)
   - support for IN to SELECT, UPDATE (CASSANDRA-2553)
   - timestamp support for INSERT, UPDATE, and BATCH (CASSANDRA-2555)
   - TTL support (CASSANDRA-2476)
   - counter support (CASSANDRA-2473)
   - ALTER COLUMNFAMILY (CASSANDRA-1709)
   - DROP INDEX (CASSANDRA-2617)
   - add SCHEMA/TABLE as aliases for KS/CF (CASSANDRA-2743)
   - server handles wait-for-schema-agreement (CASSANDRA-2756)
   - key alias support (CASSANDRA-2480)
 * add support for comparator parameters and a generic ReverseType
   (CASSANDRA-2355)
 * add CompositeType and DynamicCompositeType (CASSANDRA-2231)
 * optimize batches containing multiple updates to the same row
   (CASSANDRA-2583)
 * adjust hinted handoff page size to avoid OOM with large columns 
   (CASSANDRA-2652)
 * mark BRAF buffer invalid post-flush so we don't re-flush partial
   buffers again, especially on CL writes (CASSANDRA-2660)
 * add DROP INDEX support to CLI (CASSANDRA-2616)
 * don't perform HH to client-mode [storageproxy] nodes (CASSANDRA-2668)
 * Improve forceDeserialize/getCompactedRow encapsulation (CASSANDRA-2659)
 * Don't write CounterUpdateColumn to disk in tests (CASSANDRA-2650)
 * Add sstable bulk loading utility (CASSANDRA-1278)
 * avoid replaying hints to dropped columnfamilies (CASSANDRA-2685)
 * add placeholders for missing rows in range query pseudo-RR (CASSANDRA-2680)
 * remove no-op HHOM.renameHints (CASSANDRA-2693)
 * clone super columns to avoid modifying them during flush (CASSANDRA-2675)
 * allow writes to bypass the commitlog for certain keyspaces (CASSANDRA-2683)
 * avoid NPE when bypassing commitlog during memtable flush (CASSANDRA-2781)
 * Added support for making bootstrap retry if nodes flap (CASSANDRA-2644)
 * Added statusthrift to nodetool to report if thrift server is running (CASSANDRA-2722)
 * Fixed rows being cached if they do not exist (CASSANDRA-2723)
 * Support passing tableName and cfName to RowCacheProviders (CASSANDRA-2702)
 * close scrub file handles (CASSANDRA-2669)
 * throttle migration replay (CASSANDRA-2714)
 * optimize column serializer creation (CASSANDRA-2716)
 * Added support for making bootstrap retry if nodes flap (CASSANDRA-2644)
 * Added statusthrift to nodetool to report if thrift server is running
   (CASSANDRA-2722)
 * Fixed rows being cached if they do not exist (CASSANDRA-2723)
 * fix truncate/compaction race (CASSANDRA-2673)
 * workaround large resultsets causing large allocation retention
   by nio sockets (CASSANDRA-2654)
 * fix nodetool ring use with Ec2Snitch (CASSANDRA-2733)
 * fix removing columns and subcolumns that are supressed by a row or
   supercolumn tombstone during replica resolution (CASSANDRA-2590)
 * support sstable2json against snapshot sstables (CASSANDRA-2386)
 * remove active-pull schema requests (CASSANDRA-2715)
 * avoid marking entire list of sstables as actively being compacted
   in multithreaded compaction (CASSANDRA-2765)
 * seek back after deserializing a row to update cache with (CASSANDRA-2752)
 * avoid skipping rows in scrub for counter column family (CASSANDRA-2759)
 * fix ConcurrentModificationException in repair when dealing with 0.7 node
   (CASSANDRA-2767)
 * use threadsafe collections for StreamInSession (CASSANDRA-2766)
 * avoid infinite loop when creating merkle tree (CASSANDRA-2758)
 * avoids unmarking compacting sstable prematurely in cleanup (CASSANDRA-2769)
 * fix NPE when the commit log is bypassed (CASSANDRA-2718)
 * don't throw an exception in SS.isRPCServerRunning (CASSANDRA-2721)
 * make stress.jar executable (CASSANDRA-2744)
 * add daemon mode to java stress (CASSANDRA-2267)
 * expose the DC and rack of a node through JMX and nodetool ring (CASSANDRA-2531)
 * fix cache mbean getSize (CASSANDRA-2781)
 * Add Date, Float, Double, and Boolean types (CASSANDRA-2530)
 * Add startup flag to renew counter node id (CASSANDRA-2788)
 * add jamm agent to cassandra.bat (CASSANDRA-2787)
 * fix repair hanging if a neighbor has nothing to send (CASSANDRA-2797)
 * purge tombstone even if row is in only one sstable (CASSANDRA-2801)
 * Fix wrong purge of deleted cf during compaction (CASSANDRA-2786)
 * fix race that could result in Hadoop writer failing to throw an
   exception encountered after close() (CASSANDRA-2755)
 * fix scan wrongly throwing assertion error (CASSANDRA-2653)
 * Always use even distribution for merkle tree with RandomPartitionner
   (CASSANDRA-2841)
 * fix describeOwnership for OPP (CASSANDRA-2800)
 * ensure that string tokens do not contain commas (CASSANDRA-2762)


0.8.0-final
 * fix CQL grammar warning and cqlsh regression from CASSANDRA-2622
 * add ant generate-cql-html target (CASSANDRA-2526)
 * update CQL consistency levels (CASSANDRA-2566)
 * debian packaging fixes (CASSANDRA-2481, 2647)
 * fix UUIDType, IntegerType for direct buffers (CASSANDRA-2682, 2684)
 * switch to native Thrift for Hadoop map/reduce (CASSANDRA-2667)
 * fix StackOverflowError when building from eclipse (CASSANDRA-2687)
 * only provide replication_factor to strategy_options "help" for
   SimpleStrategy, OldNetworkTopologyStrategy (CASSANDRA-2678, 2713)
 * fix exception adding validators to non-string columns (CASSANDRA-2696)
 * avoid instantiating DatabaseDescriptor in JDBC (CASSANDRA-2694)
 * fix potential stack overflow during compaction (CASSANDRA-2626)
 * clone super columns to avoid modifying them during flush (CASSANDRA-2675)
 * reset underlying iterator in EchoedRow constructor (CASSANDRA-2653)


0.8.0-rc1
 * faster flushes and compaction from fixing excessively pessimistic 
   rebuffering in BRAF (CASSANDRA-2581)
 * fix returning null column values in the python cql driver (CASSANDRA-2593)
 * fix merkle tree splitting exiting early (CASSANDRA-2605)
 * snapshot_before_compaction directory name fix (CASSANDRA-2598)
 * Disable compaction throttling during bootstrap (CASSANDRA-2612) 
 * fix CQL treatment of > and < operators in range slices (CASSANDRA-2592)
 * fix potential double-application of counter updates on commitlog replay
   by moving replay position from header to sstable metadata (CASSANDRA-2419)
 * JDBC CQL driver exposes getColumn for access to timestamp
 * JDBC ResultSetMetadata properties added to AbstractType
 * r/m clustertool (CASSANDRA-2607)
 * add support for presenting row key as a column in CQL result sets 
   (CASSANDRA-2622)
 * Don't allow {LOCAL|EACH}_QUORUM unless strategy is NTS (CASSANDRA-2627)
 * validate keyspace strategy_options during CQL create (CASSANDRA-2624)
 * fix empty Result with secondary index when limit=1 (CASSANDRA-2628)
 * Fix regression where bootstrapping a node with no schema fails
   (CASSANDRA-2625)
 * Allow removing LocationInfo sstables (CASSANDRA-2632)
 * avoid attempting to replay mutations from dropped keyspaces (CASSANDRA-2631)
 * avoid using cached position of a key when GT is requested (CASSANDRA-2633)
 * fix counting bloom filter true positives (CASSANDRA-2637)
 * initialize local ep state prior to gossip startup if needed (CASSANDRA-2638)
 * fix counter increment lost after restart (CASSANDRA-2642)
 * add quote-escaping via backslash to CLI (CASSANDRA-2623)
 * fix pig example script (CASSANDRA-2487)
 * fix dynamic snitch race in adding latencies (CASSANDRA-2618)
 * Start/stop cassandra after more important services such as mdadm in
   debian packaging (CASSANDRA-2481)


0.8.0-beta2
 * fix NPE compacting index CFs (CASSANDRA-2528)
 * Remove checking all column families on startup for compaction candidates 
   (CASSANDRA-2444)
 * validate CQL create keyspace options (CASSANDRA-2525)
 * fix nodetool setcompactionthroughput (CASSANDRA-2550)
 * move	gossip heartbeat back to its own thread (CASSANDRA-2554)
 * validate cql TRUNCATE columnfamily before truncating (CASSANDRA-2570)
 * fix batch_mutate for mixed standard-counter mutations (CASSANDRA-2457)
 * disallow making schema changes to system keyspace (CASSANDRA-2563)
 * fix sending mutation messages multiple times (CASSANDRA-2557)
 * fix incorrect use of NBHM.size in ReadCallback that could cause
   reads to time out even when responses were received (CASSANDRA-2552)
 * trigger read repair correctly for LOCAL_QUORUM reads (CASSANDRA-2556)
 * Allow configuring the number of compaction thread (CASSANDRA-2558)
 * forceUserDefinedCompaction will attempt to compact what it is given
   even if the pessimistic estimate is that there is not enough disk space;
   automatic compactions will only compact 2 or more sstables (CASSANDRA-2575)
 * refuse to apply migrations with older timestamps than the current 
   schema (CASSANDRA-2536)
 * remove unframed Thrift transport option
 * include indexes in snapshots (CASSANDRA-2596)
 * improve ignoring of obsolete mutations in index maintenance (CASSANDRA-2401)
 * recognize attempt to drop just the index while leaving the column
   definition alone (CASSANDRA-2619)
  

0.8.0-beta1
 * remove Avro RPC support (CASSANDRA-926)
 * support for columns that act as incr/decr counters 
   (CASSANDRA-1072, 1937, 1944, 1936, 2101, 2093, 2288, 2105, 2384, 2236, 2342,
   2454)
 * CQL (CASSANDRA-1703, 1704, 1705, 1706, 1707, 1708, 1710, 1711, 1940, 
   2124, 2302, 2277, 2493)
 * avoid double RowMutation serialization on write path (CASSANDRA-1800)
 * make NetworkTopologyStrategy the default (CASSANDRA-1960)
 * configurable internode encryption (CASSANDRA-1567, 2152)
 * human readable column names in sstable2json output (CASSANDRA-1933)
 * change default JMX port to 7199 (CASSANDRA-2027)
 * backwards compatible internal messaging (CASSANDRA-1015)
 * atomic switch of memtables and sstables (CASSANDRA-2284)
 * add pluggable SeedProvider (CASSANDRA-1669)
 * Fix clustertool to not throw exception when calling get_endpoints (CASSANDRA-2437)
 * upgrade to thrift 0.6 (CASSANDRA-2412) 
 * repair works on a token range instead of full ring (CASSANDRA-2324)
 * purge tombstones from row cache (CASSANDRA-2305)
 * push replication_factor into strategy_options (CASSANDRA-1263)
 * give snapshots the same name on each node (CASSANDRA-1791)
 * remove "nodetool loadbalance" (CASSANDRA-2448)
 * multithreaded compaction (CASSANDRA-2191)
 * compaction throttling (CASSANDRA-2156)
 * add key type information and alias (CASSANDRA-2311, 2396)
 * cli no longer divides read_repair_chance by 100 (CASSANDRA-2458)
 * made CompactionInfo.getTaskType return an enum (CASSANDRA-2482)
 * add a server-wide cap on measured memtable memory usage and aggressively
   flush to keep under that threshold (CASSANDRA-2006)
 * add unified UUIDType (CASSANDRA-2233)
 * add off-heap row cache support (CASSANDRA-1969)


0.7.5
 * improvements/fixes to PIG driver (CASSANDRA-1618, CASSANDRA-2387,
   CASSANDRA-2465, CASSANDRA-2484)
 * validate index names (CASSANDRA-1761)
 * reduce contention on Table.flusherLock (CASSANDRA-1954)
 * try harder to detect failures during streaming, cleaning up temporary
   files more reliably (CASSANDRA-2088)
 * shut down server for OOM on a Thrift thread (CASSANDRA-2269)
 * fix tombstone handling in repair and sstable2json (CASSANDRA-2279)
 * preserve version when streaming data from old sstables (CASSANDRA-2283)
 * don't start repair if a neighboring node is marked as dead (CASSANDRA-2290)
 * purge tombstones from row cache (CASSANDRA-2305)
 * Avoid seeking when sstable2json exports the entire file (CASSANDRA-2318)
 * clear Built flag in system table when dropping an index (CASSANDRA-2320)
 * don't allow arbitrary argument for stress.java (CASSANDRA-2323)
 * validate values for index predicates in get_indexed_slice (CASSANDRA-2328)
 * queue secondary indexes for flush before the parent (CASSANDRA-2330)
 * allow job configuration to set the CL used in Hadoop jobs (CASSANDRA-2331)
 * add memtable_flush_queue_size defaulting to 4 (CASSANDRA-2333)
 * Allow overriding of initial_token, storage_port and rpc_port from system
   properties (CASSANDRA-2343)
 * fix comparator used for non-indexed secondary expressions in index scan
   (CASSANDRA-2347)
 * ensure size calculation and write phase of large-row compaction use
   the same threshold for TTL expiration (CASSANDRA-2349)
 * fix race when iterating CFs during add/drop (CASSANDRA-2350)
 * add ConsistencyLevel command to CLI (CASSANDRA-2354)
 * allow negative numbers in the cli (CASSANDRA-2358)
 * hard code serialVersionUID for tokens class (CASSANDRA-2361)
 * fix potential infinite loop in ByteBufferUtil.inputStream (CASSANDRA-2365)
 * fix encoding bugs in HintedHandoffManager, SystemTable when default
   charset is not UTF8 (CASSANDRA-2367)
 * avoids having removed node reappearing in Gossip (CASSANDRA-2371)
 * fix incorrect truncation of long to int when reading columns via block
   index (CASSANDRA-2376)
 * fix NPE during stream session (CASSANDRA-2377)
 * fix race condition that could leave orphaned data files when dropping CF or
   KS (CASSANDRA-2381)
 * fsync statistics component on write (CASSANDRA-2382)
 * fix duplicate results from CFS.scan (CASSANDRA-2406)
 * add IntegerType to CLI help (CASSANDRA-2414)
 * avoid caching token-only decoratedkeys (CASSANDRA-2416)
 * convert mmap assertion to if/throw so scrub can catch it (CASSANDRA-2417)
 * don't overwrite gc log (CASSANDR-2418)
 * invalidate row cache for streamed row to avoid inconsitencies
   (CASSANDRA-2420)
 * avoid copies in range/index scans (CASSANDRA-2425)
 * make sure we don't wipe data during cleanup if the node has not join
   the ring (CASSANDRA-2428)
 * Try harder to close files after compaction (CASSANDRA-2431)
 * re-set bootstrapped flag after move finishes (CASSANDRA-2435)
 * display validation_class in CLI 'describe keyspace' (CASSANDRA-2442)
 * make cleanup compactions cleanup the row cache (CASSANDRA-2451)
 * add column fields validation to scrub (CASSANDRA-2460)
 * use 64KB flush buffer instead of in_memory_compaction_limit (CASSANDRA-2463)
 * fix backslash substitutions in CLI (CASSANDRA-2492)
 * disable cache saving for system CFS (CASSANDRA-2502)
 * fixes for verifying destination availability under hinted conditions
   so UE can be thrown intead of timing out (CASSANDRA-2514)
 * fix update of validation class in column metadata (CASSANDRA-2512)
 * support LOCAL_QUORUM, EACH_QUORUM CLs outside of NTS (CASSANDRA-2516)
 * preserve version when streaming data from old sstables (CASSANDRA-2283)
 * fix backslash substitutions in CLI (CASSANDRA-2492)
 * count a row deletion as one operation towards memtable threshold 
   (CASSANDRA-2519)
 * support LOCAL_QUORUM, EACH_QUORUM CLs outside of NTS (CASSANDRA-2516)


0.7.4
 * add nodetool join command (CASSANDRA-2160)
 * fix secondary indexes on pre-existing or streamed data (CASSANDRA-2244)
 * initialize endpoint in gossiper earlier (CASSANDRA-2228)
 * add ability to write to Cassandra from Pig (CASSANDRA-1828)
 * add rpc_[min|max]_threads (CASSANDRA-2176)
 * add CL.TWO, CL.THREE (CASSANDRA-2013)
 * avoid exporting an un-requested row in sstable2json, when exporting 
   a key that does not exist (CASSANDRA-2168)
 * add incremental_backups option (CASSANDRA-1872)
 * add configurable row limit to Pig loadfunc (CASSANDRA-2276)
 * validate column values in batches as well as single-Column inserts
   (CASSANDRA-2259)
 * move sample schema from cassandra.yaml to schema-sample.txt,
   a cli scripts (CASSANDRA-2007)
 * avoid writing empty rows when scrubbing tombstoned rows (CASSANDRA-2296)
 * fix assertion error in range and index scans for CL < ALL
   (CASSANDRA-2282)
 * fix commitlog replay when flush position refers to data that didn't
   get synced before server died (CASSANDRA-2285)
 * fix fd leak in sstable2json with non-mmap'd i/o (CASSANDRA-2304)
 * reduce memory use during streaming of multiple sstables (CASSANDRA-2301)
 * purge tombstoned rows from cache after GCGraceSeconds (CASSANDRA-2305)
 * allow zero replicas in a NTS datacenter (CASSANDRA-1924)
 * make range queries respect snitch for local replicas (CASSANDRA-2286)
 * fix HH delivery when column index is larger than 2GB (CASSANDRA-2297)
 * make 2ary indexes use parent CF flush thresholds during initial build
   (CASSANDRA-2294)
 * update memtable_throughput to be a long (CASSANDRA-2158)


0.7.3
 * Keep endpoint state until aVeryLongTime (CASSANDRA-2115)
 * lower-latency read repair (CASSANDRA-2069)
 * add hinted_handoff_throttle_delay_in_ms option (CASSANDRA-2161)
 * fixes for cache save/load (CASSANDRA-2172, -2174)
 * Handle whole-row deletions in CFOutputFormat (CASSANDRA-2014)
 * Make memtable_flush_writers flush in parallel (CASSANDRA-2178)
 * Add compaction_preheat_key_cache option (CASSANDRA-2175)
 * refactor stress.py to have only one copy of the format string 
   used for creating row keys (CASSANDRA-2108)
 * validate index names for \w+ (CASSANDRA-2196)
 * Fix Cassandra cli to respect timeout if schema does not settle 
   (CASSANDRA-2187)
 * fix for compaction and cleanup writing old-format data into new-version 
   sstable (CASSANDRA-2211, -2216)
 * add nodetool scrub (CASSANDRA-2217, -2240)
 * fix sstable2json large-row pagination (CASSANDRA-2188)
 * fix EOFing on requests for the last bytes in a file (CASSANDRA-2213)
 * fix BufferedRandomAccessFile bugs (CASSANDRA-2218, -2241)
 * check for memtable flush_after_mins exceeded every 10s (CASSANDRA-2183)
 * fix cache saving on Windows (CASSANDRA-2207)
 * add validateSchemaAgreement call + synchronization to schema
   modification operations (CASSANDRA-2222)
 * fix for reversed slice queries on large rows (CASSANDRA-2212)
 * fat clients were writing local data (CASSANDRA-2223)
 * set DEFAULT_MEMTABLE_LIFETIME_IN_MINS to 24h
 * improve detection and cleanup of partially-written sstables 
   (CASSANDRA-2206)
 * fix supercolumn de/serialization when subcolumn comparator is different
   from supercolumn's (CASSANDRA-2104)
 * fix starting up on Windows when CASSANDRA_HOME contains whitespace
   (CASSANDRA-2237)
 * add [get|set][row|key]cacheSavePeriod to JMX (CASSANDRA-2100)
 * fix Hadoop ColumnFamilyOutputFormat dropping of mutations
   when batch fills up (CASSANDRA-2255)
 * move file deletions off of scheduledtasks executor (CASSANDRA-2253)


0.7.2
 * copy DecoratedKey.key when inserting into caches to avoid retaining
   a reference to the underlying buffer (CASSANDRA-2102)
 * format subcolumn names with subcomparator (CASSANDRA-2136)
 * fix column bloom filter deserialization (CASSANDRA-2165)


0.7.1
 * refactor MessageDigest creation code. (CASSANDRA-2107)
 * buffer network stack to avoid inefficient small TCP messages while avoiding
   the nagle/delayed ack problem (CASSANDRA-1896)
 * check log4j configuration for changes every 10s (CASSANDRA-1525, 1907)
 * more-efficient cross-DC replication (CASSANDRA-1530, -2051, -2138)
 * avoid polluting page cache with commitlog or sstable writes
   and seq scan operations (CASSANDRA-1470)
 * add RMI authentication options to nodetool (CASSANDRA-1921)
 * make snitches configurable at runtime (CASSANDRA-1374)
 * retry hadoop split requests on connection failure (CASSANDRA-1927)
 * implement describeOwnership for BOP, COPP (CASSANDRA-1928)
 * make read repair behave as expected for ConsistencyLevel > ONE
   (CASSANDRA-982, 2038)
 * distributed test harness (CASSANDRA-1859, 1964)
 * reduce flush lock contention (CASSANDRA-1930)
 * optimize supercolumn deserialization (CASSANDRA-1891)
 * fix CFMetaData.apply to only compare objects of the same class 
   (CASSANDRA-1962)
 * allow specifying specific SSTables to compact from JMX (CASSANDRA-1963)
 * fix race condition in MessagingService.targets (CASSANDRA-1959, 2094, 2081)
 * refuse to open sstables from a future version (CASSANDRA-1935)
 * zero-copy reads (CASSANDRA-1714)
 * fix copy bounds for word Text in wordcount demo (CASSANDRA-1993)
 * fixes for contrib/javautils (CASSANDRA-1979)
 * check more frequently for memtable expiration (CASSANDRA-2000)
 * fix writing SSTable column count statistics (CASSANDRA-1976)
 * fix streaming of multiple CFs during bootstrap (CASSANDRA-1992)
 * explicitly set JVM GC new generation size with -Xmn (CASSANDRA-1968)
 * add short options for CLI flags (CASSANDRA-1565)
 * make keyspace argument to "describe keyspace" in CLI optional
   when authenticated to keyspace already (CASSANDRA-2029)
 * added option to specify -Dcassandra.join_ring=false on startup
   to allow "warm spare" nodes or performing JMX maintenance before
   joining the ring (CASSANDRA-526)
 * log migrations at INFO (CASSANDRA-2028)
 * add CLI verbose option in file mode (CASSANDRA-2030)
 * add single-line "--" comments to CLI (CASSANDRA-2032)
 * message serialization tests (CASSANDRA-1923)
 * switch from ivy to maven-ant-tasks (CASSANDRA-2017)
 * CLI attempts to block for new schema to propagate (CASSANDRA-2044)
 * fix potential overflow in nodetool cfstats (CASSANDRA-2057)
 * add JVM shutdownhook to sync commitlog (CASSANDRA-1919)
 * allow nodes to be up without being part of  normal traffic (CASSANDRA-1951)
 * fix CLI "show keyspaces" with null options on NTS (CASSANDRA-2049)
 * fix possible ByteBuffer race conditions (CASSANDRA-2066)
 * reduce garbage generated by MessagingService to prevent load spikes
   (CASSANDRA-2058)
 * fix math in RandomPartitioner.describeOwnership (CASSANDRA-2071)
 * fix deletion of sstable non-data components (CASSANDRA-2059)
 * avoid blocking gossip while deleting handoff hints (CASSANDRA-2073)
 * ignore messages from newer versions, keep track of nodes in gossip 
   regardless of version (CASSANDRA-1970)
 * cache writing moved to CompactionManager to reduce i/o contention and
   updated to use non-cache-polluting writes (CASSANDRA-2053)
 * page through large rows when exporting to JSON (CASSANDRA-2041)
 * add flush_largest_memtables_at and reduce_cache_sizes_at options
   (CASSANDRA-2142)
 * add cli 'describe cluster' command (CASSANDRA-2127)
 * add cli support for setting username/password at 'connect' command 
   (CASSANDRA-2111)
 * add -D option to Stress.java to allow reading hosts from a file 
   (CASSANDRA-2149)
 * bound hints CF throughput between 32M and 256M (CASSANDRA-2148)
 * continue starting when invalid saved cache entries are encountered
   (CASSANDRA-2076)
 * add max_hint_window_in_ms option (CASSANDRA-1459)


0.7.0-final
 * fix offsets to ByteBuffer.get (CASSANDRA-1939)


0.7.0-rc4
 * fix cli crash after backgrounding (CASSANDRA-1875)
 * count timeouts in storageproxy latencies, and include latency 
   histograms in StorageProxyMBean (CASSANDRA-1893)
 * fix CLI get recognition of supercolumns (CASSANDRA-1899)
 * enable keepalive on intra-cluster sockets (CASSANDRA-1766)
 * count timeouts towards dynamicsnitch latencies (CASSANDRA-1905)
 * Expose index-building status in JMX + cli schema description
   (CASSANDRA-1871)
 * allow [LOCAL|EACH]_QUORUM to be used with non-NetworkTopology 
   replication Strategies
 * increased amount of index locks for faster commitlog replay
 * collect secondary index tombstones immediately (CASSANDRA-1914)
 * revert commitlog changes from #1780 (CASSANDRA-1917)
 * change RandomPartitioner min token to -1 to avoid collision w/
   tokens on actual nodes (CASSANDRA-1901)
 * examine the right nibble when validating TimeUUID (CASSANDRA-1910)
 * include secondary indexes in cleanup (CASSANDRA-1916)
 * CFS.scrubDataDirectories should also cleanup invalid secondary indexes
   (CASSANDRA-1904)
 * ability to disable/enable gossip on nodes to force them down
   (CASSANDRA-1108)


0.7.0-rc3
 * expose getNaturalEndpoints in StorageServiceMBean taking byte[]
   key; RMI cannot serialize ByteBuffer (CASSANDRA-1833)
 * infer org.apache.cassandra.locator for replication strategy classes
   when not otherwise specified
 * validation that generates less garbage (CASSANDRA-1814)
 * add TTL support to CLI (CASSANDRA-1838)
 * cli defaults to bytestype for subcomparator when creating
   column families (CASSANDRA-1835)
 * unregister index MBeans when index is dropped (CASSANDRA-1843)
 * make ByteBufferUtil.clone thread-safe (CASSANDRA-1847)
 * change exception for read requests during bootstrap from 
   InvalidRequest to Unavailable (CASSANDRA-1862)
 * respect row-level tombstones post-flush in range scans
   (CASSANDRA-1837)
 * ReadResponseResolver check digests against each other (CASSANDRA-1830)
 * return InvalidRequest when remove of subcolumn without supercolumn
   is requested (CASSANDRA-1866)
 * flush before repair (CASSANDRA-1748)
 * SSTableExport validates key order (CASSANDRA-1884)
 * large row support for SSTableExport (CASSANDRA-1867)
 * Re-cache hot keys post-compaction without hitting disk (CASSANDRA-1878)
 * manage read repair in coordinator instead of data source, to
   provide latency information to dynamic snitch (CASSANDRA-1873)


0.7.0-rc2
 * fix live-column-count of slice ranges including tombstoned supercolumn 
   with live subcolumn (CASSANDRA-1591)
 * rename o.a.c.internal.AntientropyStage -> AntiEntropyStage,
   o.a.c.request.Request_responseStage -> RequestResponseStage,
   o.a.c.internal.Internal_responseStage -> InternalResponseStage
 * add AbstractType.fromString (CASSANDRA-1767)
 * require index_type to be present when specifying index_name
   on ColumnDef (CASSANDRA-1759)
 * fix add/remove index bugs in CFMetadata (CASSANDRA-1768)
 * rebuild Strategy during system_update_keyspace (CASSANDRA-1762)
 * cli updates prompt to ... in continuation lines (CASSANDRA-1770)
 * support multiple Mutations per key in hadoop ColumnFamilyOutputFormat
   (CASSANDRA-1774)
 * improvements to Debian init script (CASSANDRA-1772)
 * use local classloader to check for version.properties (CASSANDRA-1778)
 * Validate that column names in column_metadata are valid for the
   defined comparator, and decode properly in cli (CASSANDRA-1773)
 * use cross-platform newlines in cli (CASSANDRA-1786)
 * add ExpiringColumn support to sstable import/export (CASSANDRA-1754)
 * add flush for each append to periodic commitlog mode; added
   periodic_without_flush option to disable this (CASSANDRA-1780)
 * close file handle used for post-flush truncate (CASSANDRA-1790)
 * various code cleanup (CASSANDRA-1793, -1794, -1795)
 * fix range queries against wrapped range (CASSANDRA-1781)
 * fix consistencylevel calculations for NetworkTopologyStrategy
   (CASSANDRA-1804)
 * cli support index type enum names (CASSANDRA-1810)
 * improved validation of column_metadata (CASSANDRA-1813)
 * reads at ConsistencyLevel > 1 throw UnavailableException
   immediately if insufficient live nodes exist (CASSANDRA-1803)
 * copy bytebuffers for local writes to avoid retaining the entire
   Thrift frame (CASSANDRA-1801)
 * fix NPE adding index to column w/o prior metadata (CASSANDRA-1764)
 * reduce fat client timeout (CASSANDRA-1730)
 * fix botched merge of CASSANDRA-1316


0.7.0-rc1
 * fix compaction and flush races with schema updates (CASSANDRA-1715)
 * add clustertool, config-converter, sstablekeys, and schematool 
   Windows .bat files (CASSANDRA-1723)
 * reject range queries received during bootstrap (CASSANDRA-1739)
 * fix wrapping-range queries on non-minimum token (CASSANDRA-1700)
 * add nodetool cfhistogram (CASSANDRA-1698)
 * limit repaired ranges to what the nodes have in common (CASSANDRA-1674)
 * index scan treats missing columns as not matching secondary
   expressions (CASSANDRA-1745)
 * Fix misuse of DataOutputBuffer.getData in AntiEntropyService
   (CASSANDRA-1729)
 * detect and warn when obsolete version of JNA is present (CASSANDRA-1760)
 * reduce fat client timeout (CASSANDRA-1730)
 * cleanup smallest CFs first to increase free temp space for larger ones
   (CASSANDRA-1811)
 * Update windows .bat files to work outside of main Cassandra
   directory (CASSANDRA-1713)
 * fix read repair regression from 0.6.7 (CASSANDRA-1727)
 * more-efficient read repair (CASSANDRA-1719)
 * fix hinted handoff replay (CASSANDRA-1656)
 * log type of dropped messages (CASSANDRA-1677)
 * upgrade to SLF4J 1.6.1
 * fix ByteBuffer bug in ExpiringColumn.updateDigest (CASSANDRA-1679)
 * fix IntegerType.getString (CASSANDRA-1681)
 * make -Djava.net.preferIPv4Stack=true the default (CASSANDRA-628)
 * add INTERNAL_RESPONSE verb to differentiate from responses related
   to client requests (CASSANDRA-1685)
 * log tpstats when dropping messages (CASSANDRA-1660)
 * include unreachable nodes in describeSchemaVersions (CASSANDRA-1678)
 * Avoid dropping messages off the client request path (CASSANDRA-1676)
 * fix jna errno reporting (CASSANDRA-1694)
 * add friendlier error for UnknownHostException on startup (CASSANDRA-1697)
 * include jna dependency in RPM package (CASSANDRA-1690)
 * add --skip-keys option to stress.py (CASSANDRA-1696)
 * improve cli handling of non-string keys and column names 
   (CASSANDRA-1701, -1693)
 * r/m extra subcomparator line in cli keyspaces output (CASSANDRA-1712)
 * add read repair chance to cli "show keyspaces"
 * upgrade to ConcurrentLinkedHashMap 1.1 (CASSANDRA-975)
 * fix index scan routing (CASSANDRA-1722)
 * fix tombstoning of supercolumns in range queries (CASSANDRA-1734)
 * clear endpoint cache after updating keyspace metadata (CASSANDRA-1741)
 * fix wrapping-range queries on non-minimum token (CASSANDRA-1700)
 * truncate includes secondary indexes (CASSANDRA-1747)
 * retain reference to PendingFile sstables (CASSANDRA-1749)
 * fix sstableimport regression (CASSANDRA-1753)
 * fix for bootstrap when no non-system tables are defined (CASSANDRA-1732)
 * handle replica unavailability in index scan (CASSANDRA-1755)
 * fix service initialization order deadlock (CASSANDRA-1756)
 * multi-line cli commands (CASSANDRA-1742)
 * fix race between snapshot and compaction (CASSANDRA-1736)
 * add listEndpointsPendingHints, deleteHintsForEndpoint JMX methods 
   (CASSANDRA-1551)


0.7.0-beta3
 * add strategy options to describe_keyspace output (CASSANDRA-1560)
 * log warning when using randomly generated token (CASSANDRA-1552)
 * re-organize JMX into .db, .net, .internal, .request (CASSANDRA-1217)
 * allow nodes to change IPs between restarts (CASSANDRA-1518)
 * remember ring state between restarts by default (CASSANDRA-1518)
 * flush index built flag so we can read it before log replay (CASSANDRA-1541)
 * lock row cache updates to prevent race condition (CASSANDRA-1293)
 * remove assertion causing rare (and harmless) error messages in
   commitlog (CASSANDRA-1330)
 * fix moving nodes with no keyspaces defined (CASSANDRA-1574)
 * fix unbootstrap when no data is present in a transfer range (CASSANDRA-1573)
 * take advantage of AVRO-495 to simplify our avro IDL (CASSANDRA-1436)
 * extend authorization hierarchy to column family (CASSANDRA-1554)
 * deletion support in secondary indexes (CASSANDRA-1571)
 * meaningful error message for invalid replication strategy class 
   (CASSANDRA-1566)
 * allow keyspace creation with RF > N (CASSANDRA-1428)
 * improve cli error handling (CASSANDRA-1580)
 * add cache save/load ability (CASSANDRA-1417, 1606, 1647)
 * add StorageService.getDrainProgress (CASSANDRA-1588)
 * Disallow bootstrap to an in-use token (CASSANDRA-1561)
 * Allow dynamic secondary index creation and destruction (CASSANDRA-1532)
 * log auto-guessed memtable thresholds (CASSANDRA-1595)
 * add ColumnDef support to cli (CASSANDRA-1583)
 * reduce index sample time by 75% (CASSANDRA-1572)
 * add cli support for column, strategy metadata (CASSANDRA-1578, 1612)
 * add cli support for schema modification (CASSANDRA-1584)
 * delete temp files on failed compactions (CASSANDRA-1596)
 * avoid blocking for dead nodes during removetoken (CASSANDRA-1605)
 * remove ConsistencyLevel.ZERO (CASSANDRA-1607)
 * expose in-progress compaction type in jmx (CASSANDRA-1586)
 * removed IClock & related classes from internals (CASSANDRA-1502)
 * fix removing tokens from SystemTable on decommission and removetoken
   (CASSANDRA-1609)
 * include CF metadata in cli 'show keyspaces' (CASSANDRA-1613)
 * switch from Properties to HashMap in PropertyFileSnitch to
   avoid synchronization bottleneck (CASSANDRA-1481)
 * PropertyFileSnitch configuration file renamed to 
   cassandra-topology.properties
 * add cli support for get_range_slices (CASSANDRA-1088, CASSANDRA-1619)
 * Make memtable flush thresholds per-CF instead of global 
   (CASSANDRA-1007, 1637)
 * add cli support for binary data without CfDef hints (CASSANDRA-1603)
 * fix building SSTable statistics post-stream (CASSANDRA-1620)
 * fix potential infinite loop in 2ary index queries (CASSANDRA-1623)
 * allow creating NTS keyspaces with no replicas configured (CASSANDRA-1626)
 * add jmx histogram of sstables accessed per read (CASSANDRA-1624)
 * remove system_rename_column_family and system_rename_keyspace from the
   client API until races can be fixed (CASSANDRA-1630, CASSANDRA-1585)
 * add cli sanity tests (CASSANDRA-1582)
 * update GC settings in cassandra.bat (CASSANDRA-1636)
 * cli support for index queries (CASSANDRA-1635)
 * cli support for updating schema memtable settings (CASSANDRA-1634)
 * cli --file option (CASSANDRA-1616)
 * reduce automatically chosen memtable sizes by 50% (CASSANDRA-1641)
 * move endpoint cache from snitch to strategy (CASSANDRA-1643)
 * fix commitlog recovery deleting the newly-created segment as well as
   the old ones (CASSANDRA-1644)
 * upgrade to Thrift 0.5 (CASSANDRA-1367)
 * renamed CL.DCQUORUM to LOCAL_QUORUM and DCQUORUMSYNC to EACH_QUORUM
 * cli truncate support (CASSANDRA-1653)
 * update GC settings in cassandra.bat (CASSANDRA-1636)
 * avoid logging when a node's ip/token is gossipped back to it (CASSANDRA-1666)


0.7-beta2
 * always use UTF-8 for hint keys (CASSANDRA-1439)
 * remove cassandra.yaml dependency from Hadoop and Pig (CASSADRA-1322)
 * expose CfDef metadata in describe_keyspaces (CASSANDRA-1363)
 * restore use of mmap_index_only option (CASSANDRA-1241)
 * dropping a keyspace with no column families generated an error 
   (CASSANDRA-1378)
 * rename RackAwareStrategy to OldNetworkTopologyStrategy, RackUnawareStrategy 
   to SimpleStrategy, DatacenterShardStrategy to NetworkTopologyStrategy,
   AbstractRackAwareSnitch to AbstractNetworkTopologySnitch (CASSANDRA-1392)
 * merge StorageProxy.mutate, mutateBlocking (CASSANDRA-1396)
 * faster UUIDType, LongType comparisons (CASSANDRA-1386, 1393)
 * fix setting read_repair_chance from CLI addColumnFamily (CASSANDRA-1399)
 * fix updates to indexed columns (CASSANDRA-1373)
 * fix race condition leaving to FileNotFoundException (CASSANDRA-1382)
 * fix sharded lock hash on index write path (CASSANDRA-1402)
 * add support for GT/E, LT/E in subordinate index clauses (CASSANDRA-1401)
 * cfId counter got out of sync when CFs were added (CASSANDRA-1403)
 * less chatty schema updates (CASSANDRA-1389)
 * rename column family mbeans. 'type' will now include either 
   'IndexColumnFamilies' or 'ColumnFamilies' depending on the CFS type.
   (CASSANDRA-1385)
 * disallow invalid keyspace and column family names. This includes name that
   matches a '^\w+' regex. (CASSANDRA-1377)
 * use JNA, if present, to take snapshots (CASSANDRA-1371)
 * truncate hints if starting 0.7 for the first time (CASSANDRA-1414)
 * fix FD leak in single-row slicepredicate queries (CASSANDRA-1416)
 * allow index expressions against columns that are not part of the 
   SlicePredicate (CASSANDRA-1410)
 * config-converter properly handles snitches and framed support 
   (CASSANDRA-1420)
 * remove keyspace argument from multiget_count (CASSANDRA-1422)
 * allow specifying cassandra.yaml location as (local or remote) URL
   (CASSANDRA-1126)
 * fix using DynamicEndpointSnitch with NetworkTopologyStrategy
   (CASSANDRA-1429)
 * Add CfDef.default_validation_class (CASSANDRA-891)
 * fix EstimatedHistogram.max (CASSANDRA-1413)
 * quorum read optimization (CASSANDRA-1622)
 * handle zero-length (or missing) rows during HH paging (CASSANDRA-1432)
 * include secondary indexes during schema migrations (CASSANDRA-1406)
 * fix commitlog header race during schema change (CASSANDRA-1435)
 * fix ColumnFamilyStoreMBeanIterator to use new type name (CASSANDRA-1433)
 * correct filename generated by xml->yaml converter (CASSANDRA-1419)
 * add CMSInitiatingOccupancyFraction=75 and UseCMSInitiatingOccupancyOnly
   to default JVM options
 * decrease jvm heap for cassandra-cli (CASSANDRA-1446)
 * ability to modify keyspaces and column family definitions on a live cluster
   (CASSANDRA-1285)
 * support for Hadoop Streaming [non-jvm map/reduce via stdin/out]
   (CASSANDRA-1368)
 * Move persistent sstable stats from the system table to an sstable component
   (CASSANDRA-1430)
 * remove failed bootstrap attempt from pending ranges when gossip times
   it out after 1h (CASSANDRA-1463)
 * eager-create tcp connections to other cluster members (CASSANDRA-1465)
 * enumerate stages and derive stage from message type instead of 
   transmitting separately (CASSANDRA-1465)
 * apply reversed flag during collation from different data sources
   (CASSANDRA-1450)
 * make failure to remove commitlog segment non-fatal (CASSANDRA-1348)
 * correct ordering of drain operations so CL.recover is no longer 
   necessary (CASSANDRA-1408)
 * removed keyspace from describe_splits method (CASSANDRA-1425)
 * rename check_schema_agreement to describe_schema_versions
   (CASSANDRA-1478)
 * fix QUORUM calculation for RF > 3 (CASSANDRA-1487)
 * remove tombstones during non-major compactions when bloom filter
   verifies that row does not exist in other sstables (CASSANDRA-1074)
 * nodes that coordinated a loadbalance in the past could not be seen by
   newly added nodes (CASSANDRA-1467)
 * exposed endpoint states (gossip details) via jmx (CASSANDRA-1467)
 * ensure that compacted sstables are not included when new readers are
   instantiated (CASSANDRA-1477)
 * by default, calculate heap size and memtable thresholds at runtime (CASSANDRA-1469)
 * fix races dealing with adding/dropping keyspaces and column families in
   rapid succession (CASSANDRA-1477)
 * clean up of Streaming system (CASSANDRA-1503, 1504, 1506)
 * add options to configure Thrift socket keepalive and buffer sizes (CASSANDRA-1426)
 * make contrib CassandraServiceDataCleaner recursive (CASSANDRA-1509)
 * min, max compaction threshold are configurable and persistent 
   per-ColumnFamily (CASSANDRA-1468)
 * fix replaying the last mutation in a commitlog unnecessarily 
   (CASSANDRA-1512)
 * invoke getDefaultUncaughtExceptionHandler from DTPE with the original
   exception rather than the ExecutionException wrapper (CASSANDRA-1226)
 * remove Clock from the Thrift (and Avro) API (CASSANDRA-1501)
 * Close intra-node sockets when connection is broken (CASSANDRA-1528)
 * RPM packaging spec file (CASSANDRA-786)
 * weighted request scheduler (CASSANDRA-1485)
 * treat expired columns as deleted (CASSANDRA-1539)
 * make IndexInterval configurable (CASSANDRA-1488)
 * add describe_snitch to Thrift API (CASSANDRA-1490)
 * MD5 authenticator compares plain text submitted password with MD5'd
   saved property, instead of vice versa (CASSANDRA-1447)
 * JMX MessagingService pending and completed counts (CASSANDRA-1533)
 * fix race condition processing repair responses (CASSANDRA-1511)
 * make repair blocking (CASSANDRA-1511)
 * create EndpointSnitchInfo and MBean to expose rack and DC (CASSANDRA-1491)
 * added option to contrib/word_count to output results back to Cassandra
   (CASSANDRA-1342)
 * rewrite Hadoop ColumnFamilyRecordWriter to pool connections, retry to
   multiple Cassandra nodes, and smooth impact on the Cassandra cluster
   by using smaller batch sizes (CASSANDRA-1434)
 * fix setting gc_grace_seconds via CLI (CASSANDRA-1549)
 * support TTL'd index values (CASSANDRA-1536)
 * make removetoken work like decommission (CASSANDRA-1216)
 * make cli comparator-aware and improve quote rules (CASSANDRA-1523,-1524)
 * make nodetool compact and cleanup blocking (CASSANDRA-1449)
 * add memtable, cache information to GCInspector logs (CASSANDRA-1558)
 * enable/disable HintedHandoff via JMX (CASSANDRA-1550)
 * Ignore stray files in the commit log directory (CASSANDRA-1547)
 * Disallow bootstrap to an in-use token (CASSANDRA-1561)


0.7-beta1
 * sstable versioning (CASSANDRA-389)
 * switched to slf4j logging (CASSANDRA-625)
 * add (optional) expiration time for column (CASSANDRA-699)
 * access levels for authentication/authorization (CASSANDRA-900)
 * add ReadRepairChance to CF definition (CASSANDRA-930)
 * fix heisenbug in system tests, especially common on OS X (CASSANDRA-944)
 * convert to byte[] keys internally and all public APIs (CASSANDRA-767)
 * ability to alter schema definitions on a live cluster (CASSANDRA-44)
 * renamed configuration file to cassandra.xml, and log4j.properties to
   log4j-server.properties, which must now be loaded from
   the classpath (which is how our scripts in bin/ have always done it)
   (CASSANDRA-971)
 * change get_count to require a SlicePredicate. create multi_get_count
   (CASSANDRA-744)
 * re-organized endpointsnitch implementations and added SimpleSnitch
   (CASSANDRA-994)
 * Added preload_row_cache option (CASSANDRA-946)
 * add CRC to commitlog header (CASSANDRA-999)
 * removed deprecated batch_insert and get_range_slice methods (CASSANDRA-1065)
 * add truncate thrift method (CASSANDRA-531)
 * http mini-interface using mx4j (CASSANDRA-1068)
 * optimize away copy of sliced row on memtable read path (CASSANDRA-1046)
 * replace constant-size 2GB mmaped segments and special casing for index 
   entries spanning segment boundaries, with SegmentedFile that computes 
   segments that always contain entire entries/rows (CASSANDRA-1117)
 * avoid reading large rows into memory during compaction (CASSANDRA-16)
 * added hadoop OutputFormat (CASSANDRA-1101)
 * efficient Streaming (no more anticompaction) (CASSANDRA-579)
 * split commitlog header into separate file and add size checksum to
   mutations (CASSANDRA-1179)
 * avoid allocating a new byte[] for each mutation on replay (CASSANDRA-1219)
 * revise HH schema to be per-endpoint (CASSANDRA-1142)
 * add joining/leaving status to nodetool ring (CASSANDRA-1115)
 * allow multiple repair sessions per node (CASSANDRA-1190)
 * optimize away MessagingService for local range queries (CASSANDRA-1261)
 * make framed transport the default so malformed requests can't OOM the 
   server (CASSANDRA-475)
 * significantly faster reads from row cache (CASSANDRA-1267)
 * take advantage of row cache during range queries (CASSANDRA-1302)
 * make GCGraceSeconds a per-ColumnFamily value (CASSANDRA-1276)
 * keep persistent row size and column count statistics (CASSANDRA-1155)
 * add IntegerType (CASSANDRA-1282)
 * page within a single row during hinted handoff (CASSANDRA-1327)
 * push DatacenterShardStrategy configuration into keyspace definition,
   eliminating datacenter.properties. (CASSANDRA-1066)
 * optimize forward slices starting with '' and single-index-block name 
   queries by skipping the column index (CASSANDRA-1338)
 * streaming refactor (CASSANDRA-1189)
 * faster comparison for UUID types (CASSANDRA-1043)
 * secondary index support (CASSANDRA-749 and subtasks)
 * make compaction buckets deterministic (CASSANDRA-1265)


0.6.6
 * Allow using DynamicEndpointSnitch with RackAwareStrategy (CASSANDRA-1429)
 * remove the remaining vestiges of the unfinished DatacenterShardStrategy 
   (replaced by NetworkTopologyStrategy in 0.7)
   

0.6.5
 * fix key ordering in range query results with RandomPartitioner
   and ConsistencyLevel > ONE (CASSANDRA-1145)
 * fix for range query starting with the wrong token range (CASSANDRA-1042)
 * page within a single row during hinted handoff (CASSANDRA-1327)
 * fix compilation on non-sun JDKs (CASSANDRA-1061)
 * remove String.trim() call on row keys in batch mutations (CASSANDRA-1235)
 * Log summary of dropped messages instead of spamming log (CASSANDRA-1284)
 * add dynamic endpoint snitch (CASSANDRA-981)
 * fix streaming for keyspaces with hyphens in their name (CASSANDRA-1377)
 * fix errors in hard-coded bloom filter optKPerBucket by computing it
   algorithmically (CASSANDRA-1220
 * remove message deserialization stage, and uncap read/write stages
   so slow reads/writes don't block gossip processing (CASSANDRA-1358)
 * add jmx port configuration to Debian package (CASSANDRA-1202)
 * use mlockall via JNA, if present, to prevent Linux from swapping
   out parts of the JVM (CASSANDRA-1214)


0.6.4
 * avoid queuing multiple hint deliveries for the same endpoint
   (CASSANDRA-1229)
 * better performance for and stricter checking of UTF8 column names
   (CASSANDRA-1232)
 * extend option to lower compaction priority to hinted handoff
   as well (CASSANDRA-1260)
 * log errors in gossip instead of re-throwing (CASSANDRA-1289)
 * avoid aborting commitlog replay prematurely if a flushed-but-
   not-removed commitlog segment is encountered (CASSANDRA-1297)
 * fix duplicate rows being read during mapreduce (CASSANDRA-1142)
 * failure detection wasn't closing command sockets (CASSANDRA-1221)
 * cassandra-cli.bat works on windows (CASSANDRA-1236)
 * pre-emptively drop requests that cannot be processed within RPCTimeout
   (CASSANDRA-685)
 * add ack to Binary write verb and update CassandraBulkLoader
   to wait for acks for each row (CASSANDRA-1093)
 * added describe_partitioner Thrift method (CASSANDRA-1047)
 * Hadoop jobs no longer require the Cassandra storage-conf.xml
   (CASSANDRA-1280, CASSANDRA-1047)
 * log thread pool stats when GC is excessive (CASSANDRA-1275)
 * remove gossip message size limit (CASSANDRA-1138)
 * parallelize local and remote reads during multiget, and respect snitch 
   when determining whether to do local read for CL.ONE (CASSANDRA-1317)
 * fix read repair to use requested consistency level on digest mismatch,
   rather than assuming QUORUM (CASSANDRA-1316)
 * process digest mismatch re-reads in parallel (CASSANDRA-1323)
 * switch hints CF comparator to BytesType (CASSANDRA-1274)


0.6.3
 * retry to make streaming connections up to 8 times. (CASSANDRA-1019)
 * reject describe_ring() calls on invalid keyspaces (CASSANDRA-1111)
 * fix cache size calculation for size of 100% (CASSANDRA-1129)
 * fix cache capacity only being recalculated once (CASSANDRA-1129)
 * remove hourly scan of all hints on the off chance that the gossiper
   missed a status change; instead, expose deliverHintsToEndpoint to JMX
   so it can be done manually, if necessary (CASSANDRA-1141)
 * don't reject reads at CL.ALL (CASSANDRA-1152)
 * reject deletions to supercolumns in CFs containing only standard
   columns (CASSANDRA-1139)
 * avoid preserving login information after client disconnects
   (CASSANDRA-1057)
 * prefer sun jdk to openjdk in debian init script (CASSANDRA-1174)
 * detect partioner config changes between restarts and fail fast 
   (CASSANDRA-1146)
 * use generation time to resolve node token reassignment disagreements
   (CASSANDRA-1118)
 * restructure the startup ordering of Gossiper and MessageService to avoid
   timing anomalies (CASSANDRA-1160)
 * detect incomplete commit log hearders (CASSANDRA-1119)
 * force anti-entropy service to stream files on the stream stage to avoid
   sending streams out of order (CASSANDRA-1169)
 * remove inactive stream managers after AES streams files (CASSANDRA-1169)
 * allow removing entire row through batch_mutate Deletion (CASSANDRA-1027)
 * add JMX metrics for row-level bloom filter false positives (CASSANDRA-1212)
 * added a redhat init script to contrib (CASSANDRA-1201)
 * use midpoint when bootstrapping a new machine into range with not
   much data yet instead of random token (CASSANDRA-1112)
 * kill server on OOM in executor stage as well as Thrift (CASSANDRA-1226)
 * remove opportunistic repairs, when two machines with overlapping replica
   responsibilities happen to finish major compactions of the same CF near
   the same time.  repairs are now fully manual (CASSANDRA-1190)
 * add ability to lower compaction priority (default is no change from 0.6.2)
   (CASSANDRA-1181)


0.6.2
 * fix contrib/word_count build. (CASSANDRA-992)
 * split CommitLogExecutorService into BatchCommitLogExecutorService and 
   PeriodicCommitLogExecutorService (CASSANDRA-1014)
 * add latency histograms to CFSMBean (CASSANDRA-1024)
 * make resolving timestamp ties deterministic by using value bytes
   as a tiebreaker (CASSANDRA-1039)
 * Add option to turn off Hinted Handoff (CASSANDRA-894)
 * fix windows startup (CASSANDRA-948)
 * make concurrent_reads, concurrent_writes configurable at runtime via JMX
   (CASSANDRA-1060)
 * disable GCInspector on non-Sun JVMs (CASSANDRA-1061)
 * fix tombstone handling in sstable rows with no other data (CASSANDRA-1063)
 * fix size of row in spanned index entries (CASSANDRA-1056)
 * install json2sstable, sstable2json, and sstablekeys to Debian package
 * StreamingService.StreamDestinations wouldn't empty itself after streaming
   finished (CASSANDRA-1076)
 * added Collections.shuffle(splits) before returning the splits in 
   ColumnFamilyInputFormat (CASSANDRA-1096)
 * do not recalculate cache capacity post-compaction if it's been manually 
   modified (CASSANDRA-1079)
 * better defaults for flush sorter + writer executor queue sizes
   (CASSANDRA-1100)
 * windows scripts for SSTableImport/Export (CASSANDRA-1051)
 * windows script for nodetool (CASSANDRA-1113)
 * expose PhiConvictThreshold (CASSANDRA-1053)
 * make repair of RF==1 a no-op (CASSANDRA-1090)
 * improve default JVM GC options (CASSANDRA-1014)
 * fix SlicePredicate serialization inside Hadoop jobs (CASSANDRA-1049)
 * close Thrift sockets in Hadoop ColumnFamilyRecordReader (CASSANDRA-1081)


0.6.1
 * fix NPE in sstable2json when no excluded keys are given (CASSANDRA-934)
 * keep the replica set constant throughout the read repair process
   (CASSANDRA-937)
 * allow querying getAllRanges with empty token list (CASSANDRA-933)
 * fix command line arguments inversion in clustertool (CASSANDRA-942)
 * fix race condition that could trigger a false-positive assertion
   during post-flush discard of old commitlog segments (CASSANDRA-936)
 * fix neighbor calculation for anti-entropy repair (CASSANDRA-924)
 * perform repair even for small entropy differences (CASSANDRA-924)
 * Use hostnames in CFInputFormat to allow Hadoop's naive string-based
   locality comparisons to work (CASSANDRA-955)
 * cache read-only BufferedRandomAccessFile length to avoid
   3 system calls per invocation (CASSANDRA-950)
 * nodes with IPv6 (and no IPv4) addresses could not join cluster
   (CASSANDRA-969)
 * Retrieve the correct number of undeleted columns, if any, from
   a supercolumn in a row that had been deleted previously (CASSANDRA-920)
 * fix index scans that cross the 2GB mmap boundaries for both mmap
   and standard i/o modes (CASSANDRA-866)
 * expose drain via nodetool (CASSANDRA-978)


0.6.0-RC1
 * JMX drain to flush memtables and run through commit log (CASSANDRA-880)
 * Bootstrapping can skip ranges under the right conditions (CASSANDRA-902)
 * fix merging row versions in range_slice for CL > ONE (CASSANDRA-884)
 * default write ConsistencyLeven chaned from ZERO to ONE
 * fix for index entries spanning mmap buffer boundaries (CASSANDRA-857)
 * use lexical comparison if time part of TimeUUIDs are the same 
   (CASSANDRA-907)
 * bound read, mutation, and response stages to fix possible OOM
   during log replay (CASSANDRA-885)
 * Use microseconds-since-epoch (UTC) in cli, instead of milliseconds
 * Treat batch_mutate Deletion with null supercolumn as "apply this predicate 
   to top level supercolumns" (CASSANDRA-834)
 * Streaming destination nodes do not update their JMX status (CASSANDRA-916)
 * Fix internal RPC timeout calculation (CASSANDRA-911)
 * Added Pig loadfunc to contrib/pig (CASSANDRA-910)


0.6.0-beta3
 * fix compaction bucketing bug (CASSANDRA-814)
 * update windows batch file (CASSANDRA-824)
 * deprecate KeysCachedFraction configuration directive in favor
   of KeysCached; move to unified-per-CF key cache (CASSANDRA-801)
 * add invalidateRowCache to ColumnFamilyStoreMBean (CASSANDRA-761)
 * send Handoff hints to natural locations to reduce load on
   remaining nodes in a failure scenario (CASSANDRA-822)
 * Add RowWarningThresholdInMB configuration option to warn before very 
   large rows get big enough to threaten node stability, and -x option to
   be able to remove them with sstable2json if the warning is unheeded
   until it's too late (CASSANDRA-843)
 * Add logging of GC activity (CASSANDRA-813)
 * fix ConcurrentModificationException in commitlog discard (CASSANDRA-853)
 * Fix hardcoded row count in Hadoop RecordReader (CASSANDRA-837)
 * Add a jmx status to the streaming service and change several DEBUG
   messages to INFO (CASSANDRA-845)
 * fix classpath in cassandra-cli.bat for Windows (CASSANDRA-858)
 * allow re-specifying host, port to cassandra-cli if invalid ones
   are first tried (CASSANDRA-867)
 * fix race condition handling rpc timeout in the coordinator
   (CASSANDRA-864)
 * Remove CalloutLocation and StagingFileDirectory from storage-conf files 
   since those settings are no longer used (CASSANDRA-878)
 * Parse a long from RowWarningThresholdInMB instead of an int (CASSANDRA-882)
 * Remove obsolete ControlPort code from DatabaseDescriptor (CASSANDRA-886)
 * move skipBytes side effect out of assert (CASSANDRA-899)
 * add "double getLoad" to StorageServiceMBean (CASSANDRA-898)
 * track row stats per CF at compaction time (CASSANDRA-870)
 * disallow CommitLogDirectory matching a DataFileDirectory (CASSANDRA-888)
 * default key cache size is 200k entries, changed from 10% (CASSANDRA-863)
 * add -Dcassandra-foreground=yes to cassandra.bat
 * exit if cluster name is changed unexpectedly (CASSANDRA-769)


0.6.0-beta1/beta2
 * add batch_mutate thrift command, deprecating batch_insert (CASSANDRA-336)
 * remove get_key_range Thrift API, deprecated in 0.5 (CASSANDRA-710)
 * add optional login() Thrift call for authentication (CASSANDRA-547)
 * support fat clients using gossiper and StorageProxy to perform
   replication in-process [jvm-only] (CASSANDRA-535)
 * support mmapped I/O for reads, on by default on 64bit JVMs 
   (CASSANDRA-408, CASSANDRA-669)
 * improve insert concurrency, particularly during Hinted Handoff
   (CASSANDRA-658)
 * faster network code (CASSANDRA-675)
 * stress.py moved to contrib (CASSANDRA-635)
 * row caching [must be explicitly enabled per-CF in config] (CASSANDRA-678)
 * present a useful measure of compaction progress in JMX (CASSANDRA-599)
 * add bin/sstablekeys (CASSNADRA-679)
 * add ConsistencyLevel.ANY (CASSANDRA-687)
 * make removetoken remove nodes from gossip entirely (CASSANDRA-644)
 * add ability to set cache sizes at runtime (CASSANDRA-708)
 * report latency and cache hit rate statistics with lifetime totals
   instead of average over the last minute (CASSANDRA-702)
 * support get_range_slice for RandomPartitioner (CASSANDRA-745)
 * per-keyspace replication factory and replication strategy (CASSANDRA-620)
 * track latency in microseconds (CASSANDRA-733)
 * add describe_ Thrift methods, deprecating get_string_property and 
   get_string_list_property
 * jmx interface for tracking operation mode and streams in general.
   (CASSANDRA-709)
 * keep memtables in sorted order to improve range query performance
   (CASSANDRA-799)
 * use while loop instead of recursion when trimming sstables compaction list 
   to avoid blowing stack in pathological cases (CASSANDRA-804)
 * basic Hadoop map/reduce support (CASSANDRA-342)


0.5.1
 * ensure all files for an sstable are streamed to the same directory.
   (CASSANDRA-716)
 * more accurate load estimate for bootstrapping (CASSANDRA-762)
 * tolerate dead or unavailable bootstrap target on write (CASSANDRA-731)
 * allow larger numbers of keys (> 140M) in a sstable bloom filter
   (CASSANDRA-790)
 * include jvm argument improvements from CASSANDRA-504 in debian package
 * change streaming chunk size to 32MB to accomodate Windows XP limitations
   (was 64MB) (CASSANDRA-795)
 * fix get_range_slice returning results in the wrong order (CASSANDRA-781)
 

0.5.0 final
 * avoid attempting to delete temporary bootstrap files twice (CASSANDRA-681)
 * fix bogus NaN in nodeprobe cfstats output (CASSANDRA-646)
 * provide a policy for dealing with single thread executors w/ a full queue
   (CASSANDRA-694)
 * optimize inner read in MessagingService, vastly improving multiple-node
   performance (CASSANDRA-675)
 * wait for table flush before streaming data back to a bootstrapping node.
   (CASSANDRA-696)
 * keep track of bootstrapping sources by table so that bootstrapping doesn't 
   give the indication of finishing early (CASSANDRA-673)


0.5.0 RC3
 * commit the correct version of the patch for CASSANDRA-663


0.5.0 RC2 (unreleased)
 * fix bugs in converting get_range_slice results to Thrift 
   (CASSANDRA-647, CASSANDRA-649)
 * expose java.util.concurrent.TimeoutException in StorageProxy methods
   (CASSANDRA-600)
 * TcpConnectionManager was holding on to disconnected connections, 
   giving the false indication they were being used. (CASSANDRA-651)
 * Remove duplicated write. (CASSANDRA-662)
 * Abort bootstrap if IP is already in the token ring (CASSANDRA-663)
 * increase default commitlog sync period, and wait for last sync to 
   finish before submitting another (CASSANDRA-668)


0.5.0 RC1
 * Fix potential NPE in get_range_slice (CASSANDRA-623)
 * add CRC32 to commitlog entries (CASSANDRA-605)
 * fix data streaming on windows (CASSANDRA-630)
 * GC compacted sstables after cleanup and compaction (CASSANDRA-621)
 * Speed up anti-entropy validation (CASSANDRA-629)
 * Fix anti-entropy assertion error (CASSANDRA-639)
 * Fix pending range conflicts when bootstapping or moving
   multiple nodes at once (CASSANDRA-603)
 * Handle obsolete gossip related to node movement in the case where
   one or more nodes is down when the movement occurs (CASSANDRA-572)
 * Include dead nodes in gossip to avoid a variety of problems
   and fix HH to removed nodes (CASSANDRA-634)
 * return an InvalidRequestException for mal-formed SlicePredicates
   (CASSANDRA-643)
 * fix bug determining closest neighbor for use in multiple datacenters
   (CASSANDRA-648)
 * Vast improvements in anticompaction speed (CASSANDRA-607)
 * Speed up log replay and writes by avoiding redundant serializations
   (CASSANDRA-652)


0.5.0 beta 2
 * Bootstrap improvements (several tickets)
 * add nodeprobe repair anti-entropy feature (CASSANDRA-193, CASSANDRA-520)
 * fix possibility of partition when many nodes restart at once
   in clusters with multiple seeds (CASSANDRA-150)
 * fix NPE in get_range_slice when no data is found (CASSANDRA-578)
 * fix potential NPE in hinted handoff (CASSANDRA-585)
 * fix cleanup of local "system" keyspace (CASSANDRA-576)
 * improve computation of cluster load balance (CASSANDRA-554)
 * added super column read/write, column count, and column/row delete to
   cassandra-cli (CASSANDRA-567, CASSANDRA-594)
 * fix returning live subcolumns of deleted supercolumns (CASSANDRA-583)
 * respect JAVA_HOME in bin/ scripts (several tickets)
 * add StorageService.initClient for fat clients on the JVM (CASSANDRA-535)
   (see contrib/client_only for an example of use)
 * make consistency_level functional in get_range_slice (CASSANDRA-568)
 * optimize key deserialization for RandomPartitioner (CASSANDRA-581)
 * avoid GCing tombstones except on major compaction (CASSANDRA-604)
 * increase failure conviction threshold, resulting in less nodes
   incorrectly (and temporarily) marked as down (CASSANDRA-610)
 * respect memtable thresholds during log replay (CASSANDRA-609)
 * support ConsistencyLevel.ALL on read (CASSANDRA-584)
 * add nodeprobe removetoken command (CASSANDRA-564)


0.5.0 beta
 * Allow multiple simultaneous flushes, improving flush throughput 
   on multicore systems (CASSANDRA-401)
 * Split up locks to improve write and read throughput on multicore systems
   (CASSANDRA-444, CASSANDRA-414)
 * More efficient use of memory during compaction (CASSANDRA-436)
 * autobootstrap option: when enabled, all non-seed nodes will attempt
   to bootstrap when started, until bootstrap successfully
   completes. -b option is removed.  (CASSANDRA-438)
 * Unless a token is manually specified in the configuration xml,
   a bootstraping node will use a token that gives it half the
   keys from the most-heavily-loaded node in the cluster,
   instead of generating a random token. 
   (CASSANDRA-385, CASSANDRA-517)
 * Miscellaneous bootstrap fixes (several tickets)
 * Ability to change a node's token even after it has data on it
   (CASSANDRA-541)
 * Ability to decommission a live node from the ring (CASSANDRA-435)
 * Semi-automatic loadbalancing via nodeprobe (CASSANDRA-192)
 * Add ability to set compaction thresholds at runtime via
   JMX / nodeprobe.  (CASSANDRA-465)
 * Add "comment" field to ColumnFamily definition. (CASSANDRA-481)
 * Additional JMX metrics (CASSANDRA-482)
 * JSON based export and import tools (several tickets)
 * Hinted Handoff fixes (several tickets)
 * Add key cache to improve read performance (CASSANDRA-423)
 * Simplified construction of custom ReplicationStrategy classes
   (CASSANDRA-497)
 * Graphical application (Swing) for ring integrity verification and 
   visualization was added to contrib (CASSANDRA-252)
 * Add DCQUORUM, DCQUORUMSYNC consistency levels and corresponding
   ReplicationStrategy / EndpointSnitch classes.  Experimental.
   (CASSANDRA-492)
 * Web client interface added to contrib (CASSANDRA-457)
 * More-efficient flush for Random, CollatedOPP partitioners 
   for normal writes (CASSANDRA-446) and bulk load (CASSANDRA-420)
 * Add MemtableFlushAfterMinutes, a global replacement for the old 
   per-CF FlushPeriodInMinutes setting (CASSANDRA-463)
 * optimizations to slice reading (CASSANDRA-350) and supercolumn
   queries (CASSANDRA-510)
 * force binding to given listenaddress for nodes with multiple
   interfaces (CASSANDRA-546)
 * stress.py benchmarking tool improvements (several tickets)
 * optimized replica placement code (CASSANDRA-525)
 * faster log replay on restart (CASSANDRA-539, CASSANDRA-540)
 * optimized local-node writes (CASSANDRA-558)
 * added get_range_slice, deprecating get_key_range (CASSANDRA-344)
 * expose TimedOutException to thrift (CASSANDRA-563)
 

0.4.2
 * Add validation disallowing null keys (CASSANDRA-486)
 * Fix race conditions in TCPConnectionManager (CASSANDRA-487)
 * Fix using non-utf8-aware comparison as a sanity check.
   (CASSANDRA-493)
 * Improve default garbage collector options (CASSANDRA-504)
 * Add "nodeprobe flush" (CASSANDRA-505)
 * remove NotFoundException from get_slice throws list (CASSANDRA-518)
 * fix get (not get_slice) of entire supercolumn (CASSANDRA-508)
 * fix null token during bootstrap (CASSANDRA-501)


0.4.1
 * Fix FlushPeriod columnfamily configuration regression
   (CASSANDRA-455)
 * Fix long column name support (CASSANDRA-460)
 * Fix for serializing a row that only contains tombstones
   (CASSANDRA-458)
 * Fix for discarding unneeded commitlog segments (CASSANDRA-459)
 * Add SnapshotBeforeCompaction configuration option (CASSANDRA-426)
 * Fix compaction abort under insufficient disk space (CASSANDRA-473)
 * Fix reading subcolumn slice from tombstoned CF (CASSANDRA-484)
 * Fix race condition in RVH causing occasional NPE (CASSANDRA-478)


0.4.0
 * fix get_key_range problems when a node is down (CASSANDRA-440)
   and add UnavailableException to more Thrift methods
 * Add example EndPointSnitch contrib code (several tickets)


0.4.0 RC2
 * fix SSTable generation clash during compaction (CASSANDRA-418)
 * reject method calls with null parameters (CASSANDRA-308)
 * properly order ranges in nodeprobe output (CASSANDRA-421)
 * fix logging of certain errors on executor threads (CASSANDRA-425)


0.4.0 RC1
 * Bootstrap feature is live; use -b on startup (several tickets)
 * Added multiget api (CASSANDRA-70)
 * fix Deadlock with SelectorManager.doProcess and TcpConnection.write
   (CASSANDRA-392)
 * remove key cache b/c of concurrency bugs in third-party
   CLHM library (CASSANDRA-405)
 * update non-major compaction logic to use two threshold values
   (CASSANDRA-407)
 * add periodic / batch commitlog sync modes (several tickets)
 * inline BatchMutation into batch_insert params (CASSANDRA-403)
 * allow setting the logging level at runtime via mbean (CASSANDRA-402)
 * change default comparator to BytesType (CASSANDRA-400)
 * add forwards-compatible ConsistencyLevel parameter to get_key_range
   (CASSANDRA-322)
 * r/m special case of blocking for local destination when writing with 
   ConsistencyLevel.ZERO (CASSANDRA-399)
 * Fixes to make BinaryMemtable [bulk load interface] useful (CASSANDRA-337);
   see contrib/bmt_example for an example of using it.
 * More JMX properties added (several tickets)
 * Thrift changes (several tickets)
    - Merged _super get methods with the normal ones; return values
      are now of ColumnOrSuperColumn.
    - Similarly, merged batch_insert_super into batch_insert.



0.4.0 beta
 * On-disk data format has changed to allow billions of keys/rows per
   node instead of only millions
 * Multi-keyspace support
 * Scan all sstables for all queries to avoid situations where
   different types of operation on the same ColumnFamily could
   disagree on what data was present
 * Snapshot support via JMX
 * Thrift API has changed a _lot_:
    - removed time-sorted CFs; instead, user-defined comparators
      may be defined on the column names, which are now byte arrays.
      Default comparators are provided for UTF8, Bytes, Ascii, Long (i64),
      and UUID types.
    - removed colon-delimited strings in thrift api in favor of explicit
      structs such as ColumnPath, ColumnParent, etc.  Also normalized
      thrift struct and argument naming.
    - Added columnFamily argument to get_key_range.
    - Change signature of get_slice to accept starting and ending
      columns as well as an offset.  (This allows use of indexes.)
      Added "ascending" flag to allow reasonably-efficient reverse
      scans as well.  Removed get_slice_by_range as redundant.
    - get_key_range operates on one CF at a time
    - changed `block` boolean on insert methods to ConsistencyLevel enum,
      with options of NONE, ONE, QUORUM, and ALL.
    - added similar consistency_level parameter to read methods
    - column-name-set slice with no names given now returns zero columns
      instead of all of them.  ("all" can run your server out of memory.
      use a range-based slice with a high max column count instead.)
 * Removed the web interface. Node information can now be obtained by 
   using the newly introduced nodeprobe utility.
 * More JMX stats
 * Remove magic values from internals (e.g. special key to indicate
   when to flush memtables)
 * Rename configuration "table" to "keyspace"
 * Moved to crash-only design; no more shutdown (just kill the process)
 * Lots of bug fixes

Full list of issues resolved in 0.4 is at https://issues.apache.org/jira/secure/IssueNavigator.jspa?reset=true&&pid=12310865&fixfor=12313862&resolution=1&sorter/field=issuekey&sorter/order=DESC


0.3.0 RC3
 * Fix potential deadlock under load in TCPConnection.
   (CASSANDRA-220)


0.3.0 RC2
 * Fix possible data loss when server is stopped after replaying
   log but before new inserts force memtable flush.
   (CASSANDRA-204)
 * Added BUGS file


0.3.0 RC1
 * Range queries on keys, including user-defined key collation
 * Remove support
 * Workarounds for a weird bug in JDK select/register that seems
   particularly common on VM environments. Cassandra should deploy
   fine on EC2 now
 * Much improved infrastructure: the beginnings of a decent test suite
   ("ant test" for unit tests; "nosetests" for system tests), code
   coverage reporting, etc.
 * Expanded node status reporting via JMX
 * Improved error reporting/logging on both server and client
 * Reduced memory footprint in default configuration
 * Combined blocking and non-blocking versions of insert APIs
 * Added FlushPeriodInMinutes configuration parameter to force
   flushing of infrequently-updated ColumnFamilies<|MERGE_RESOLUTION|>--- conflicted
+++ resolved
@@ -11,6 +11,7 @@
  * Fix UDT field selection with empty fields (CASSANDRA-7670)
  * Bogus deserialization of static cells from sstable (CASSANDRA-7684)
 Merged from 2.0:
+ * Clone token map outside of hot gossip loops (CASSANDRA-7758)
  * Fix MS expiring map timeout for Paxos messages (CASSANDRA-7752)
  * Do not flush on truncate if durable_writes is false (CASSANDRA-7750)
  * Give CRR a default input_cql Statement (CASSANDRA-7226)
@@ -138,17 +139,13 @@
  * Backport CASSANDRA-6747 (CASSANDRA-7560)
  * Track max/min timestamps for range tombstones (CASSANDRA-7647)
  * Fix NPE when listing saved caches dir (CASSANDRA-7632)
-<<<<<<< HEAD
-=======
 Merged from 1.2:
- * Clone token map outside of hot gossip loops (CASSANDRA-7758)
  * Add stop method to EmbeddedCassandraService (CASSANDRA-7595)
  * Support connecting to ipv6 jmx with nodetool (CASSANDRA-7669)
  * Set gc_grace_seconds to seven days for system schema tables (CASSANDRA-7668)
  * SimpleSeedProvider no longer caches seeds forever (CASSANDRA-7663)
  * Set correct stream ID on responses when non-Exception Throwables
    are thrown while handling native protocol messages (CASSANDRA-7470)
->>>>>>> 7d169211
 
 
 2.1.0-rc1
