--- conflicted
+++ resolved
@@ -16,11 +16,7 @@
  * MV should use the maximum timestamp of the primary key (CASSANDRA-10910)
  * Fix potential assertion error during compaction (CASSANDRA-10944)
 Merged from 2.2:
-<<<<<<< HEAD
-=======
-2.2.5
  * maxPurgeableTimestamp needs to check memtables too (CASSANDRA-9949)
->>>>>>> 442f4737
  * Apply change to compaction throughput in real time (CASSANDRA-10025)
  * (cqlsh) encode input correctly when saving history
  * Fix potential NPE on ORDER BY queries with IN (CASSANDRA-10955)
