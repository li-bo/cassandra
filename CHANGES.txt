<<<<<<< HEAD
2.1.0-beta2
 * Increase default CL space to 8GB (CASSANDRA-7031)
 * Add range tombstones to read repair digests (CASSANDRA-6863)
 * Fix BTree.clear for large updates (CASSANDRA-6943)
 * Fail write instead of logging a warning when unable to append to CL
   (CASSANDRA-6764)
 * Eliminate possibility of CL segment appearing twice in active list 
   (CASSANDRA-6557)
 * Apply DONTNEED fadvise to commitlog segments (CASSANDRA-6759)
 * Switch CRC component to Adler and include it for compressed sstables 
   (CASSANDRA-4165)
 * Allow cassandra-stress to set compaction strategy options (CASSANDRA-6451)
 * Add broadcast_rpc_address option to cassandra.yaml (CASSANDRA-5899)
 * Auto reload GossipingPropertyFileSnitch config (CASSANDRA-5897)
 * Fix overflow of memtable_total_space_in_mb (CASSANDRA-6573)
 * Fix ABTC NPE and apply update function correctly (CASSANDRA-6692)
 * Allow nodetool to use a file or prompt for password (CASSANDRA-6660)
 * Fix AIOOBE when concurrently accessing ABSC (CASSANDRA-6742)
 * Fix assertion error in ALTER TYPE RENAME (CASSANDRA-6705)
 * Scrub should not always clear out repaired status (CASSANDRA-5351)
 * Improve handling of range tombstone for wide partitions (CASSANDRA-6446)
 * Fix ClassCastException for compact table with composites (CASSANDRA-6738)
 * Fix potentially repairing with wrong nodes (CASSANDRA-6808)
 * Change caching option syntax (CASSANDRA-6745)
 * Fix stress to do proper counter reads (CASSANDRA-6835)
 * Fix help message for stress counter_write (CASSANDRA-6824)
 * Fix stress smart Thrift client to pick servers correctly (CASSANDRA-6848)
 * Add logging levels (minimal, normal or verbose) to stress tool (CASSANDRA-6849)
 * Fix race condition in Batch CLE (CASSANDRA-6860)
 * Improve cleanup/scrub/upgradesstables failure handling (CASSANDRA-6774)
 * ByteBuffer write() methods for serializing sstables (CASSANDRA-6781)
 * Proper compare function for CollectionType (CASSANDRA-6783)
 * Update native server to Netty 4 (CASSANDRA-6236)
 * Fix off-by-one error in stress (CASSANDRA-6883)
 * Make OpOrder AutoCloseable (CASSANDRA-6901)
 * Remove sync repair JMX interface (CASSANDRA-6900)
 * Add multiple memory allocation options for memtables (CASSANDRA-6689)
 * Remove adjusted op rate from stress output (CASSANDRA-6921)
 * Add optimized CF.hasColumns() implementations (CASSANDRA-6941)
 * Serialize batchlog mutations with the version of the target node
   (CASSANDRA-6931)
 * Optimize CounterColumn#reconcile() (CASSANDRA-6953)
 * Properly remove 1.2 sstable support in 2.1 (CASSANDRA-6869)
 * Lock counter cells, not partitions (CASSANDRA-6880)
 * Track presence of legacy counter shards in sstables (CASSANDRA-6888)
 * Ensure safe resource cleanup when replacing sstables (CASSANDRA-6912)
 * Add failure handler to async callback (CASSANDRA-6747)
 * Fix AE when closing SSTable without releasing reference (CASSANDRA-7000)
 * Clean up IndexInfo on keyspace/table drops (CASSANDRA-6924)
 * Only snapshot relative SSTables when sequential repair (CASSANDRA-7024)
 * Require nodetool rebuild_index to specify index names (CASSANDRA-7038)
 * fix cassandra stress errors on reads with native protocol (CASSANDRA-7033)
 * Use OpOrder to guard sstable references for reads (CASSANDRA-6919)
 * Preemptive opening of compaction result (CASSANDRA-6916)
Merged from 2.0:
=======
2.0.8
 * Set JMX RMI port to 7199 (CASSANDRA-7087)
>>>>>>> b9bb2c88
 * Use LOCAL_QUORUM for data reads at LOCAL_SERIAL (CASSANDRA-6939)
 * Log a warning for large batches (CASSANDRA-6487)
 * Put nodes in hibernate when join_ring is false (CASSANDRA-6961)
 * Avoid early loading of non-system keyspaces before compaction-leftovers 
   cleanup at startup (CASSANDRA-6913)
 * Restrict Windows to parallel repairs (CASSANDRA-6907)
 * (Hadoop) Allow manually specifying start/end tokens in CFIF (CASSANDRA-6436)
 * Fix NPE in MeteredFlusher (CASSANDRA-6820)
 * Fix race processing range scan responses (CASSANDRA-6820)
 * Allow deleting snapshots from dropped keyspaces (CASSANDRA-6821)
 * Add uuid() function (CASSANDRA-6473)
 * Omit tombstones from schema digests (CASSANDRA-6862)
 * Include correct consistencyLevel in LWT timeout (CASSANDRA-6884)
 * Lower chances for losing new SSTables during nodetool refresh and
   ColumnFamilyStore.loadNewSSTables (CASSANDRA-6514)
 * Add support for DELETE ... IF EXISTS to CQL3 (CASSANDRA-5708)
 * Update hadoop_cql3_word_count example (CASSANDRA-6793)
 * Fix handling of RejectedExecution in sync Thrift server (CASSANDRA-6788)
 * Log more information when exceeding tombstone_warn_threshold (CASSANDRA-6865)
 * Fix truncate to not abort due to unreachable fat clients (CASSANDRA-6864)
 * Fix schema concurrency exceptions (CASSANDRA-6841)
 * Fix leaking validator FH in StreamWriter (CASSANDRA-6832)
 * fix nodetool getsstables for blob PK (CASSANDRA-6803)
 * Fix saving triggers to schema (CASSANDRA-6789)
 * Fix trigger mutations when base mutation list is immutable (CASSANDRA-6790)
 * Fix accounting in FileCacheService to allow re-using RAR (CASSANDRA-6838)
 * Fix static counter columns (CASSANDRA-6827)
 * Restore expiring->deleted (cell) compaction optimization (CASSANDRA-6844)
 * Fix CompactionManager.needsCleanup (CASSANDRA-6845)
 * Correctly compare BooleanType values other than 0 and 1 (CASSANDRA-6779)
 * Read message id as string from earlier versions (CASSANDRA-6840)
 * Properly use the Paxos consistency for (non-protocol) batch (CASSANDRA-6837)
 * Add paranoid disk failure option (CASSANDRA-6646)
 * Improve PerRowSecondaryIndex performance (CASSANDRA-6876)
 * Extend triggers to support CAS updates (CASSANDRA-6882)
 * Static columns with IF NOT EXISTS don't always work as expected (CASSANDRA-6873)
 * Fix paging with SELECT DISTINCT (CASSANDRA-6857)
 * Fix UnsupportedOperationException on CAS timeout (CASSANDRA-6923)
 * Improve MeteredFlusher handling of MF-unaffected column families
   (CASSANDRA-6867)
 * Add CqlRecordReader using native pagination (CASSANDRA-6311)
 * Add QueryHandler interface (CASSANDRA-6659)
 * Track liveRatio per-memtable, not per-CF (CASSANDRA-6945)
 * Make sure upgradesstables keeps sstable level (CASSANDRA-6958)
 * Fix LIMIT with static columns (CASSANDRA-6956)
 * Fix clash with CQL column name in thrift validation (CASSANDRA-6892)
 * Fix error with super columns in mixed 1.2-2.0 clusters (CASSANDRA-6966)
 * Fix bad skip of sstables on slice query with composite start/finish (CASSANDRA-6825)
 * Fix unintended update with conditional statement (CASSANDRA-6893)
 * Fix map element access in IF (CASSANDRA-6914)
 * Avoid costly range calculations for range queries on system keyspaces
   (CASSANDRA-6906)
 * Fix SSTable not released if stream session fails (CASSANDRA-6818)
 * Avoid build failure due to ANTLR timeout (CASSANDRA-6991)
 * Queries on compact tables can return more rows that requested (CASSANDRA-7052)
 * USING TIMESTAMP for batches does not work (CASSANDRA-7053)
 * Fix performance regression from CASSANDRA-5614 (CASSANDRA-6949)
 * Ensure that batchlog and hint timeouts do not produce hints (CASSANDRA-7058)
 * Merge groupable mutations in TriggerExecutor#execute() (CASSANDRA-7047)
Merged from 1.2:
 * Add UNLOGGED, COUNTER options to BATCH documentation (CASSANDRA-6816)
 * add extra SSL cipher suites (CASSANDRA-6613)
 * fix nodetool getsstables for blob PK (CASSANDRA-6803)
 * Fix BatchlogManager#deleteBatch() use of millisecond timestamps
   (CASSANDRA-6822)
 * Continue assassinating even if the endpoint vanishes (CASSANDRA-6787)
 * Schedule schema pulls on change (CASSANDRA-6971)
 * Non-droppable verbs shouldn't be dropped from OTC (CASSANDRA-6980)
 * Shutdown batchlog executor in SS#drain() (CASSANDRA-7025)
 * Fix batchlog to account for CF truncation records (CASSANDRA-6999)
 * Fix CQLSH parsing of functions and BLOB literals (CASSANDRA-7018)
 * Properly load trustore in the native protocol (CASSANDRA-6847)


2.0.6
 * Avoid race-prone second "scrub" of system keyspace (CASSANDRA-6797)
 * Pool CqlRecordWriter clients by inetaddress rather than Range
   (CASSANDRA-6665)
 * Fix compaction_history timestamps (CASSANDRA-6784)
 * Compare scores of full replica ordering in DES (CASSANDRA-6683)
 * fix CME in SessionInfo updateProgress affecting netstats (CASSANDRA-6577)
 * Allow repairing between specific replicas (CASSANDRA-6440)
 * Allow per-dc enabling of hints (CASSANDRA-6157)
 * Add compatibility for Hadoop 0.2.x (CASSANDRA-5201)
 * Fix EstimatedHistogram races (CASSANDRA-6682)
 * Failure detector correctly converts initial value to nanos (CASSANDRA-6658)
 * Add nodetool taketoken to relocate vnodes (CASSANDRA-4445)
 * Fix upgradesstables NPE for non-CF-based indexes (CASSANDRA-6645)
 * Expose bulk loading progress over JMX (CASSANDRA-4757)
 * Correctly handle null with IF conditions and TTL (CASSANDRA-6623)
 * Account for range/row tombstones in tombstone drop
   time histogram (CASSANDRA-6522)
 * Stop CommitLogSegment.close() from calling sync() (CASSANDRA-6652)
 * Make commitlog failure handling configurable (CASSANDRA-6364)
 * Avoid overlaps in LCS (CASSANDRA-6688)
 * Improve support for paginating over composites (CASSANDRA-4851)
 * Fix count(*) queries in a mixed cluster (CASSANDRA-6707)
 * Improve repair tasks(snapshot, differencing) concurrency (CASSANDRA-6566)
 * Fix replaying pre-2.0 commit logs (CASSANDRA-6714)
 * Add static columns to CQL3 (CASSANDRA-6561)
 * Optimize single partition batch statements (CASSANDRA-6737)
 * Disallow post-query re-ordering when paging (CASSANDRA-6722)
 * Fix potential paging bug with deleted columns (CASSANDRA-6748)
 * Fix NPE on BulkLoader caused by losing StreamEvent (CASSANDRA-6636)
 * Fix truncating compression metadata (CASSANDRA-6791)
 * Add CMSClassUnloadingEnabled JVM option (CASSANDRA-6541)
 * Catch memtable flush exceptions during shutdown (CASSANDRA-6735)
 * Fix upgradesstables NPE for non-CF-based indexes (CASSANDRA-6645)
 * Fix UPDATE updating PRIMARY KEY columns implicitly (CASSANDRA-6782)
 * Fix IllegalArgumentException when updating from 1.2 with SuperColumns
   (CASSANDRA-6733)
 * FBUtilities.singleton() should use the CF comparator (CASSANDRA-6778)
 * Fix CQLSStableWriter.addRow(Map<String, Object>) (CASSANDRA-6526)
 * Fix HSHA server introducing corrupt data (CASSANDRA-6285)
 * Fix CAS conditions for COMPACT STORAGE tables (CASSANDRA-6813)
 * Fix saving triggers to schema (CASSANDRA-6789)
 * Fix trigger mutations when base mutation list is immutable (CASSANDRA-6790)
 * Fix accounting in FileCacheService to allow re-using RAR (CASSANDRA-6838)
 * Fix static counter columns (CASSANDRA-6827)
 * Restore expiring->deleted (cell) compaction optimization (CASSANDRA-6844)
 * Fix CompactionManager.needsCleanup (CASSANDRA-6845)
 * Correctly compare BooleanType values other than 0 and 1 (CASSANDRA-6779)
 * Read message id as string from earlier versions (CASSANDRA-6840)
 * Properly use the Paxos consistency for (non-protocol) batch (CASSANDRA-6837)


2.1.0-beta1
 * Add flush directory distinct from compaction directories (CASSANDRA-6357)
 * Require JNA by default (CASSANDRA-6575)
 * add listsnapshots command to nodetool (CASSANDRA-5742)
 * Introduce AtomicBTreeColumns (CASSANDRA-6271, 6692)
 * Multithreaded commitlog (CASSANDRA-3578)
 * allocate fixed index summary memory pool and resample cold index summaries 
   to use less memory (CASSANDRA-5519)
 * Removed multithreaded compaction (CASSANDRA-6142)
 * Parallelize fetching rows for low-cardinality indexes (CASSANDRA-1337)
 * change logging from log4j to logback (CASSANDRA-5883)
 * switch to LZ4 compression for internode communication (CASSANDRA-5887)
 * Stop using Thrift-generated Index* classes internally (CASSANDRA-5971)
 * Remove 1.2 network compatibility code (CASSANDRA-5960)
 * Remove leveled json manifest migration code (CASSANDRA-5996)
 * Remove CFDefinition (CASSANDRA-6253)
 * Use AtomicIntegerFieldUpdater in RefCountedMemory (CASSANDRA-6278)
 * User-defined types for CQL3 (CASSANDRA-5590)
 * Use of o.a.c.metrics in nodetool (CASSANDRA-5871, 6406)
 * Batch read from OTC's queue and cleanup (CASSANDRA-1632)
 * Secondary index support for collections (CASSANDRA-4511, 6383)
 * SSTable metadata(Stats.db) format change (CASSANDRA-6356)
 * Push composites support in the storage engine
   (CASSANDRA-5417, CASSANDRA-6520)
 * Add snapshot space used to cfstats (CASSANDRA-6231)
 * Add cardinality estimator for key count estimation (CASSANDRA-5906)
 * CF id is changed to be non-deterministic. Data dir/key cache are created
   uniquely for CF id (CASSANDRA-5202)
 * New counters implementation (CASSANDRA-6504)
 * Replace UnsortedColumns, EmptyColumns, TreeMapBackedSortedColumns with new
   ArrayBackedSortedColumns (CASSANDRA-6630, CASSANDRA-6662, CASSANDRA-6690)
 * Add option to use row cache with a given amount of rows (CASSANDRA-5357)
 * Avoid repairing already repaired data (CASSANDRA-5351)
 * Reject counter updates with USING TTL/TIMESTAMP (CASSANDRA-6649)
 * Replace index_interval with min/max_index_interval (CASSANDRA-6379)
 * Lift limitation that order by columns must be selected for IN queries (CASSANDRA-4911)


2.0.5
 * Reduce garbage generated by bloom filter lookups (CASSANDRA-6609)
 * Add ks.cf names to tombstone logging (CASSANDRA-6597)
 * Use LOCAL_QUORUM for LWT operations at LOCAL_SERIAL (CASSANDRA-6495)
 * Wait for gossip to settle before accepting client connections (CASSANDRA-4288)
 * Delete unfinished compaction incrementally (CASSANDRA-6086)
 * Allow specifying custom secondary index options in CQL3 (CASSANDRA-6480)
 * Improve replica pinning for cache efficiency in DES (CASSANDRA-6485)
 * Fix LOCAL_SERIAL from thrift (CASSANDRA-6584)
 * Don't special case received counts in CAS timeout exceptions (CASSANDRA-6595)
 * Add support for 2.1 global counter shards (CASSANDRA-6505)
 * Fix NPE when streaming connection is not yet established (CASSANDRA-6210)
 * Avoid rare duplicate read repair triggering (CASSANDRA-6606)
 * Fix paging discardFirst (CASSANDRA-6555)
 * Fix ArrayIndexOutOfBoundsException in 2ndary index query (CASSANDRA-6470)
 * Release sstables upon rebuilding 2i (CASSANDRA-6635)
 * Add AbstractCompactionStrategy.startup() method (CASSANDRA-6637)
 * SSTableScanner may skip rows during cleanup (CASSANDRA-6638)
 * sstables from stalled repair sessions can resurrect deleted data (CASSANDRA-6503)
 * Switch stress to use ITransportFactory (CASSANDRA-6641)
 * Fix IllegalArgumentException during prepare (CASSANDRA-6592)
 * Fix possible loss of 2ndary index entries during compaction (CASSANDRA-6517)
 * Fix direct Memory on architectures that do not support unaligned long access
   (CASSANDRA-6628)
 * Let scrub optionally skip broken counter partitions (CASSANDRA-5930)
Merged from 1.2:
 * fsync compression metadata (CASSANDRA-6531)
 * Validate CF existence on execution for prepared statement (CASSANDRA-6535)
 * Add ability to throttle batchlog replay (CASSANDRA-6550)
 * Fix executing LOCAL_QUORUM with SimpleStrategy (CASSANDRA-6545)
 * Avoid StackOverflow when using large IN queries (CASSANDRA-6567)
 * Nodetool upgradesstables includes secondary indexes (CASSANDRA-6598)
 * Paginate batchlog replay (CASSANDRA-6569)
 * skip blocking on streaming during drain (CASSANDRA-6603)
 * Improve error message when schema doesn't match loaded sstable (CASSANDRA-6262)
 * Add properties to adjust FD initial value and max interval (CASSANDRA-4375)
 * Fix preparing with batch and delete from collection (CASSANDRA-6607)
 * Fix ABSC reverse iterator's remove() method (CASSANDRA-6629)
 * Handle host ID conflicts properly (CASSANDRA-6615)
 * Move handling of migration event source to solve bootstrap race. (CASSANDRA-6648)
 * Make sure compaction throughput value doesn't overflow with int math (CASSANDRA-6647)


2.0.4
 * Allow removing snapshots of no-longer-existing CFs (CASSANDRA-6418)
 * add StorageService.stopDaemon() (CASSANDRA-4268)
 * add IRE for invalid CF supplied to get_count (CASSANDRA-5701)
 * add client encryption support to sstableloader (CASSANDRA-6378)
 * Fix accept() loop for SSL sockets post-shutdown (CASSANDRA-6468)
 * Fix size-tiered compaction in LCS L0 (CASSANDRA-6496)
 * Fix assertion failure in filterColdSSTables (CASSANDRA-6483)
 * Fix row tombstones in larger-than-memory compactions (CASSANDRA-6008)
 * Fix cleanup ClassCastException (CASSANDRA-6462)
 * Reduce gossip memory use by interning VersionedValue strings (CASSANDRA-6410)
 * Allow specifying datacenters to participate in a repair (CASSANDRA-6218)
 * Fix divide-by-zero in PCI (CASSANDRA-6403)
 * Fix setting last compacted key in the wrong level for LCS (CASSANDRA-6284)
 * Add millisecond precision formats to the timestamp parser (CASSANDRA-6395)
 * Expose a total memtable size metric for a CF (CASSANDRA-6391)
 * cqlsh: handle symlinks properly (CASSANDRA-6425)
 * Fix potential infinite loop when paging query with IN (CASSANDRA-6464)
 * Fix assertion error in AbstractQueryPager.discardFirst (CASSANDRA-6447)
 * Fix streaming older SSTable yields unnecessary tombstones (CASSANDRA-6527)
Merged from 1.2:
 * Improved error message on bad properties in DDL queries (CASSANDRA-6453)
 * Randomize batchlog candidates selection (CASSANDRA-6481)
 * Fix thundering herd on endpoint cache invalidation (CASSANDRA-6345, 6485)
 * Improve batchlog write performance with vnodes (CASSANDRA-6488)
 * cqlsh: quote single quotes in strings inside collections (CASSANDRA-6172)
 * Improve gossip performance for typical messages (CASSANDRA-6409)
 * Throw IRE if a prepared statement has more markers than supported 
   (CASSANDRA-5598)
 * Expose Thread metrics for the native protocol server (CASSANDRA-6234)
 * Change snapshot response message verb to INTERNAL to avoid dropping it 
   (CASSANDRA-6415)
 * Warn when collection read has > 65K elements (CASSANDRA-5428)
 * Fix cache persistence when both row and key cache are enabled 
   (CASSANDRA-6413)
 * (Hadoop) add describe_local_ring (CASSANDRA-6268)
 * Fix handling of concurrent directory creation failure (CASSANDRA-6459)
 * Allow executing CREATE statements multiple times (CASSANDRA-6471)
 * Don't send confusing info with timeouts (CASSANDRA-6491)
 * Don't resubmit counter mutation runnables internally (CASSANDRA-6427)
 * Don't drop local mutations without a hint (CASSANDRA-6510)
 * Don't allow null max_hint_window_in_ms (CASSANDRA-6419)
 * Validate SliceRange start and finish lengths (CASSANDRA-6521)


2.0.3
 * Fix FD leak on slice read path (CASSANDRA-6275)
 * Cancel read meter task when closing SSTR (CASSANDRA-6358)
 * free off-heap IndexSummary during bulk (CASSANDRA-6359)
 * Recover from IOException in accept() thread (CASSANDRA-6349)
 * Improve Gossip tolerance of abnormally slow tasks (CASSANDRA-6338)
 * Fix trying to hint timed out counter writes (CASSANDRA-6322)
 * Allow restoring specific columnfamilies from archived CL (CASSANDRA-4809)
 * Avoid flushing compaction_history after each operation (CASSANDRA-6287)
 * Fix repair assertion error when tombstones expire (CASSANDRA-6277)
 * Skip loading corrupt key cache (CASSANDRA-6260)
 * Fixes for compacting larger-than-memory rows (CASSANDRA-6274)
 * Compact hottest sstables first and optionally omit coldest from
   compaction entirely (CASSANDRA-6109)
 * Fix modifying column_metadata from thrift (CASSANDRA-6182)
 * cqlsh: fix LIST USERS output (CASSANDRA-6242)
 * Add IRequestSink interface (CASSANDRA-6248)
 * Update memtable size while flushing (CASSANDRA-6249)
 * Provide hooks around CQL2/CQL3 statement execution (CASSANDRA-6252)
 * Require Permission.SELECT for CAS updates (CASSANDRA-6247)
 * New CQL-aware SSTableWriter (CASSANDRA-5894)
 * Reject CAS operation when the protocol v1 is used (CASSANDRA-6270)
 * Correctly throw error when frame too large (CASSANDRA-5981)
 * Fix serialization bug in PagedRange with 2ndary indexes (CASSANDRA-6299)
 * Fix CQL3 table validation in Thrift (CASSANDRA-6140)
 * Fix bug missing results with IN clauses (CASSANDRA-6327)
 * Fix paging with reversed slices (CASSANDRA-6343)
 * Set minTimestamp correctly to be able to drop expired sstables (CASSANDRA-6337)
 * Support NaN and Infinity as float literals (CASSANDRA-6003)
 * Remove RF from nodetool ring output (CASSANDRA-6289)
 * Fix attempting to flush empty rows (CASSANDRA-6374)
 * Fix potential out of bounds exception when paging (CASSANDRA-6333)
Merged from 1.2:
 * Optimize FD phi calculation (CASSANDRA-6386)
 * Improve initial FD phi estimate when starting up (CASSANDRA-6385)
 * Don't list CQL3 table in CLI describe even if named explicitely 
   (CASSANDRA-5750)
 * Invalidate row cache when dropping CF (CASSANDRA-6351)
 * add non-jamm path for cached statements (CASSANDRA-6293)
 * (Hadoop) Require CFRR batchSize to be at least 2 (CASSANDRA-6114)
 * Fix altering column types (CASSANDRA-6185)
 * cqlsh: fix CREATE/ALTER WITH completion (CASSANDRA-6196)
 * add windows bat files for shell commands (CASSANDRA-6145)
 * Fix potential stack overflow during range tombstones insertion (CASSANDRA-6181)
 * (Hadoop) Make LOCAL_ONE the default consistency level (CASSANDRA-6214)
 * Require logging in for Thrift CQL2/3 statement preparation (CASSANDRA-6254)
 * restrict max_num_tokens to 1536 (CASSANDRA-6267)
 * Nodetool gets default JMX port from cassandra-env.sh (CASSANDRA-6273)
 * make calculatePendingRanges asynchronous (CASSANDRA-6244)
 * Remove blocking flushes in gossip thread (CASSANDRA-6297)
 * Fix potential socket leak in connectionpool creation (CASSANDRA-6308)
 * Allow LOCAL_ONE/LOCAL_QUORUM to work with SimpleStrategy (CASSANDRA-6238)
 * cqlsh: handle 'null' as session duration (CASSANDRA-6317)
 * Fix json2sstable handling of range tombstones (CASSANDRA-6316)
 * Fix missing one row in reverse query (CASSANDRA-6330)
 * Fix reading expired row value from row cache (CASSANDRA-6325)
 * Fix AssertionError when doing set element deletion (CASSANDRA-6341)
 * Make CL code for the native protocol match the one in C* 2.0
   (CASSANDRA-6347)
 * Disallow altering CQL3 table from thrift (CASSANDRA-6370)
 * Fix size computation of prepared statement (CASSANDRA-6369)


2.0.2
 * Update FailureDetector to use nanontime (CASSANDRA-4925)
 * Fix FileCacheService regressions (CASSANDRA-6149)
 * Never return WriteTimeout for CL.ANY (CASSANDRA-6132)
 * Fix race conditions in bulk loader (CASSANDRA-6129)
 * Add configurable metrics reporting (CASSANDRA-4430)
 * drop queries exceeding a configurable number of tombstones (CASSANDRA-6117)
 * Track and persist sstable read activity (CASSANDRA-5515)
 * Fixes for speculative retry (CASSANDRA-5932, CASSANDRA-6194)
 * Improve memory usage of metadata min/max column names (CASSANDRA-6077)
 * Fix thrift validation refusing row markers on CQL3 tables (CASSANDRA-6081)
 * Fix insertion of collections with CAS (CASSANDRA-6069)
 * Correctly send metadata on SELECT COUNT (CASSANDRA-6080)
 * Track clients' remote addresses in ClientState (CASSANDRA-6070)
 * Create snapshot dir if it does not exist when migrating
   leveled manifest (CASSANDRA-6093)
 * make sequential nodetool repair the default (CASSANDRA-5950)
 * Add more hooks for compaction strategy implementations (CASSANDRA-6111)
 * Fix potential NPE on composite 2ndary indexes (CASSANDRA-6098)
 * Delete can potentially be skipped in batch (CASSANDRA-6115)
 * Allow alter keyspace on system_traces (CASSANDRA-6016)
 * Disallow empty column names in cql (CASSANDRA-6136)
 * Use Java7 file-handling APIs and fix file moving on Windows (CASSANDRA-5383)
 * Save compaction history to system keyspace (CASSANDRA-5078)
 * Fix NPE if StorageService.getOperationMode() is executed before full startup (CASSANDRA-6166)
 * CQL3: support pre-epoch longs for TimestampType (CASSANDRA-6212)
 * Add reloadtriggers command to nodetool (CASSANDRA-4949)
 * cqlsh: ignore empty 'value alias' in DESCRIBE (CASSANDRA-6139)
 * Fix sstable loader (CASSANDRA-6205)
 * Reject bootstrapping if the node already exists in gossip (CASSANDRA-5571)
 * Fix NPE while loading paxos state (CASSANDRA-6211)
 * cqlsh: add SHOW SESSION <tracing-session> command (CASSANDRA-6228)
 * Reject bootstrapping if the node already exists in gossip (CASSANDRA-5571)
 * Fix NPE while loading paxos state (CASSANDRA-6211)
 * cqlsh: add SHOW SESSION <tracing-session> command (CASSANDRA-6228)
Merged from 1.2:
 * (Hadoop) Require CFRR batchSize to be at least 2 (CASSANDRA-6114)
 * Add a warning for small LCS sstable size (CASSANDRA-6191)
 * Add ability to list specific KS/CF combinations in nodetool cfstats (CASSANDRA-4191)
 * Mark CF clean if a mutation raced the drop and got it marked dirty (CASSANDRA-5946)
 * Add a LOCAL_ONE consistency level (CASSANDRA-6202)
 * Limit CQL prepared statement cache by size instead of count (CASSANDRA-6107)
 * Tracing should log write failure rather than raw exceptions (CASSANDRA-6133)
 * lock access to TM.endpointToHostIdMap (CASSANDRA-6103)
 * Allow estimated memtable size to exceed slab allocator size (CASSANDRA-6078)
 * Start MeteredFlusher earlier to prevent OOM during CL replay (CASSANDRA-6087)
 * Avoid sending Truncate command to fat clients (CASSANDRA-6088)
 * Allow cache-keys-to-save to be set at runtime (CASSANDRA-5980)
 * Allow where clause conditions to be in parenthesis (CASSANDRA-6037)
 * Do not open non-ssl storage port if encryption option is all (CASSANDRA-3916)
 * Move batchlog replay to its own executor (CASSANDRA-6079)
 * Add tombstone debug threshold and histogram (CASSANDRA-6042, 6057)
 * Enable tcp keepalive on incoming connections (CASSANDRA-4053)
 * Fix fat client schema pull NPE (CASSANDRA-6089)
 * Fix memtable flushing for indexed tables (CASSANDRA-6112)
 * Fix skipping columns with multiple slices (CASSANDRA-6119)
 * Expose connected thrift + native client counts (CASSANDRA-5084)
 * Optimize auth setup (CASSANDRA-6122)
 * Trace index selection (CASSANDRA-6001)
 * Update sstablesPerReadHistogram to use biased sampling (CASSANDRA-6164)
 * Log UnknownColumnfamilyException when closing socket (CASSANDRA-5725)
 * Properly error out on CREATE INDEX for counters table (CASSANDRA-6160)
 * Handle JMX notification failure for repair (CASSANDRA-6097)
 * (Hadoop) Fetch no more than 128 splits in parallel (CASSANDRA-6169)
 * stress: add username/password authentication support (CASSANDRA-6068)
 * Fix indexed queries with row cache enabled on parent table (CASSANDRA-5732)
 * Fix compaction race during columnfamily drop (CASSANDRA-5957)
 * Fix validation of empty column names for compact tables (CASSANDRA-6152)
 * Skip replaying mutations that pass CRC but fail to deserialize (CASSANDRA-6183)
 * Rework token replacement to use replace_address (CASSANDRA-5916)
 * Fix altering column types (CASSANDRA-6185)
 * cqlsh: fix CREATE/ALTER WITH completion (CASSANDRA-6196)
 * Fix altering column types (CASSANDRA-6185)
 * cqlsh: fix CREATE/ALTER WITH completion (CASSANDRA-6196)
 * add windows bat files for shell commands (CASSANDRA-6145)
 * Fix potential stack overflow during range tombstones insertion (CASSANDRA-6181)
 * (Hadoop) Make LOCAL_ONE the default consistency level (CASSANDRA-6214)


2.0.1
 * Fix bug that could allow reading deleted data temporarily (CASSANDRA-6025)
 * Improve memory use defaults (CASSANDRA-6059)
 * Make ThriftServer more easlly extensible (CASSANDRA-6058)
 * Remove Hadoop dependency from ITransportFactory (CASSANDRA-6062)
 * add file_cache_size_in_mb setting (CASSANDRA-5661)
 * Improve error message when yaml contains invalid properties (CASSANDRA-5958)
 * Improve leveled compaction's ability to find non-overlapping L0 compactions
   to work on concurrently (CASSANDRA-5921)
 * Notify indexer of columns shadowed by range tombstones (CASSANDRA-5614)
 * Log Merkle tree stats (CASSANDRA-2698)
 * Switch from crc32 to adler32 for compressed sstable checksums (CASSANDRA-5862)
 * Improve offheap memcpy performance (CASSANDRA-5884)
 * Use a range aware scanner for cleanup (CASSANDRA-2524)
 * Cleanup doesn't need to inspect sstables that contain only local data
   (CASSANDRA-5722)
 * Add ability for CQL3 to list partition keys (CASSANDRA-4536)
 * Improve native protocol serialization (CASSANDRA-5664)
 * Upgrade Thrift to 0.9.1 (CASSANDRA-5923)
 * Require superuser status for adding triggers (CASSANDRA-5963)
 * Make standalone scrubber handle old and new style leveled manifest
   (CASSANDRA-6005)
 * Fix paxos bugs (CASSANDRA-6012, 6013, 6023)
 * Fix paged ranges with multiple replicas (CASSANDRA-6004)
 * Fix potential AssertionError during tracing (CASSANDRA-6041)
 * Fix NPE in sstablesplit (CASSANDRA-6027)
 * Migrate pre-2.0 key/value/column aliases to system.schema_columns
   (CASSANDRA-6009)
 * Paging filter empty rows too agressively (CASSANDRA-6040)
 * Support variadic parameters for IN clauses (CASSANDRA-4210)
 * cqlsh: return the result of CAS writes (CASSANDRA-5796)
 * Fix validation of IN clauses with 2ndary indexes (CASSANDRA-6050)
 * Support named bind variables in CQL (CASSANDRA-6033)
Merged from 1.2:
 * Allow cache-keys-to-save to be set at runtime (CASSANDRA-5980)
 * Avoid second-guessing out-of-space state (CASSANDRA-5605)
 * Tuning knobs for dealing with large blobs and many CFs (CASSANDRA-5982)
 * (Hadoop) Fix CQLRW for thrift tables (CASSANDRA-6002)
 * Fix possible divide-by-zero in HHOM (CASSANDRA-5990)
 * Allow local batchlog writes for CL.ANY (CASSANDRA-5967)
 * Upgrade metrics-core to version 2.2.0 (CASSANDRA-5947)
 * Add snitch, schema version, cluster, partitioner to JMX (CASSANDRA-5881)
 * Fix CqlRecordWriter with composite keys (CASSANDRA-5949)
 * Add snitch, schema version, cluster, partitioner to JMX (CASSANDRA-5881)
 * Allow disabling SlabAllocator (CASSANDRA-5935)
 * Make user-defined compaction JMX blocking (CASSANDRA-4952)
 * Fix streaming does not transfer wrapped range (CASSANDRA-5948)
 * Fix loading index summary containing empty key (CASSANDRA-5965)
 * Correctly handle limits in CompositesSearcher (CASSANDRA-5975)
 * Pig: handle CQL collections (CASSANDRA-5867)
 * Pass the updated cf to the PRSI index() method (CASSANDRA-5999)
 * Allow empty CQL3 batches (as no-op) (CASSANDRA-5994)
 * Support null in CQL3 functions (CASSANDRA-5910)
 * Replace the deprecated MapMaker with CacheLoader (CASSANDRA-6007)
 * Add SSTableDeletingNotification to DataTracker (CASSANDRA-6010)
 * Fix snapshots in use get deleted during snapshot repair (CASSANDRA-6011)
 * Move hints and exception count to o.a.c.metrics (CASSANDRA-6017)
 * Fix memory leak in snapshot repair (CASSANDRA-6047)
 * Fix sstable2sjon for CQL3 tables (CASSANDRA-5852)


2.0.0
 * Fix thrift validation when inserting into CQL3 tables (CASSANDRA-5138)
 * Fix periodic memtable flushing behavior with clean memtables (CASSANDRA-5931)
 * Fix dateOf() function for pre-2.0 timestamp columns (CASSANDRA-5928)
 * Fix SSTable unintentionally loads BF when opened for batch (CASSANDRA-5938)
 * Add stream session progress to JMX (CASSANDRA-4757)
 * Fix NPE during CAS operation (CASSANDRA-5925)
Merged from 1.2:
 * Fix getBloomFilterDiskSpaceUsed for AlwaysPresentFilter (CASSANDRA-5900)
 * Don't announce schema version until we've loaded the changes locally
   (CASSANDRA-5904)
 * Fix to support off heap bloom filters size greater than 2 GB (CASSANDRA-5903)
 * Properly handle parsing huge map and set literals (CASSANDRA-5893)


2.0.0-rc2
 * enable vnodes by default (CASSANDRA-5869)
 * fix CAS contention timeout (CASSANDRA-5830)
 * fix HsHa to respect max frame size (CASSANDRA-4573)
 * Fix (some) 2i on composite components omissions (CASSANDRA-5851)
 * cqlsh: add DESCRIBE FULL SCHEMA variant (CASSANDRA-5880)
Merged from 1.2:
 * Correctly validate sparse composite cells in scrub (CASSANDRA-5855)
 * Add KeyCacheHitRate metric to CF metrics (CASSANDRA-5868)
 * cqlsh: add support for multiline comments (CASSANDRA-5798)
 * Handle CQL3 SELECT duplicate IN restrictions on clustering columns
   (CASSANDRA-5856)


2.0.0-rc1
 * improve DecimalSerializer performance (CASSANDRA-5837)
 * fix potential spurious wakeup in AsyncOneResponse (CASSANDRA-5690)
 * fix schema-related trigger issues (CASSANDRA-5774)
 * Better validation when accessing CQL3 table from thrift (CASSANDRA-5138)
 * Fix assertion error during repair (CASSANDRA-5801)
 * Fix range tombstone bug (CASSANDRA-5805)
 * DC-local CAS (CASSANDRA-5797)
 * Add a native_protocol_version column to the system.local table (CASSANRDA-5819)
 * Use index_interval from cassandra.yaml when upgraded (CASSANDRA-5822)
 * Fix buffer underflow on socket close (CASSANDRA-5792)
Merged from 1.2:
 * Fix reading DeletionTime from 1.1-format sstables (CASSANDRA-5814)
 * cqlsh: add collections support to COPY (CASSANDRA-5698)
 * retry important messages for any IOException (CASSANDRA-5804)
 * Allow empty IN relations in SELECT/UPDATE/DELETE statements (CASSANDRA-5626)
 * cqlsh: fix crashing on Windows due to libedit detection (CASSANDRA-5812)
 * fix bulk-loading compressed sstables (CASSANDRA-5820)
 * (Hadoop) fix quoting in CqlPagingRecordReader and CqlRecordWriter 
   (CASSANDRA-5824)
 * update default LCS sstable size to 160MB (CASSANDRA-5727)
 * Allow compacting 2Is via nodetool (CASSANDRA-5670)
 * Hex-encode non-String keys in OPP (CASSANDRA-5793)
 * nodetool history logging (CASSANDRA-5823)
 * (Hadoop) fix support for Thrift tables in CqlPagingRecordReader 
   (CASSANDRA-5752)
 * add "all time blocked" to StatusLogger output (CASSANDRA-5825)
 * Future-proof inter-major-version schema migrations (CASSANDRA-5845)
 * (Hadoop) add CqlPagingRecordReader support for ReversedType in Thrift table
   (CASSANDRA-5718)
 * Add -no-snapshot option to scrub (CASSANDRA-5891)
 * Fix to support off heap bloom filters size greater than 2 GB (CASSANDRA-5903)
 * Properly handle parsing huge map and set literals (CASSANDRA-5893)
 * Fix LCS L0 compaction may overlap in L1 (CASSANDRA-5907)
 * New sstablesplit tool to split large sstables offline (CASSANDRA-4766)
 * Fix potential deadlock in native protocol server (CASSANDRA-5926)
 * Disallow incompatible type change in CQL3 (CASSANDRA-5882)
Merged from 1.1:
 * Correctly validate sparse composite cells in scrub (CASSANDRA-5855)


2.0.0-beta2
 * Replace countPendingHints with Hints Created metric (CASSANDRA-5746)
 * Allow nodetool with no args, and with help to run without a server (CASSANDRA-5734)
 * Cleanup AbstractType/TypeSerializer classes (CASSANDRA-5744)
 * Remove unimplemented cli option schema-mwt (CASSANDRA-5754)
 * Support range tombstones in thrift (CASSANDRA-5435)
 * Normalize table-manipulating CQL3 statements' class names (CASSANDRA-5759)
 * cqlsh: add missing table options to DESCRIBE output (CASSANDRA-5749)
 * Fix assertion error during repair (CASSANDRA-5757)
 * Fix bulkloader (CASSANDRA-5542)
 * Add LZ4 compression to the native protocol (CASSANDRA-5765)
 * Fix bugs in the native protocol v2 (CASSANDRA-5770)
 * CAS on 'primary key only' table (CASSANDRA-5715)
 * Support streaming SSTables of old versions (CASSANDRA-5772)
 * Always respect protocol version in native protocol (CASSANDRA-5778)
 * Fix ConcurrentModificationException during streaming (CASSANDRA-5782)
 * Update deletion timestamp in Commit#updatesWithPaxosTime (CASSANDRA-5787)
 * Thrift cas() method crashes if input columns are not sorted (CASSANDRA-5786)
 * Order columns names correctly when querying for CAS (CASSANDRA-5788)
 * Fix streaming retry (CASSANDRA-5775)
Merged from 1.2:
 * if no seeds can be a reached a node won't start in a ring by itself (CASSANDRA-5768)
 * add cassandra.unsafesystem property (CASSANDRA-5704)
 * (Hadoop) quote identifiers in CqlPagingRecordReader (CASSANDRA-5763)
 * Add replace_node functionality for vnodes (CASSANDRA-5337)
 * Add timeout events to query traces (CASSANDRA-5520)
 * Fix serialization of the LEFT gossip value (CASSANDRA-5696)
 * Pig: support for cql3 tables (CASSANDRA-5234)
 * cqlsh: Don't show 'null' in place of empty values (CASSANDRA-5675)
 * Race condition in detecting version on a mixed 1.1/1.2 cluster
   (CASSANDRA-5692)
 * Fix skipping range tombstones with reverse queries (CASSANDRA-5712)
 * Expire entries out of ThriftSessionManager (CASSANDRA-5719)
 * Don't keep ancestor information in memory (CASSANDRA-5342)
 * cqlsh: fix handling of semicolons inside BATCH queries (CASSANDRA-5697)
 * Expose native protocol server status in nodetool info (CASSANDRA-5735)
 * Fix pathetic performance of range tombstones (CASSANDRA-5677)
 * Fix querying with an empty (impossible) range (CASSANDRA-5573)
 * cqlsh: handle CUSTOM 2i in DESCRIBE output (CASSANDRA-5760)
 * Fix minor bug in Range.intersects(Bound) (CASSANDRA-5771)
 * cqlsh: handle disabled compression in DESCRIBE output (CASSANDRA-5766)
 * Ensure all UP events are notified on the native protocol (CASSANDRA-5769)
 * Fix formatting of sstable2json with multiple -k arguments (CASSANDRA-5781)
 * Don't rely on row marker for queries in general to hide lost markers
   after TTL expires (CASSANDRA-5762)
 * Sort nodetool help output (CASSANDRA-5776)
 * Fix column expiring during 2 phases compaction (CASSANDRA-5799)
 * now() is being rejected in INSERTs when inside collections (CASSANDRA-5795)


2.0.0-beta1
 * Add support for indexing clustered columns (CASSANDRA-5125)
 * Removed on-heap row cache (CASSANDRA-5348)
 * use nanotime consistently for node-local timeouts (CASSANDRA-5581)
 * Avoid unnecessary second pass on name-based queries (CASSANDRA-5577)
 * Experimental triggers (CASSANDRA-1311)
 * JEMalloc support for off-heap allocation (CASSANDRA-3997)
 * Single-pass compaction (CASSANDRA-4180)
 * Removed token range bisection (CASSANDRA-5518)
 * Removed compatibility with pre-1.2.5 sstables and network messages
   (CASSANDRA-5511)
 * removed PBSPredictor (CASSANDRA-5455)
 * CAS support (CASSANDRA-5062, 5441, 5442, 5443, 5619, 5667)
 * Leveled compaction performs size-tiered compactions in L0 
   (CASSANDRA-5371, 5439)
 * Add yaml network topology snitch for mixed ec2/other envs (CASSANDRA-5339)
 * Log when a node is down longer than the hint window (CASSANDRA-4554)
 * Optimize tombstone creation for ExpiringColumns (CASSANDRA-4917)
 * Improve LeveledScanner work estimation (CASSANDRA-5250, 5407)
 * Replace compaction lock with runWithCompactionsDisabled (CASSANDRA-3430)
 * Change Message IDs to ints (CASSANDRA-5307)
 * Move sstable level information into the Stats component, removing the
   need for a separate Manifest file (CASSANDRA-4872)
 * avoid serializing to byte[] on commitlog append (CASSANDRA-5199)
 * make index_interval configurable per columnfamily (CASSANDRA-3961, CASSANDRA-5650)
 * add default_time_to_live (CASSANDRA-3974)
 * add memtable_flush_period_in_ms (CASSANDRA-4237)
 * replace supercolumns internally by composites (CASSANDRA-3237, 5123)
 * upgrade thrift to 0.9.0 (CASSANDRA-3719)
 * drop unnecessary keyspace parameter from user-defined compaction API 
   (CASSANDRA-5139)
 * more robust solution to incomplete compactions + counters (CASSANDRA-5151)
 * Change order of directory searching for c*.in.sh (CASSANDRA-3983)
 * Add tool to reset SSTable compaction level for LCS (CASSANDRA-5271)
 * Allow custom configuration loader (CASSANDRA-5045)
 * Remove memory emergency pressure valve logic (CASSANDRA-3534)
 * Reduce request latency with eager retry (CASSANDRA-4705)
 * cqlsh: Remove ASSUME command (CASSANDRA-5331)
 * Rebuild BF when loading sstables if bloom_filter_fp_chance
   has changed since compaction (CASSANDRA-5015)
 * remove row-level bloom filters (CASSANDRA-4885)
 * Change Kernel Page Cache skipping into row preheating (disabled by default)
   (CASSANDRA-4937)
 * Improve repair by deciding on a gcBefore before sending
   out TreeRequests (CASSANDRA-4932)
 * Add an official way to disable compactions (CASSANDRA-5074)
 * Reenable ALTER TABLE DROP with new semantics (CASSANDRA-3919)
 * Add binary protocol versioning (CASSANDRA-5436)
 * Swap THshaServer for TThreadedSelectorServer (CASSANDRA-5530)
 * Add alias support to SELECT statement (CASSANDRA-5075)
 * Don't create empty RowMutations in CommitLogReplayer (CASSANDRA-5541)
 * Use range tombstones when dropping cfs/columns from schema (CASSANDRA-5579)
 * cqlsh: drop CQL2/CQL3-beta support (CASSANDRA-5585)
 * Track max/min column names in sstables to be able to optimize slice
   queries (CASSANDRA-5514, CASSANDRA-5595, CASSANDRA-5600)
 * Binary protocol: allow batching already prepared statements (CASSANDRA-4693)
 * Allow preparing timestamp, ttl and limit in CQL3 queries (CASSANDRA-4450)
 * Support native link w/o JNA in Java7 (CASSANDRA-3734)
 * Use SASL authentication in binary protocol v2 (CASSANDRA-5545)
 * Replace Thrift HsHa with LMAX Disruptor based implementation (CASSANDRA-5582)
 * cqlsh: Add row count to SELECT output (CASSANDRA-5636)
 * Include a timestamp with all read commands to determine column expiration
   (CASSANDRA-5149)
 * Streaming 2.0 (CASSANDRA-5286, 5699)
 * Conditional create/drop ks/table/index statements in CQL3 (CASSANDRA-2737)
 * more pre-table creation property validation (CASSANDRA-5693)
 * Redesign repair messages (CASSANDRA-5426)
 * Fix ALTER RENAME post-5125 (CASSANDRA-5702)
 * Disallow renaming a 2ndary indexed column (CASSANDRA-5705)
 * Rename Table to Keyspace (CASSANDRA-5613)
 * Ensure changing column_index_size_in_kb on different nodes don't corrupt the
   sstable (CASSANDRA-5454)
 * Move resultset type information into prepare, not execute (CASSANDRA-5649)
 * Auto paging in binary protocol (CASSANDRA-4415, 5714)
 * Don't tie client side use of AbstractType to JDBC (CASSANDRA-4495)
 * Adds new TimestampType to replace DateType (CASSANDRA-5723, CASSANDRA-5729)
Merged from 1.2:
 * make starting native protocol server idempotent (CASSANDRA-5728)
 * Fix loading key cache when a saved entry is no longer valid (CASSANDRA-5706)
 * Fix serialization of the LEFT gossip value (CASSANDRA-5696)
 * cqlsh: Don't show 'null' in place of empty values (CASSANDRA-5675)
 * Race condition in detecting version on a mixed 1.1/1.2 cluster
   (CASSANDRA-5692)
 * Fix skipping range tombstones with reverse queries (CASSANDRA-5712)
 * Expire entries out of ThriftSessionManager (CASSANRDA-5719)
 * Don't keep ancestor information in memory (CASSANDRA-5342)
 * cqlsh: fix handling of semicolons inside BATCH queries (CASSANDRA-5697)


1.2.6
 * Fix tracing when operation completes before all responses arrive 
   (CASSANDRA-5668)
 * Fix cross-DC mutation forwarding (CASSANDRA-5632)
 * Reduce SSTableLoader memory usage (CASSANDRA-5555)
 * Scale hinted_handoff_throttle_in_kb to cluster size (CASSANDRA-5272)
 * (Hadoop) Add CQL3 input/output formats (CASSANDRA-4421, 5622)
 * (Hadoop) Fix InputKeyRange in CFIF (CASSANDRA-5536)
 * Fix dealing with ridiculously large max sstable sizes in LCS (CASSANDRA-5589)
 * Ignore pre-truncate hints (CASSANDRA-4655)
 * Move System.exit on OOM into a separate thread (CASSANDRA-5273)
 * Write row markers when serializing schema (CASSANDRA-5572)
 * Check only SSTables for the requested range when streaming (CASSANDRA-5569)
 * Improve batchlog replay behavior and hint ttl handling (CASSANDRA-5314)
 * Exclude localTimestamp from validation for tombstones (CASSANDRA-5398)
 * cqlsh: add custom prompt support (CASSANDRA-5539)
 * Reuse prepared statements in hot auth queries (CASSANDRA-5594)
 * cqlsh: add vertical output option (see EXPAND) (CASSANDRA-5597)
 * Add a rate limit option to stress (CASSANDRA-5004)
 * have BulkLoader ignore snapshots directories (CASSANDRA-5587) 
 * fix SnitchProperties logging context (CASSANDRA-5602)
 * Expose whether jna is enabled and memory is locked via JMX (CASSANDRA-5508)
 * cqlsh: fix COPY FROM with ReversedType (CASSANDRA-5610)
 * Allow creating CUSTOM indexes on collections (CASSANDRA-5615)
 * Evaluate now() function at execution time (CASSANDRA-5616)
 * Expose detailed read repair metrics (CASSANDRA-5618)
 * Correct blob literal + ReversedType parsing (CASSANDRA-5629)
 * Allow GPFS to prefer the internal IP like EC2MRS (CASSANDRA-5630)
 * fix help text for -tspw cassandra-cli (CASSANDRA-5643)
 * don't throw away initial causes exceptions for internode encryption issues 
   (CASSANDRA-5644)
 * Fix message spelling errors for cql select statements (CASSANDRA-5647)
 * Suppress custom exceptions thru jmx (CASSANDRA-5652)
 * Update CREATE CUSTOM INDEX syntax (CASSANDRA-5639)
 * Fix PermissionDetails.equals() method (CASSANDRA-5655)
 * Never allow partition key ranges in CQL3 without token() (CASSANDRA-5666)
 * Gossiper incorrectly drops AppState for an upgrading node (CASSANDRA-5660)
 * Connection thrashing during multi-region ec2 during upgrade, due to 
   messaging version (CASSANDRA-5669)
 * Avoid over reconnecting in EC2MRS (CASSANDRA-5678)
 * Fix ReadResponseSerializer.serializedSize() for digest reads (CASSANDRA-5476)
 * allow sstable2json on 2i CFs (CASSANDRA-5694)
Merged from 1.1:
 * Remove buggy thrift max message length option (CASSANDRA-5529)
 * Fix NPE in Pig's widerow mode (CASSANDRA-5488)
 * Add split size parameter to Pig and disable split combination (CASSANDRA-5544)


1.2.5
 * make BytesToken.toString only return hex bytes (CASSANDRA-5566)
 * Ensure that submitBackground enqueues at least one task (CASSANDRA-5554)
 * fix 2i updates with identical values and timestamps (CASSANDRA-5540)
 * fix compaction throttling bursty-ness (CASSANDRA-4316)
 * reduce memory consumption of IndexSummary (CASSANDRA-5506)
 * remove per-row column name bloom filters (CASSANDRA-5492)
 * Include fatal errors in trace events (CASSANDRA-5447)
 * Ensure that PerRowSecondaryIndex is notified of row-level deletes
   (CASSANDRA-5445)
 * Allow empty blob literals in CQL3 (CASSANDRA-5452)
 * Fix streaming RangeTombstones at column index boundary (CASSANDRA-5418)
 * Fix preparing statements when current keyspace is not set (CASSANDRA-5468)
 * Fix SemanticVersion.isSupportedBy minor/patch handling (CASSANDRA-5496)
 * Don't provide oldCfId for post-1.1 system cfs (CASSANDRA-5490)
 * Fix primary range ignores replication strategy (CASSANDRA-5424)
 * Fix shutdown of binary protocol server (CASSANDRA-5507)
 * Fix repair -snapshot not working (CASSANDRA-5512)
 * Set isRunning flag later in binary protocol server (CASSANDRA-5467)
 * Fix use of CQL3 functions with descending clustering order (CASSANDRA-5472)
 * Disallow renaming columns one at a time for thrift table in CQL3
   (CASSANDRA-5531)
 * cqlsh: add CLUSTERING ORDER BY support to DESCRIBE (CASSANDRA-5528)
 * Add custom secondary index support to CQL3 (CASSANDRA-5484)
 * Fix repair hanging silently on unexpected error (CASSANDRA-5229)
 * Fix Ec2Snitch regression introduced by CASSANDRA-5171 (CASSANDRA-5432)
 * Add nodetool enablebackup/disablebackup (CASSANDRA-5556)
 * cqlsh: fix DESCRIBE after case insensitive USE (CASSANDRA-5567)
Merged from 1.1
 * Remove buggy thrift max message length option (CASSANDRA-5529)
 * Add retry mechanism to OTC for non-droppable_verbs (CASSANDRA-5393)
 * Use allocator information to improve memtable memory usage estimate
   (CASSANDRA-5497)
 * Fix trying to load deleted row into row cache on startup (CASSANDRA-4463)
 * fsync leveled manifest to avoid corruption (CASSANDRA-5535)
 * Fix Bound intersection computation (CASSANDRA-5551)
 * sstablescrub now respects max memory size in cassandra.in.sh (CASSANDRA-5562)


1.2.4
 * Ensure that PerRowSecondaryIndex updates see the most recent values
   (CASSANDRA-5397)
 * avoid duplicate index entries ind PrecompactedRow and 
   ParallelCompactionIterable (CASSANDRA-5395)
 * remove the index entry on oldColumn when new column is a tombstone 
   (CASSANDRA-5395)
 * Change default stream throughput from 400 to 200 mbps (CASSANDRA-5036)
 * Gossiper logs DOWN for symmetry with UP (CASSANDRA-5187)
 * Fix mixing prepared statements between keyspaces (CASSANDRA-5352)
 * Fix consistency level during bootstrap - strike 3 (CASSANDRA-5354)
 * Fix transposed arguments in AlreadyExistsException (CASSANDRA-5362)
 * Improve asynchronous hint delivery (CASSANDRA-5179)
 * Fix Guava dependency version (12.0 -> 13.0.1) for Maven (CASSANDRA-5364)
 * Validate that provided CQL3 collection value are < 64K (CASSANDRA-5355)
 * Make upgradeSSTable skip current version sstables by default (CASSANDRA-5366)
 * Optimize min/max timestamp collection (CASSANDRA-5373)
 * Invalid streamId in cql binary protocol when using invalid CL 
   (CASSANDRA-5164)
 * Fix validation for IN where clauses with collections (CASSANDRA-5376)
 * Copy resultSet on count query to avoid ConcurrentModificationException 
   (CASSANDRA-5382)
 * Correctly typecheck in CQL3 even with ReversedType (CASSANDRA-5386)
 * Fix streaming compressed files when using encryption (CASSANDRA-5391)
 * cassandra-all 1.2.0 pom missing netty dependency (CASSANDRA-5392)
 * Fix writetime/ttl functions on null values (CASSANDRA-5341)
 * Fix NPE during cql3 select with token() (CASSANDRA-5404)
 * IndexHelper.skipBloomFilters won't skip non-SHA filters (CASSANDRA-5385)
 * cqlsh: Print maps ordered by key, sort sets (CASSANDRA-5413)
 * Add null syntax support in CQL3 for inserts (CASSANDRA-3783)
 * Allow unauthenticated set_keyspace() calls (CASSANDRA-5423)
 * Fix potential incremental backups race (CASSANDRA-5410)
 * Fix prepared BATCH statements with batch-level timestamps (CASSANDRA-5415)
 * Allow overriding superuser setup delay (CASSANDRA-5430)
 * cassandra-shuffle with JMX usernames and passwords (CASSANDRA-5431)
Merged from 1.1:
 * cli: Quote ks and cf names in schema output when needed (CASSANDRA-5052)
 * Fix bad default for min/max timestamp in SSTableMetadata (CASSANDRA-5372)
 * Fix cf name extraction from manifest in Directories.migrateFile() 
   (CASSANDRA-5242)
 * Support pluggable internode authentication (CASSANDRA-5401)


1.2.3
 * add check for sstable overlap within a level on startup (CASSANDRA-5327)
 * replace ipv6 colons in jmx object names (CASSANDRA-5298, 5328)
 * Avoid allocating SSTableBoundedScanner during repair when the range does 
   not intersect the sstable (CASSANDRA-5249)
 * Don't lowercase property map keys (this breaks NTS) (CASSANDRA-5292)
 * Fix composite comparator with super columns (CASSANDRA-5287)
 * Fix insufficient validation of UPDATE queries against counter cfs
   (CASSANDRA-5300)
 * Fix PropertyFileSnitch default DC/Rack behavior (CASSANDRA-5285)
 * Handle null values when executing prepared statement (CASSANDRA-5081)
 * Add netty to pom dependencies (CASSANDRA-5181)
 * Include type arguments in Thrift CQLPreparedResult (CASSANDRA-5311)
 * Fix compaction not removing columns when bf_fp_ratio is 1 (CASSANDRA-5182)
 * cli: Warn about missing CQL3 tables in schema descriptions (CASSANDRA-5309)
 * Re-enable unknown option in replication/compaction strategies option for
   backward compatibility (CASSANDRA-4795)
 * Add binary protocol support to stress (CASSANDRA-4993)
 * cqlsh: Fix COPY FROM value quoting and null handling (CASSANDRA-5305)
 * Fix repair -pr for vnodes (CASSANDRA-5329)
 * Relax CL for auth queries for non-default users (CASSANDRA-5310)
 * Fix AssertionError during repair (CASSANDRA-5245)
 * Don't announce migrations to pre-1.2 nodes (CASSANDRA-5334)
Merged from 1.1:
 * Fix trying to load deleted row into row cache on startup (CASSANDRA-4463)
 * Update offline scrub for 1.0 -> 1.1 directory structure (CASSANDRA-5195)
 * add tmp flag to Descriptor hashcode (CASSANDRA-4021)
 * fix logging of "Found table data in data directories" when only system tables
   are present (CASSANDRA-5289)
 * cli: Add JMX authentication support (CASSANDRA-5080)
 * nodetool: ability to repair specific range (CASSANDRA-5280)
 * Fix possible assertion triggered in SliceFromReadCommand (CASSANDRA-5284)
 * cqlsh: Add inet type support on Windows (ipv4-only) (CASSANDRA-4801)
 * Fix race when initializing ColumnFamilyStore (CASSANDRA-5350)
 * Add UseTLAB JVM flag (CASSANDRA-5361)


1.2.2
 * fix potential for multiple concurrent compactions of the same sstables
   (CASSANDRA-5256)
 * avoid no-op caching of byte[] on commitlog append (CASSANDRA-5199)
 * fix symlinks under data dir not working (CASSANDRA-5185)
 * fix bug in compact storage metadata handling (CASSANDRA-5189)
 * Validate login for USE queries (CASSANDRA-5207)
 * cli: remove default username and password (CASSANDRA-5208)
 * configure populate_io_cache_on_flush per-CF (CASSANDRA-4694)
 * allow configuration of internode socket buffer (CASSANDRA-3378)
 * Make sstable directory picking blacklist-aware again (CASSANDRA-5193)
 * Correctly expire gossip states for edge cases (CASSANDRA-5216)
 * Improve handling of directory creation failures (CASSANDRA-5196)
 * Expose secondary indicies to the rest of nodetool (CASSANDRA-4464)
 * Binary protocol: avoid sending notification for 0.0.0.0 (CASSANDRA-5227)
 * add UseCondCardMark XX jvm settings on jdk 1.7 (CASSANDRA-4366)
 * CQL3 refactor to allow conversion function (CASSANDRA-5226)
 * Fix drop of sstables in some circumstance (CASSANDRA-5232)
 * Implement caching of authorization results (CASSANDRA-4295)
 * Add support for LZ4 compression (CASSANDRA-5038)
 * Fix missing columns in wide rows queries (CASSANDRA-5225)
 * Simplify auth setup and make system_auth ks alterable (CASSANDRA-5112)
 * Stop compactions from hanging during bootstrap (CASSANDRA-5244)
 * fix compressed streaming sending extra chunk (CASSANDRA-5105)
 * Add CQL3-based implementations of IAuthenticator and IAuthorizer
   (CASSANDRA-4898)
 * Fix timestamp-based tomstone removal logic (CASSANDRA-5248)
 * cli: Add JMX authentication support (CASSANDRA-5080)
 * Fix forceFlush behavior (CASSANDRA-5241)
 * cqlsh: Add username autocompletion (CASSANDRA-5231)
 * Fix CQL3 composite partition key error (CASSANDRA-5240)
 * Allow IN clause on last clustering key (CASSANDRA-5230)
Merged from 1.1:
 * fix start key/end token validation for wide row iteration (CASSANDRA-5168)
 * add ConfigHelper support for Thrift frame and max message sizes (CASSANDRA-5188)
 * fix nodetool repair not fail on node down (CASSANDRA-5203)
 * always collect tombstone hints (CASSANDRA-5068)
 * Fix error when sourcing file in cqlsh (CASSANDRA-5235)


1.2.1
 * stream undelivered hints on decommission (CASSANDRA-5128)
 * GossipingPropertyFileSnitch loads saved dc/rack info if needed (CASSANDRA-5133)
 * drain should flush system CFs too (CASSANDRA-4446)
 * add inter_dc_tcp_nodelay setting (CASSANDRA-5148)
 * re-allow wrapping ranges for start_token/end_token range pairitspwng (CASSANDRA-5106)
 * fix validation compaction of empty rows (CASSANDRA-5136)
 * nodetool methods to enable/disable hint storage/delivery (CASSANDRA-4750)
 * disallow bloom filter false positive chance of 0 (CASSANDRA-5013)
 * add threadpool size adjustment methods to JMXEnabledThreadPoolExecutor and 
   CompactionManagerMBean (CASSANDRA-5044)
 * fix hinting for dropped local writes (CASSANDRA-4753)
 * off-heap cache doesn't need mutable column container (CASSANDRA-5057)
 * apply disk_failure_policy to bad disks on initial directory creation 
   (CASSANDRA-4847)
 * Optimize name-based queries to use ArrayBackedSortedColumns (CASSANDRA-5043)
 * Fall back to old manifest if most recent is unparseable (CASSANDRA-5041)
 * pool [Compressed]RandomAccessReader objects on the partitioned read path
   (CASSANDRA-4942)
 * Add debug logging to list filenames processed by Directories.migrateFile 
   method (CASSANDRA-4939)
 * Expose black-listed directories via JMX (CASSANDRA-4848)
 * Log compaction merge counts (CASSANDRA-4894)
 * Minimize byte array allocation by AbstractData{Input,Output} (CASSANDRA-5090)
 * Add SSL support for the binary protocol (CASSANDRA-5031)
 * Allow non-schema system ks modification for shuffle to work (CASSANDRA-5097)
 * cqlsh: Add default limit to SELECT statements (CASSANDRA-4972)
 * cqlsh: fix DESCRIBE for 1.1 cfs in CQL3 (CASSANDRA-5101)
 * Correctly gossip with nodes >= 1.1.7 (CASSANDRA-5102)
 * Ensure CL guarantees on digest mismatch (CASSANDRA-5113)
 * Validate correctly selects on composite partition key (CASSANDRA-5122)
 * Fix exception when adding collection (CASSANDRA-5117)
 * Handle states for non-vnode clusters correctly (CASSANDRA-5127)
 * Refuse unrecognized replication and compaction strategy options (CASSANDRA-4795)
 * Pick the correct value validator in sstable2json for cql3 tables (CASSANDRA-5134)
 * Validate login for describe_keyspace, describe_keyspaces and set_keyspace
   (CASSANDRA-5144)
 * Fix inserting empty maps (CASSANDRA-5141)
 * Don't remove tokens from System table for node we know (CASSANDRA-5121)
 * fix streaming progress report for compresed files (CASSANDRA-5130)
 * Coverage analysis for low-CL queries (CASSANDRA-4858)
 * Stop interpreting dates as valid timeUUID value (CASSANDRA-4936)
 * Adds E notation for floating point numbers (CASSANDRA-4927)
 * Detect (and warn) unintentional use of the cql2 thrift methods when cql3 was
   intended (CASSANDRA-5172)
 * cli: Quote ks and cf names in schema output when needed (CASSANDRA-5052)
 * Fix bad default for min/max timestamp in SSTableMetadata (CASSANDRA-5372)
 * Fix cf name extraction from manifest in Directories.migrateFile() (CASSANDRA-5242)
 * Support pluggable internode authentication (CASSANDRA-5401)
 * Replace mistaken usage of commons-logging with slf4j (CASSANDRA-5464)
 * Ensure Jackson dependency matches lib (CASSANDRA-5126)
 * Expose droppable tombstone ratio stats over JMX (CASSANDRA-5159)
Merged from 1.1:
 * Simplify CompressedRandomAccessReader to work around JDK FD bug (CASSANDRA-5088)
 * Improve handling a changing target throttle rate mid-compaction (CASSANDRA-5087)
 * Pig: correctly decode row keys in widerow mode (CASSANDRA-5098)
 * nodetool repair command now prints progress (CASSANDRA-4767)
 * fix user defined compaction to run against 1.1 data directory (CASSANDRA-5118)
 * Fix CQL3 BATCH authorization caching (CASSANDRA-5145)
 * fix get_count returns incorrect value with TTL (CASSANDRA-5099)
 * better handling for mid-compaction failure (CASSANDRA-5137)
 * convert default marshallers list to map for better readability (CASSANDRA-5109)
 * fix ConcurrentModificationException in getBootstrapSource (CASSANDRA-5170)
 * fix sstable maxtimestamp for row deletes and pre-1.1.1 sstables (CASSANDRA-5153)
 * Fix thread growth on node removal (CASSANDRA-5175)
 * Make Ec2Region's datacenter name configurable (CASSANDRA-5155)


1.2.0
 * Disallow counters in collections (CASSANDRA-5082)
 * cqlsh: add unit tests (CASSANDRA-3920)
 * fix default bloom_filter_fp_chance for LeveledCompactionStrategy (CASSANDRA-5093)
Merged from 1.1:
 * add validation for get_range_slices with start_key and end_token (CASSANDRA-5089)


1.2.0-rc2
 * fix nodetool ownership display with vnodes (CASSANDRA-5065)
 * cqlsh: add DESCRIBE KEYSPACES command (CASSANDRA-5060)
 * Fix potential infinite loop when reloading CFS (CASSANDRA-5064)
 * Fix SimpleAuthorizer example (CASSANDRA-5072)
 * cqlsh: force CL.ONE for tracing and system.schema* queries (CASSANDRA-5070)
 * Includes cassandra-shuffle in the debian package (CASSANDRA-5058)
Merged from 1.1:
 * fix multithreaded compaction deadlock (CASSANDRA-4492)
 * fix temporarily missing schema after upgrade from pre-1.1.5 (CASSANDRA-5061)
 * Fix ALTER TABLE overriding compression options with defaults
   (CASSANDRA-4996, 5066)
 * fix specifying and altering crc_check_chance (CASSANDRA-5053)
 * fix Murmur3Partitioner ownership% calculation (CASSANDRA-5076)
 * Don't expire columns sooner than they should in 2ndary indexes (CASSANDRA-5079)


1.2-rc1
 * rename rpc_timeout settings to request_timeout (CASSANDRA-5027)
 * add BF with 0.1 FP to LCS by default (CASSANDRA-5029)
 * Fix preparing insert queries (CASSANDRA-5016)
 * Fix preparing queries with counter increment (CASSANDRA-5022)
 * Fix preparing updates with collections (CASSANDRA-5017)
 * Don't generate UUID based on other node address (CASSANDRA-5002)
 * Fix message when trying to alter a clustering key type (CASSANDRA-5012)
 * Update IAuthenticator to match the new IAuthorizer (CASSANDRA-5003)
 * Fix inserting only a key in CQL3 (CASSANDRA-5040)
 * Fix CQL3 token() function when used with strings (CASSANDRA-5050)
Merged from 1.1:
 * reduce log spam from invalid counter shards (CASSANDRA-5026)
 * Improve schema propagation performance (CASSANDRA-5025)
 * Fix for IndexHelper.IndexFor throws OOB Exception (CASSANDRA-5030)
 * cqlsh: make it possible to describe thrift CFs (CASSANDRA-4827)
 * cqlsh: fix timestamp formatting on some platforms (CASSANDRA-5046)


1.2-beta3
 * make consistency level configurable in cqlsh (CASSANDRA-4829)
 * fix cqlsh rendering of blob fields (CASSANDRA-4970)
 * fix cqlsh DESCRIBE command (CASSANDRA-4913)
 * save truncation position in system table (CASSANDRA-4906)
 * Move CompressionMetadata off-heap (CASSANDRA-4937)
 * allow CLI to GET cql3 columnfamily data (CASSANDRA-4924)
 * Fix rare race condition in getExpireTimeForEndpoint (CASSANDRA-4402)
 * acquire references to overlapping sstables during compaction so bloom filter
   doesn't get free'd prematurely (CASSANDRA-4934)
 * Don't share slice query filter in CQL3 SelectStatement (CASSANDRA-4928)
 * Separate tracing from Log4J (CASSANDRA-4861)
 * Exclude gcable tombstones from merkle-tree computation (CASSANDRA-4905)
 * Better printing of AbstractBounds for tracing (CASSANDRA-4931)
 * Optimize mostRecentTombstone check in CC.collectAllData (CASSANDRA-4883)
 * Change stream session ID to UUID to avoid collision from same node (CASSANDRA-4813)
 * Use Stats.db when bulk loading if present (CASSANDRA-4957)
 * Skip repair on system_trace and keyspaces with RF=1 (CASSANDRA-4956)
 * (cql3) Remove arbitrary SELECT limit (CASSANDRA-4918)
 * Correctly handle prepared operation on collections (CASSANDRA-4945)
 * Fix CQL3 LIMIT (CASSANDRA-4877)
 * Fix Stress for CQL3 (CASSANDRA-4979)
 * Remove cassandra specific exceptions from JMX interface (CASSANDRA-4893)
 * (CQL3) Force using ALLOW FILTERING on potentially inefficient queries (CASSANDRA-4915)
 * (cql3) Fix adding column when the table has collections (CASSANDRA-4982)
 * (cql3) Fix allowing collections with compact storage (CASSANDRA-4990)
 * (cql3) Refuse ttl/writetime function on collections (CASSANDRA-4992)
 * Replace IAuthority with new IAuthorizer (CASSANDRA-4874)
 * clqsh: fix KEY pseudocolumn escaping when describing Thrift tables
   in CQL3 mode (CASSANDRA-4955)
 * add basic authentication support for Pig CassandraStorage (CASSANDRA-3042)
 * fix CQL2 ALTER TABLE compaction_strategy_class altering (CASSANDRA-4965)
Merged from 1.1:
 * Fall back to old describe_splits if d_s_ex is not available (CASSANDRA-4803)
 * Improve error reporting when streaming ranges fail (CASSANDRA-5009)
 * Fix cqlsh timestamp formatting of timezone info (CASSANDRA-4746)
 * Fix assertion failure with leveled compaction (CASSANDRA-4799)
 * Check for null end_token in get_range_slice (CASSANDRA-4804)
 * Remove all remnants of removed nodes (CASSANDRA-4840)
 * Add aut-reloading of the log4j file in debian package (CASSANDRA-4855)
 * Fix estimated row cache entry size (CASSANDRA-4860)
 * reset getRangeSlice filter after finishing a row for get_paged_slice
   (CASSANDRA-4919)
 * expunge row cache post-truncate (CASSANDRA-4940)
 * Allow static CF definition with compact storage (CASSANDRA-4910)
 * Fix endless loop/compaction of schema_* CFs due to broken timestamps (CASSANDRA-4880)
 * Fix 'wrong class type' assertion in CounterColumn (CASSANDRA-4976)


1.2-beta2
 * fp rate of 1.0 disables BF entirely; LCS defaults to 1.0 (CASSANDRA-4876)
 * off-heap bloom filters for row keys (CASSANDRA_4865)
 * add extension point for sstable components (CASSANDRA-4049)
 * improve tracing output (CASSANDRA-4852, 4862)
 * make TRACE verb droppable (CASSANDRA-4672)
 * fix BulkLoader recognition of CQL3 columnfamilies (CASSANDRA-4755)
 * Sort commitlog segments for replay by id instead of mtime (CASSANDRA-4793)
 * Make hint delivery asynchronous (CASSANDRA-4761)
 * Pluggable Thrift transport factories for CLI and cqlsh (CASSANDRA-4609, 4610)
 * cassandra-cli: allow Double value type to be inserted to a column (CASSANDRA-4661)
 * Add ability to use custom TServerFactory implementations (CASSANDRA-4608)
 * optimize batchlog flushing to skip successful batches (CASSANDRA-4667)
 * include metadata for system keyspace itself in schema tables (CASSANDRA-4416)
 * add check to PropertyFileSnitch to verify presence of location for
   local node (CASSANDRA-4728)
 * add PBSPredictor consistency modeler (CASSANDRA-4261)
 * remove vestiges of Thrift unframed mode (CASSANDRA-4729)
 * optimize single-row PK lookups (CASSANDRA-4710)
 * adjust blockFor calculation to account for pending ranges due to node 
   movement (CASSANDRA-833)
 * Change CQL version to 3.0.0 and stop accepting 3.0.0-beta1 (CASSANDRA-4649)
 * (CQL3) Make prepared statement global instead of per connection 
   (CASSANDRA-4449)
 * Fix scrubbing of CQL3 created tables (CASSANDRA-4685)
 * (CQL3) Fix validation when using counter and regular columns in the same 
   table (CASSANDRA-4706)
 * Fix bug starting Cassandra with simple authentication (CASSANDRA-4648)
 * Add support for batchlog in CQL3 (CASSANDRA-4545, 4738)
 * Add support for multiple column family outputs in CFOF (CASSANDRA-4208)
 * Support repairing only the local DC nodes (CASSANDRA-4747)
 * Use rpc_address for binary protocol and change default port (CASSANDRA-4751)
 * Fix use of collections in prepared statements (CASSANDRA-4739)
 * Store more information into peers table (CASSANDRA-4351, 4814)
 * Configurable bucket size for size tiered compaction (CASSANDRA-4704)
 * Run leveled compaction in parallel (CASSANDRA-4310)
 * Fix potential NPE during CFS reload (CASSANDRA-4786)
 * Composite indexes may miss results (CASSANDRA-4796)
 * Move consistency level to the protocol level (CASSANDRA-4734, 4824)
 * Fix Subcolumn slice ends not respected (CASSANDRA-4826)
 * Fix Assertion error in cql3 select (CASSANDRA-4783)
 * Fix list prepend logic (CQL3) (CASSANDRA-4835)
 * Add booleans as literals in CQL3 (CASSANDRA-4776)
 * Allow renaming PK columns in CQL3 (CASSANDRA-4822)
 * Fix binary protocol NEW_NODE event (CASSANDRA-4679)
 * Fix potential infinite loop in tombstone compaction (CASSANDRA-4781)
 * Remove system tables accounting from schema (CASSANDRA-4850)
 * (cql3) Force provided columns in clustering key order in 
   'CLUSTERING ORDER BY' (CASSANDRA-4881)
 * Fix composite index bug (CASSANDRA-4884)
 * Fix short read protection for CQL3 (CASSANDRA-4882)
 * Add tracing support to the binary protocol (CASSANDRA-4699)
 * (cql3) Don't allow prepared marker inside collections (CASSANDRA-4890)
 * Re-allow order by on non-selected columns (CASSANDRA-4645)
 * Bug when composite index is created in a table having collections (CASSANDRA-4909)
 * log index scan subject in CompositesSearcher (CASSANDRA-4904)
Merged from 1.1:
 * add get[Row|Key]CacheEntries to CacheServiceMBean (CASSANDRA-4859)
 * fix get_paged_slice to wrap to next row correctly (CASSANDRA-4816)
 * fix indexing empty column values (CASSANDRA-4832)
 * allow JdbcDate to compose null Date objects (CASSANDRA-4830)
 * fix possible stackoverflow when compacting 1000s of sstables
   (CASSANDRA-4765)
 * fix wrong leveled compaction progress calculation (CASSANDRA-4807)
 * add a close() method to CRAR to prevent leaking file descriptors (CASSANDRA-4820)
 * fix potential infinite loop in get_count (CASSANDRA-4833)
 * fix compositeType.{get/from}String methods (CASSANDRA-4842)
 * (CQL) fix CREATE COLUMNFAMILY permissions check (CASSANDRA-4864)
 * Fix DynamicCompositeType same type comparison (CASSANDRA-4711)
 * Fix duplicate SSTable reference when stream session failed (CASSANDRA-3306)
 * Allow static CF definition with compact storage (CASSANDRA-4910)
 * Fix endless loop/compaction of schema_* CFs due to broken timestamps (CASSANDRA-4880)
 * Fix 'wrong class type' assertion in CounterColumn (CASSANDRA-4976)


1.2-beta1
 * add atomic_batch_mutate (CASSANDRA-4542, -4635)
 * increase default max_hint_window_in_ms to 3h (CASSANDRA-4632)
 * include message initiation time to replicas so they can more
   accurately drop timed-out requests (CASSANDRA-2858)
 * fix clientutil.jar dependencies (CASSANDRA-4566)
 * optimize WriteResponse (CASSANDRA-4548)
 * new metrics (CASSANDRA-4009)
 * redesign KEYS indexes to avoid read-before-write (CASSANDRA-2897)
 * debug tracing (CASSANDRA-1123)
 * parallelize row cache loading (CASSANDRA-4282)
 * Make compaction, flush JBOD-aware (CASSANDRA-4292)
 * run local range scans on the read stage (CASSANDRA-3687)
 * clean up ioexceptions (CASSANDRA-2116)
 * add disk_failure_policy (CASSANDRA-2118)
 * Introduce new json format with row level deletion (CASSANDRA-4054)
 * remove redundant "name" column from schema_keyspaces (CASSANDRA-4433)
 * improve "nodetool ring" handling of multi-dc clusters (CASSANDRA-3047)
 * update NTS calculateNaturalEndpoints to be O(N log N) (CASSANDRA-3881)
 * split up rpc timeout by operation type (CASSANDRA-2819)
 * rewrite key cache save/load to use only sequential i/o (CASSANDRA-3762)
 * update MS protocol with a version handshake + broadcast address id
   (CASSANDRA-4311)
 * multithreaded hint replay (CASSANDRA-4189)
 * add inter-node message compression (CASSANDRA-3127)
 * remove COPP (CASSANDRA-2479)
 * Track tombstone expiration and compact when tombstone content is
   higher than a configurable threshold, default 20% (CASSANDRA-3442, 4234)
 * update MurmurHash to version 3 (CASSANDRA-2975)
 * (CLI) track elapsed time for `delete' operation (CASSANDRA-4060)
 * (CLI) jline version is bumped to 1.0 to properly  support
   'delete' key function (CASSANDRA-4132)
 * Save IndexSummary into new SSTable 'Summary' component (CASSANDRA-2392, 4289)
 * Add support for range tombstones (CASSANDRA-3708)
 * Improve MessagingService efficiency (CASSANDRA-3617)
 * Avoid ID conflicts from concurrent schema changes (CASSANDRA-3794)
 * Set thrift HSHA server thread limit to unlimited by default (CASSANDRA-4277)
 * Avoids double serialization of CF id in RowMutation messages
   (CASSANDRA-4293)
 * stream compressed sstables directly with java nio (CASSANDRA-4297)
 * Support multiple ranges in SliceQueryFilter (CASSANDRA-3885)
 * Add column metadata to system column families (CASSANDRA-4018)
 * (cql3) Always use composite types by default (CASSANDRA-4329)
 * (cql3) Add support for set, map and list (CASSANDRA-3647)
 * Validate date type correctly (CASSANDRA-4441)
 * (cql3) Allow definitions with only a PK (CASSANDRA-4361)
 * (cql3) Add support for row key composites (CASSANDRA-4179)
 * improve DynamicEndpointSnitch by using reservoir sampling (CASSANDRA-4038)
 * (cql3) Add support for 2ndary indexes (CASSANDRA-3680)
 * (cql3) fix defining more than one PK to be invalid (CASSANDRA-4477)
 * remove schema agreement checking from all external APIs (Thrift, CQL and CQL3) (CASSANDRA-4487)
 * add Murmur3Partitioner and make it default for new installations (CASSANDRA-3772, 4621)
 * (cql3) update pseudo-map syntax to use map syntax (CASSANDRA-4497)
 * Finer grained exceptions hierarchy and provides error code with exceptions (CASSANDRA-3979)
 * Adds events push to binary protocol (CASSANDRA-4480)
 * Rewrite nodetool help (CASSANDRA-2293)
 * Make CQL3 the default for CQL (CASSANDRA-4640)
 * update stress tool to be able to use CQL3 (CASSANDRA-4406)
 * Accept all thrift update on CQL3 cf but don't expose their metadata (CASSANDRA-4377)
 * Replace Throttle with Guava's RateLimiter for HintedHandOff (CASSANDRA-4541)
 * fix counter add/get using CQL2 and CQL3 in stress tool (CASSANDRA-4633)
 * Add sstable count per level to cfstats (CASSANDRA-4537)
 * (cql3) Add ALTER KEYSPACE statement (CASSANDRA-4611)
 * (cql3) Allow defining default consistency levels (CASSANDRA-4448)
 * (cql3) Fix queries using LIMIT missing results (CASSANDRA-4579)
 * fix cross-version gossip messaging (CASSANDRA-4576)
 * added inet data type (CASSANDRA-4627)


1.1.6
 * Wait for writes on synchronous read digest mismatch (CASSANDRA-4792)
 * fix commitlog replay for nanotime-infected sstables (CASSANDRA-4782)
 * preflight check ttl for maximum of 20 years (CASSANDRA-4771)
 * (Pig) fix widerow input with single column rows (CASSANDRA-4789)
 * Fix HH to compact with correct gcBefore, which avoids wiping out
   undelivered hints (CASSANDRA-4772)
 * LCS will merge up to 32 L0 sstables as intended (CASSANDRA-4778)
 * NTS will default unconfigured DC replicas to zero (CASSANDRA-4675)
 * use default consistency level in counter validation if none is
   explicitly provide (CASSANDRA-4700)
 * Improve IAuthority interface by introducing fine-grained
   access permissions and grant/revoke commands (CASSANDRA-4490, 4644)
 * fix assumption error in CLI when updating/describing keyspace 
   (CASSANDRA-4322)
 * Adds offline sstablescrub to debian packaging (CASSANDRA-4642)
 * Automatic fixing of overlapping leveled sstables (CASSANDRA-4644)
 * fix error when using ORDER BY with extended selections (CASSANDRA-4689)
 * (CQL3) Fix validation for IN queries for non-PK cols (CASSANDRA-4709)
 * fix re-created keyspace disappering after 1.1.5 upgrade 
   (CASSANDRA-4698, 4752)
 * (CLI) display elapsed time in 2 fraction digits (CASSANDRA-3460)
 * add authentication support to sstableloader (CASSANDRA-4712)
 * Fix CQL3 'is reversed' logic (CASSANDRA-4716, 4759)
 * (CQL3) Don't return ReversedType in result set metadata (CASSANDRA-4717)
 * Backport adding AlterKeyspace statement (CASSANDRA-4611)
 * (CQL3) Correcty accept upper-case data types (CASSANDRA-4770)
 * Add binary protocol events for schema changes (CASSANDRA-4684)
Merged from 1.0:
 * Switch from NBHM to CHM in MessagingService's callback map, which
   prevents OOM in long-running instances (CASSANDRA-4708)


1.1.5
 * add SecondaryIndex.reload API (CASSANDRA-4581)
 * use millis + atomicint for commitlog segment creation instead of
   nanotime, which has issues under some hypervisors (CASSANDRA-4601)
 * fix FD leak in slice queries (CASSANDRA-4571)
 * avoid recursion in leveled compaction (CASSANDRA-4587)
 * increase stack size under Java7 to 180K
 * Log(info) schema changes (CASSANDRA-4547)
 * Change nodetool setcachecapcity to manipulate global caches (CASSANDRA-4563)
 * (cql3) fix setting compaction strategy (CASSANDRA-4597)
 * fix broken system.schema_* timestamps on system startup (CASSANDRA-4561)
 * fix wrong skip of cache saving (CASSANDRA-4533)
 * Avoid NPE when lost+found is in data dir (CASSANDRA-4572)
 * Respect five-minute flush moratorium after initial CL replay (CASSANDRA-4474)
 * Adds ntp as recommended in debian packaging (CASSANDRA-4606)
 * Configurable transport in CF Record{Reader|Writer} (CASSANDRA-4558)
 * (cql3) fix potential NPE with both equal and unequal restriction (CASSANDRA-4532)
 * (cql3) improves ORDER BY validation (CASSANDRA-4624)
 * Fix potential deadlock during counter writes (CASSANDRA-4578)
 * Fix cql error with ORDER BY when using IN (CASSANDRA-4612)
Merged from 1.0:
 * increase Xss to 160k to accomodate latest 1.6 JVMs (CASSANDRA-4602)
 * fix toString of hint destination tokens (CASSANDRA-4568)
 * Fix multiple values for CurrentLocal NodeID (CASSANDRA-4626)


1.1.4
 * fix offline scrub to catch >= out of order rows (CASSANDRA-4411)
 * fix cassandra-env.sh on RHEL and other non-dash-based systems 
   (CASSANDRA-4494)
Merged from 1.0:
 * (Hadoop) fix setting key length for old-style mapred api (CASSANDRA-4534)
 * (Hadoop) fix iterating through a resultset consisting entirely
   of tombstoned rows (CASSANDRA-4466)
 * Fix multiple values for CurrentLocal NodeID (CASSANDRA-4626)


1.1.3
 * (cqlsh) add COPY TO (CASSANDRA-4434)
 * munmap commitlog segments before rename (CASSANDRA-4337)
 * (JMX) rename getRangeKeySample to sampleKeyRange to avoid returning
   multi-MB results as an attribute (CASSANDRA-4452)
 * flush based on data size, not throughput; overwritten columns no 
   longer artificially inflate liveRatio (CASSANDRA-4399)
 * update default commitlog segment size to 32MB and total commitlog
   size to 32/1024 MB for 32/64 bit JVMs, respectively (CASSANDRA-4422)
 * avoid using global partitioner to estimate ranges in index sstables
   (CASSANDRA-4403)
 * restore pre-CASSANDRA-3862 approach to removing expired tombstones
   from row cache during compaction (CASSANDRA-4364)
 * (stress) support for CQL prepared statements (CASSANDRA-3633)
 * Correctly catch exception when Snappy cannot be loaded (CASSANDRA-4400)
 * (cql3) Support ORDER BY when IN condition is given in WHERE clause (CASSANDRA-4327)
 * (cql3) delete "component_index" column on DROP TABLE call (CASSANDRA-4420)
 * change nanoTime() to currentTimeInMillis() in schema related code (CASSANDRA-4432)
 * add a token generation tool (CASSANDRA-3709)
 * Fix LCS bug with sstable containing only 1 row (CASSANDRA-4411)
 * fix "Can't Modify Index Name" problem on CF update (CASSANDRA-4439)
 * Fix assertion error in getOverlappingSSTables during repair (CASSANDRA-4456)
 * fix nodetool's setcompactionthreshold command (CASSANDRA-4455)
 * Ensure compacted files are never used, to avoid counter overcount (CASSANDRA-4436)
Merged from 1.0:
 * Push the validation of secondary index values to the SecondaryIndexManager (CASSANDRA-4240)
 * (Hadoop) fix iterating through a resultset consisting entirely
   of tombstoned rows (CASSANDRA-4466)
 * allow dropping columns shadowed by not-yet-expired supercolumn or row
   tombstones in PrecompactedRow (CASSANDRA-4396)


1.1.2
 * Fix cleanup not deleting index entries (CASSANDRA-4379)
 * Use correct partitioner when saving + loading caches (CASSANDRA-4331)
 * Check schema before trying to export sstable (CASSANDRA-2760)
 * Raise a meaningful exception instead of NPE when PFS encounters
   an unconfigured node + no default (CASSANDRA-4349)
 * fix bug in sstable blacklisting with LCS (CASSANDRA-4343)
 * LCS no longer promotes tiny sstables out of L0 (CASSANDRA-4341)
 * skip tombstones during hint replay (CASSANDRA-4320)
 * fix NPE in compactionstats (CASSANDRA-4318)
 * enforce 1m min keycache for auto (CASSANDRA-4306)
 * Have DeletedColumn.isMFD always return true (CASSANDRA-4307)
 * (cql3) exeption message for ORDER BY constraints said primary filter can be
    an IN clause, which is misleading (CASSANDRA-4319)
 * (cql3) Reject (not yet supported) creation of 2ndardy indexes on tables with
   composite primary keys (CASSANDRA-4328)
 * Set JVM stack size to 160k for java 7 (CASSANDRA-4275)
 * cqlsh: add COPY command to load data from CSV flat files (CASSANDRA-4012)
 * CFMetaData.fromThrift to throw ConfigurationException upon error (CASSANDRA-4353)
 * Use CF comparator to sort indexed columns in SecondaryIndexManager
   (CASSANDRA-4365)
 * add strategy_options to the KSMetaData.toString() output (CASSANDRA-4248)
 * (cql3) fix range queries containing unqueried results (CASSANDRA-4372)
 * (cql3) allow updating column_alias types (CASSANDRA-4041)
 * (cql3) Fix deletion bug (CASSANDRA-4193)
 * Fix computation of overlapping sstable for leveled compaction (CASSANDRA-4321)
 * Improve scrub and allow to run it offline (CASSANDRA-4321)
 * Fix assertionError in StorageService.bulkLoad (CASSANDRA-4368)
 * (cqlsh) add option to authenticate to a keyspace at startup (CASSANDRA-4108)
 * (cqlsh) fix ASSUME functionality (CASSANDRA-4352)
 * Fix ColumnFamilyRecordReader to not return progress > 100% (CASSANDRA-3942)
Merged from 1.0:
 * Set gc_grace on index CF to 0 (CASSANDRA-4314)


1.1.1
 * add populate_io_cache_on_flush option (CASSANDRA-2635)
 * allow larger cache capacities than 2GB (CASSANDRA-4150)
 * add getsstables command to nodetool (CASSANDRA-4199)
 * apply parent CF compaction settings to secondary index CFs (CASSANDRA-4280)
 * preserve commitlog size cap when recycling segments at startup
   (CASSANDRA-4201)
 * (Hadoop) fix split generation regression (CASSANDRA-4259)
 * ignore min/max compactions settings in LCS, while preserving
   behavior that min=max=0 disables autocompaction (CASSANDRA-4233)
 * log number of rows read from saved cache (CASSANDRA-4249)
 * calculate exact size required for cleanup operations (CASSANDRA-1404)
 * avoid blocking additional writes during flush when the commitlog
   gets behind temporarily (CASSANDRA-1991)
 * enable caching on index CFs based on data CF cache setting (CASSANDRA-4197)
 * warn on invalid replication strategy creation options (CASSANDRA-4046)
 * remove [Freeable]Memory finalizers (CASSANDRA-4222)
 * include tombstone size in ColumnFamily.size, which can prevent OOM
   during sudden mass delete operations by yielding a nonzero liveRatio
   (CASSANDRA-3741)
 * Open 1 sstableScanner per level for leveled compaction (CASSANDRA-4142)
 * Optimize reads when row deletion timestamps allow us to restrict
   the set of sstables we check (CASSANDRA-4116)
 * add support for commitlog archiving and point-in-time recovery
   (CASSANDRA-3690)
 * avoid generating redundant compaction tasks during streaming
   (CASSANDRA-4174)
 * add -cf option to nodetool snapshot, and takeColumnFamilySnapshot to
   StorageService mbean (CASSANDRA-556)
 * optimize cleanup to drop entire sstables where possible (CASSANDRA-4079)
 * optimize truncate when autosnapshot is disabled (CASSANDRA-4153)
 * update caches to use byte[] keys to reduce memory overhead (CASSANDRA-3966)
 * add column limit to cli (CASSANDRA-3012, 4098)
 * clean up and optimize DataOutputBuffer, used by CQL compression and
   CompositeType (CASSANDRA-4072)
 * optimize commitlog checksumming (CASSANDRA-3610)
 * identify and blacklist corrupted SSTables from future compactions 
   (CASSANDRA-2261)
 * Move CfDef and KsDef validation out of thrift (CASSANDRA-4037)
 * Expose API to repair a user provided range (CASSANDRA-3912)
 * Add way to force the cassandra-cli to refresh its schema (CASSANDRA-4052)
 * Avoid having replicate on write tasks stacking up at CL.ONE (CASSANDRA-2889)
 * (cql3) Backwards compatibility for composite comparators in non-cql3-aware
   clients (CASSANDRA-4093)
 * (cql3) Fix order by for reversed queries (CASSANDRA-4160)
 * (cql3) Add ReversedType support (CASSANDRA-4004)
 * (cql3) Add timeuuid type (CASSANDRA-4194)
 * (cql3) Minor fixes (CASSANDRA-4185)
 * (cql3) Fix prepared statement in BATCH (CASSANDRA-4202)
 * (cql3) Reduce the list of reserved keywords (CASSANDRA-4186)
 * (cql3) Move max/min compaction thresholds to compaction strategy options
   (CASSANDRA-4187)
 * Fix exception during move when localhost is the only source (CASSANDRA-4200)
 * (cql3) Allow paging through non-ordered partitioner results (CASSANDRA-3771)
 * (cql3) Fix drop index (CASSANDRA-4192)
 * (cql3) Don't return range ghosts anymore (CASSANDRA-3982)
 * fix re-creating Keyspaces/ColumnFamilies with the same name as dropped
   ones (CASSANDRA-4219)
 * fix SecondaryIndex LeveledManifest save upon snapshot (CASSANDRA-4230)
 * fix missing arrayOffset in FBUtilities.hash (CASSANDRA-4250)
 * (cql3) Add name of parameters in CqlResultSet (CASSANDRA-4242)
 * (cql3) Correctly validate order by queries (CASSANDRA-4246)
 * rename stress to cassandra-stress for saner packaging (CASSANDRA-4256)
 * Fix exception on colum metadata with non-string comparator (CASSANDRA-4269)
 * Check for unknown/invalid compression options (CASSANDRA-4266)
 * (cql3) Adds simple access to column timestamp and ttl (CASSANDRA-4217)
 * (cql3) Fix range queries with secondary indexes (CASSANDRA-4257)
 * Better error messages from improper input in cli (CASSANDRA-3865)
 * Try to stop all compaction upon Keyspace or ColumnFamily drop (CASSANDRA-4221)
 * (cql3) Allow keyspace properties to contain hyphens (CASSANDRA-4278)
 * (cql3) Correctly validate keyspace access in create table (CASSANDRA-4296)
 * Avoid deadlock in migration stage (CASSANDRA-3882)
 * Take supercolumn names and deletion info into account in memtable throughput
   (CASSANDRA-4264)
 * Add back backward compatibility for old style replication factor (CASSANDRA-4294)
 * Preserve compatibility with pre-1.1 index queries (CASSANDRA-4262)
Merged from 1.0:
 * Fix super columns bug where cache is not updated (CASSANDRA-4190)
 * fix maxTimestamp to include row tombstones (CASSANDRA-4116)
 * (CLI) properly handle quotes in create/update keyspace commands (CASSANDRA-4129)
 * Avoids possible deadlock during bootstrap (CASSANDRA-4159)
 * fix stress tool that hangs forever on timeout or error (CASSANDRA-4128)
 * stress tool to return appropriate exit code on failure (CASSANDRA-4188)
 * fix compaction NPE when out of disk space and assertions disabled
   (CASSANDRA-3985)
 * synchronize LCS getEstimatedTasks to avoid CME (CASSANDRA-4255)
 * ensure unique streaming session id's (CASSANDRA-4223)
 * kick off background compaction when min/max thresholds change 
   (CASSANDRA-4279)
 * improve ability of STCS.getBuckets to deal with 100s of 1000s of
   sstables, such as when convertinb back from LCS (CASSANDRA-4287)
 * Oversize integer in CQL throws NumberFormatException (CASSANDRA-4291)
 * fix 1.0.x node join to mixed version cluster, other nodes >= 1.1 (CASSANDRA-4195)
 * Fix LCS splitting sstable base on uncompressed size (CASSANDRA-4419)
 * Push the validation of secondary index values to the SecondaryIndexManager (CASSANDRA-4240)
 * Don't purge columns during upgradesstables (CASSANDRA-4462)
 * Make cqlsh work with piping (CASSANDRA-4113)
 * Validate arguments for nodetool decommission (CASSANDRA-4061)
 * Report thrift status in nodetool info (CASSANDRA-4010)


1.1.0-final
 * average a reduced liveRatio estimate with the previous one (CASSANDRA-4065)
 * Allow KS and CF names up to 48 characters (CASSANDRA-4157)
 * fix stress build (CASSANDRA-4140)
 * add time remaining estimate to nodetool compactionstats (CASSANDRA-4167)
 * (cql) fix NPE in cql3 ALTER TABLE (CASSANDRA-4163)
 * (cql) Add support for CL.TWO and CL.THREE in CQL (CASSANDRA-4156)
 * (cql) Fix type in CQL3 ALTER TABLE preventing update (CASSANDRA-4170)
 * (cql) Throw invalid exception from CQL3 on obsolete options (CASSANDRA-4171)
 * (cqlsh) fix recognizing uppercase SELECT keyword (CASSANDRA-4161)
 * Pig: wide row support (CASSANDRA-3909)
Merged from 1.0:
 * avoid streaming empty files with bulk loader if sstablewriter errors out
   (CASSANDRA-3946)


1.1-rc1
 * Include stress tool in binary builds (CASSANDRA-4103)
 * (Hadoop) fix wide row iteration when last row read was deleted
   (CASSANDRA-4154)
 * fix read_repair_chance to really default to 0.1 in the cli (CASSANDRA-4114)
 * Adds caching and bloomFilterFpChange to CQL options (CASSANDRA-4042)
 * Adds posibility to autoconfigure size of the KeyCache (CASSANDRA-4087)
 * fix KEYS index from skipping results (CASSANDRA-3996)
 * Remove sliced_buffer_size_in_kb dead option (CASSANDRA-4076)
 * make loadNewSStable preserve sstable version (CASSANDRA-4077)
 * Respect 1.0 cache settings as much as possible when upgrading 
   (CASSANDRA-4088)
 * relax path length requirement for sstable files when upgrading on 
   non-Windows platforms (CASSANDRA-4110)
 * fix terminination of the stress.java when errors were encountered
   (CASSANDRA-4128)
 * Move CfDef and KsDef validation out of thrift (CASSANDRA-4037)
 * Fix get_paged_slice (CASSANDRA-4136)
 * CQL3: Support slice with exclusive start and stop (CASSANDRA-3785)
Merged from 1.0:
 * support PropertyFileSnitch in bulk loader (CASSANDRA-4145)
 * add auto_snapshot option allowing disabling snapshot before drop/truncate
   (CASSANDRA-3710)
 * allow short snitch names (CASSANDRA-4130)


1.1-beta2
 * rename loaded sstables to avoid conflicts with local snapshots
   (CASSANDRA-3967)
 * start hint replay as soon as FD notifies that the target is back up
   (CASSANDRA-3958)
 * avoid unproductive deserializing of cached rows during compaction
   (CASSANDRA-3921)
 * fix concurrency issues with CQL keyspace creation (CASSANDRA-3903)
 * Show Effective Owership via Nodetool ring <keyspace> (CASSANDRA-3412)
 * Update ORDER BY syntax for CQL3 (CASSANDRA-3925)
 * Fix BulkRecordWriter to not throw NPE if reducer gets no map data from Hadoop (CASSANDRA-3944)
 * Fix bug with counters in super columns (CASSANDRA-3821)
 * Remove deprecated merge_shard_chance (CASSANDRA-3940)
 * add a convenient way to reset a node's schema (CASSANDRA-2963)
 * fix for intermittent SchemaDisagreementException (CASSANDRA-3884)
 * CLI `list <CF>` to limit number of columns and their order (CASSANDRA-3012)
 * ignore deprecated KsDef/CfDef/ColumnDef fields in native schema (CASSANDRA-3963)
 * CLI to report when unsupported column_metadata pair was given (CASSANDRA-3959)
 * reincarnate removed and deprecated KsDef/CfDef attributes (CASSANDRA-3953)
 * Fix race between writes and read for cache (CASSANDRA-3862)
 * perform static initialization of StorageProxy on start-up (CASSANDRA-3797)
 * support trickling fsync() on writes (CASSANDRA-3950)
 * expose counters for unavailable/timeout exceptions given to thrift clients (CASSANDRA-3671)
 * avoid quadratic startup time in LeveledManifest (CASSANDRA-3952)
 * Add type information to new schema_ columnfamilies and remove thrift
   serialization for schema (CASSANDRA-3792)
 * add missing column validator options to the CLI help (CASSANDRA-3926)
 * skip reading saved key cache if CF's caching strategy is NONE or ROWS_ONLY (CASSANDRA-3954)
 * Unify migration code (CASSANDRA-4017)
Merged from 1.0:
 * cqlsh: guess correct version of Python for Arch Linux (CASSANDRA-4090)
 * (CLI) properly handle quotes in create/update keyspace commands (CASSANDRA-4129)
 * Avoids possible deadlock during bootstrap (CASSANDRA-4159)
 * fix stress tool that hangs forever on timeout or error (CASSANDRA-4128)
 * Fix super columns bug where cache is not updated (CASSANDRA-4190)
 * stress tool to return appropriate exit code on failure (CASSANDRA-4188)


1.0.9
 * improve index sampling performance (CASSANDRA-4023)
 * always compact away deleted hints immediately after handoff (CASSANDRA-3955)
 * delete hints from dropped ColumnFamilies on handoff instead of
   erroring out (CASSANDRA-3975)
 * add CompositeType ref to the CLI doc for create/update column family (CASSANDRA-3980)
 * Pig: support Counter ColumnFamilies (CASSANDRA-3973)
 * Pig: Composite column support (CASSANDRA-3684)
 * Avoid NPE during repair when a keyspace has no CFs (CASSANDRA-3988)
 * Fix division-by-zero error on get_slice (CASSANDRA-4000)
 * don't change manifest level for cleanup, scrub, and upgradesstables
   operations under LeveledCompactionStrategy (CASSANDRA-3989, 4112)
 * fix race leading to super columns assertion failure (CASSANDRA-3957)
 * fix NPE on invalid CQL delete command (CASSANDRA-3755)
 * allow custom types in CLI's assume command (CASSANDRA-4081)
 * fix totalBytes count for parallel compactions (CASSANDRA-3758)
 * fix intermittent NPE in get_slice (CASSANDRA-4095)
 * remove unnecessary asserts in native code interfaces (CASSANDRA-4096)
 * Validate blank keys in CQL to avoid assertion errors (CASSANDRA-3612)
 * cqlsh: fix bad decoding of some column names (CASSANDRA-4003)
 * cqlsh: fix incorrect padding with unicode chars (CASSANDRA-4033)
 * Fix EC2 snitch incorrectly reporting region (CASSANDRA-4026)
 * Shut down thrift during decommission (CASSANDRA-4086)
 * Expose nodetool cfhistograms for 2ndary indexes (CASSANDRA-4063)
Merged from 0.8:
 * Fix ConcurrentModificationException in gossiper (CASSANDRA-4019)


1.1-beta1
 * (cqlsh)
   + add SOURCE and CAPTURE commands, and --file option (CASSANDRA-3479)
   + add ALTER COLUMNFAMILY WITH (CASSANDRA-3523)
   + bundle Python dependencies with Cassandra (CASSANDRA-3507)
   + added to Debian package (CASSANDRA-3458)
   + display byte data instead of erroring out on decode failure 
     (CASSANDRA-3874)
 * add nodetool rebuild_index (CASSANDRA-3583)
 * add nodetool rangekeysample (CASSANDRA-2917)
 * Fix streaming too much data during move operations (CASSANDRA-3639)
 * Nodetool and CLI connect to localhost by default (CASSANDRA-3568)
 * Reduce memory used by primary index sample (CASSANDRA-3743)
 * (Hadoop) separate input/output configurations (CASSANDRA-3197, 3765)
 * avoid returning internal Cassandra classes over JMX (CASSANDRA-2805)
 * add row-level isolation via SnapTree (CASSANDRA-2893)
 * Optimize key count estimation when opening sstable on startup
   (CASSANDRA-2988)
 * multi-dc replication optimization supporting CL > ONE (CASSANDRA-3577)
 * add command to stop compactions (CASSANDRA-1740, 3566, 3582)
 * multithreaded streaming (CASSANDRA-3494)
 * removed in-tree redhat spec (CASSANDRA-3567)
 * "defragment" rows for name-based queries under STCS, again (CASSANDRA-2503)
 * Recycle commitlog segments for improved performance 
   (CASSANDRA-3411, 3543, 3557, 3615)
 * update size-tiered compaction to prioritize small tiers (CASSANDRA-2407)
 * add message expiration logic to OutboundTcpConnection (CASSANDRA-3005)
 * off-heap cache to use sun.misc.Unsafe instead of JNA (CASSANDRA-3271)
 * EACH_QUORUM is only supported for writes (CASSANDRA-3272)
 * replace compactionlock use in schema migration by checking CFS.isValid
   (CASSANDRA-3116)
 * recognize that "SELECT first ... *" isn't really "SELECT *" (CASSANDRA-3445)
 * Use faster bytes comparison (CASSANDRA-3434)
 * Bulk loader is no longer a fat client, (HADOOP) bulk load output format
   (CASSANDRA-3045)
 * (Hadoop) add support for KeyRange.filter
 * remove assumption that keys and token are in bijection
   (CASSANDRA-1034, 3574, 3604)
 * always remove endpoints from delevery queue in HH (CASSANDRA-3546)
 * fix race between cf flush and its 2ndary indexes flush (CASSANDRA-3547)
 * fix potential race in AES when a repair fails (CASSANDRA-3548)
 * Remove columns shadowed by a deleted container even when we cannot purge
   (CASSANDRA-3538)
 * Improve memtable slice iteration performance (CASSANDRA-3545)
 * more efficient allocation of small bloom filters (CASSANDRA-3618)
 * Use separate writer thread in SSTableSimpleUnsortedWriter (CASSANDRA-3619)
 * fsync the directory after new sstable or commitlog segment are created (CASSANDRA-3250)
 * fix minor issues reported by FindBugs (CASSANDRA-3658)
 * global key/row caches (CASSANDRA-3143, 3849)
 * optimize memtable iteration during range scan (CASSANDRA-3638)
 * introduce 'crc_check_chance' in CompressionParameters to support
   a checksum percentage checking chance similarly to read-repair (CASSANDRA-3611)
 * a way to deactivate global key/row cache on per-CF basis (CASSANDRA-3667)
 * fix LeveledCompactionStrategy broken because of generation pre-allocation
   in LeveledManifest (CASSANDRA-3691)
 * finer-grained control over data directories (CASSANDRA-2749)
 * Fix ClassCastException during hinted handoff (CASSANDRA-3694)
 * Upgrade Thrift to 0.7 (CASSANDRA-3213)
 * Make stress.java insert operation to use microseconds (CASSANDRA-3725)
 * Allows (internally) doing a range query with a limit of columns instead of
   rows (CASSANDRA-3742)
 * Allow rangeSlice queries to be start/end inclusive/exclusive (CASSANDRA-3749)
 * Fix BulkLoader to support new SSTable layout and add stream
   throttling to prevent an NPE when there is no yaml config (CASSANDRA-3752)
 * Allow concurrent schema migrations (CASSANDRA-1391, 3832)
 * Add SnapshotCommand to trigger snapshot on remote node (CASSANDRA-3721)
 * Make CFMetaData conversions to/from thrift/native schema inverses
   (CASSANDRA_3559)
 * Add initial code for CQL 3.0-beta (CASSANDRA-2474, 3781, 3753)
 * Add wide row support for ColumnFamilyInputFormat (CASSANDRA-3264)
 * Allow extending CompositeType comparator (CASSANDRA-3657)
 * Avoids over-paging during get_count (CASSANDRA-3798)
 * Add new command to rebuild a node without (repair) merkle tree calculations
   (CASSANDRA-3483, 3922)
 * respect not only row cache capacity but caching mode when
   trying to read data (CASSANDRA-3812)
 * fix system tests (CASSANDRA-3827)
 * CQL support for altering row key type in ALTER TABLE (CASSANDRA-3781)
 * turn compression on by default (CASSANDRA-3871)
 * make hexToBytes refuse invalid input (CASSANDRA-2851)
 * Make secondary indexes CF inherit compression and compaction from their
   parent CF (CASSANDRA-3877)
 * Finish cleanup up tombstone purge code (CASSANDRA-3872)
 * Avoid NPE on aboarted stream-out sessions (CASSANDRA-3904)
 * BulkRecordWriter throws NPE for counter columns (CASSANDRA-3906)
 * Support compression using BulkWriter (CASSANDRA-3907)


1.0.8
 * fix race between cleanup and flush on secondary index CFSes (CASSANDRA-3712)
 * avoid including non-queried nodes in rangeslice read repair
   (CASSANDRA-3843)
 * Only snapshot CF being compacted for snapshot_before_compaction 
   (CASSANDRA-3803)
 * Log active compactions in StatusLogger (CASSANDRA-3703)
 * Compute more accurate compaction score per level (CASSANDRA-3790)
 * Return InvalidRequest when using a keyspace that doesn't exist
   (CASSANDRA-3764)
 * disallow user modification of System keyspace (CASSANDRA-3738)
 * allow using sstable2json on secondary index data (CASSANDRA-3738)
 * (cqlsh) add DESCRIBE COLUMNFAMILIES (CASSANDRA-3586)
 * (cqlsh) format blobs correctly and use colors to improve output
   readability (CASSANDRA-3726)
 * synchronize BiMap of bootstrapping tokens (CASSANDRA-3417)
 * show index options in CLI (CASSANDRA-3809)
 * add optional socket timeout for streaming (CASSANDRA-3838)
 * fix truncate not to leave behind non-CFS backed secondary indexes
   (CASSANDRA-3844)
 * make CLI `show schema` to use output stream directly instead
   of StringBuilder (CASSANDRA-3842)
 * remove the wait on hint future during write (CASSANDRA-3870)
 * (cqlsh) ignore missing CfDef opts (CASSANDRA-3933)
 * (cqlsh) look for cqlshlib relative to realpath (CASSANDRA-3767)
 * Fix short read protection (CASSANDRA-3934)
 * Make sure infered and actual schema match (CASSANDRA-3371)
 * Fix NPE during HH delivery (CASSANDRA-3677)
 * Don't put boostrapping node in 'hibernate' status (CASSANDRA-3737)
 * Fix double quotes in windows bat files (CASSANDRA-3744)
 * Fix bad validator lookup (CASSANDRA-3789)
 * Fix soft reset in EC2MultiRegionSnitch (CASSANDRA-3835)
 * Don't leave zombie connections with THSHA thrift server (CASSANDRA-3867)
 * (cqlsh) fix deserialization of data (CASSANDRA-3874)
 * Fix removetoken force causing an inconsistent state (CASSANDRA-3876)
 * Fix ahndling of some types with Pig (CASSANDRA-3886)
 * Don't allow to drop the system keyspace (CASSANDRA-3759)
 * Make Pig deletes disabled by default and configurable (CASSANDRA-3628)
Merged from 0.8:
 * (Pig) fix CassandraStorage to use correct comparator in Super ColumnFamily
   case (CASSANDRA-3251)
 * fix thread safety issues in commitlog replay, primarily affecting
   systems with many (100s) of CF definitions (CASSANDRA-3751)
 * Fix relevant tombstone ignored with super columns (CASSANDRA-3875)


1.0.7
 * fix regression in HH page size calculation (CASSANDRA-3624)
 * retry failed stream on IOException (CASSANDRA-3686)
 * allow configuring bloom_filter_fp_chance (CASSANDRA-3497)
 * attempt hint delivery every ten minutes, or when failure detector
   notifies us that a node is back up, whichever comes first.  hint
   handoff throttle delay default changed to 1ms, from 50 (CASSANDRA-3554)
 * add nodetool setstreamthroughput (CASSANDRA-3571)
 * fix assertion when dropping a columnfamily with no sstables (CASSANDRA-3614)
 * more efficient allocation of small bloom filters (CASSANDRA-3618)
 * CLibrary.createHardLinkWithExec() to check for errors (CASSANDRA-3101)
 * Avoid creating empty and non cleaned writer during compaction (CASSANDRA-3616)
 * stop thrift service in shutdown hook so we can quiesce MessagingService
   (CASSANDRA-3335)
 * (CQL) compaction_strategy_options and compression_parameters for
   CREATE COLUMNFAMILY statement (CASSANDRA-3374)
 * Reset min/max compaction threshold when creating size tiered compaction
   strategy (CASSANDRA-3666)
 * Don't ignore IOException during compaction (CASSANDRA-3655)
 * Fix assertion error for CF with gc_grace=0 (CASSANDRA-3579)
 * Shutdown ParallelCompaction reducer executor after use (CASSANDRA-3711)
 * Avoid < 0 value for pending tasks in leveled compaction (CASSANDRA-3693)
 * (Hadoop) Support TimeUUID in Pig CassandraStorage (CASSANDRA-3327)
 * Check schema is ready before continuing boostrapping (CASSANDRA-3629)
 * Catch overflows during parsing of chunk_length_kb (CASSANDRA-3644)
 * Improve stream protocol mismatch errors (CASSANDRA-3652)
 * Avoid multiple thread doing HH to the same target (CASSANDRA-3681)
 * Add JMX property for rp_timeout_in_ms (CASSANDRA-2940)
 * Allow DynamicCompositeType to compare component of different types
   (CASSANDRA-3625)
 * Flush non-cfs backed secondary indexes (CASSANDRA-3659)
 * Secondary Indexes should report memory consumption (CASSANDRA-3155)
 * fix for SelectStatement start/end key are not set correctly
   when a key alias is involved (CASSANDRA-3700)
 * fix CLI `show schema` command insert of an extra comma in
   column_metadata (CASSANDRA-3714)
Merged from 0.8:
 * avoid logging (harmless) exception when GC takes < 1ms (CASSANDRA-3656)
 * prevent new nodes from thinking down nodes are up forever (CASSANDRA-3626)
 * use correct list of replicas for LOCAL_QUORUM reads when read repair
   is disabled (CASSANDRA-3696)
 * block on flush before compacting hints (may prevent OOM) (CASSANDRA-3733)


1.0.6
 * (CQL) fix cqlsh support for replicate_on_write (CASSANDRA-3596)
 * fix adding to leveled manifest after streaming (CASSANDRA-3536)
 * filter out unavailable cipher suites when using encryption (CASSANDRA-3178)
 * (HADOOP) add old-style api support for CFIF and CFRR (CASSANDRA-2799)
 * Support TimeUUIDType column names in Stress.java tool (CASSANDRA-3541)
 * (CQL) INSERT/UPDATE/DELETE/TRUNCATE commands should allow CF names to
   be qualified by keyspace (CASSANDRA-3419)
 * always remove endpoints from delevery queue in HH (CASSANDRA-3546)
 * fix race between cf flush and its 2ndary indexes flush (CASSANDRA-3547)
 * fix potential race in AES when a repair fails (CASSANDRA-3548)
 * fix default value validation usage in CLI SET command (CASSANDRA-3553)
 * Optimize componentsFor method for compaction and startup time
   (CASSANDRA-3532)
 * (CQL) Proper ColumnFamily metadata validation on CREATE COLUMNFAMILY 
   (CASSANDRA-3565)
 * fix compression "chunk_length_kb" option to set correct kb value for 
   thrift/avro (CASSANDRA-3558)
 * fix missing response during range slice repair (CASSANDRA-3551)
 * 'describe ring' moved from CLI to nodetool and available through JMX (CASSANDRA-3220)
 * add back partitioner to sstable metadata (CASSANDRA-3540)
 * fix NPE in get_count for counters (CASSANDRA-3601)
Merged from 0.8:
 * remove invalid assertion that table was opened before dropping it
   (CASSANDRA-3580)
 * range and index scans now only send requests to enough replicas to
   satisfy requested CL + RR (CASSANDRA-3598)
 * use cannonical host for local node in nodetool info (CASSANDRA-3556)
 * remove nonlocal DC write optimization since it only worked with
   CL.ONE or CL.LOCAL_QUORUM (CASSANDRA-3577, 3585)
 * detect misuses of CounterColumnType (CASSANDRA-3422)
 * turn off string interning in json2sstable, take 2 (CASSANDRA-2189)
 * validate compression parameters on add/update of the ColumnFamily 
   (CASSANDRA-3573)
 * Check for 0.0.0.0 is incorrect in CFIF (CASSANDRA-3584)
 * Increase vm.max_map_count in debian packaging (CASSANDRA-3563)
 * gossiper will never add itself to saved endpoints (CASSANDRA-3485)


1.0.5
 * revert CASSANDRA-3407 (see CASSANDRA-3540)
 * fix assertion error while forwarding writes to local nodes (CASSANDRA-3539)


1.0.4
 * fix self-hinting of timed out read repair updates and make hinted handoff
   less prone to OOMing a coordinator (CASSANDRA-3440)
 * expose bloom filter sizes via JMX (CASSANDRA-3495)
 * enforce RP tokens 0..2**127 (CASSANDRA-3501)
 * canonicalize paths exposed through JMX (CASSANDRA-3504)
 * fix "liveSize" stat when sstables are removed (CASSANDRA-3496)
 * add bloom filter FP rates to nodetool cfstats (CASSANDRA-3347)
 * record partitioner in sstable metadata component (CASSANDRA-3407)
 * add new upgradesstables nodetool command (CASSANDRA-3406)
 * skip --debug requirement to see common exceptions in CLI (CASSANDRA-3508)
 * fix incorrect query results due to invalid max timestamp (CASSANDRA-3510)
 * make sstableloader recognize compressed sstables (CASSANDRA-3521)
 * avoids race in OutboundTcpConnection in multi-DC setups (CASSANDRA-3530)
 * use SETLOCAL in cassandra.bat (CASSANDRA-3506)
 * fix ConcurrentModificationException in Table.all() (CASSANDRA-3529)
Merged from 0.8:
 * fix concurrence issue in the FailureDetector (CASSANDRA-3519)
 * fix array out of bounds error in counter shard removal (CASSANDRA-3514)
 * avoid dropping tombstones when they might still be needed to shadow
   data in a different sstable (CASSANDRA-2786)


1.0.3
 * revert name-based query defragmentation aka CASSANDRA-2503 (CASSANDRA-3491)
 * fix invalidate-related test failures (CASSANDRA-3437)
 * add next-gen cqlsh to bin/ (CASSANDRA-3188, 3131, 3493)
 * (CQL) fix handling of rows with no columns (CASSANDRA-3424, 3473)
 * fix querying supercolumns by name returning only a subset of
   subcolumns or old subcolumn versions (CASSANDRA-3446)
 * automatically compute sha1 sum for uncompressed data files (CASSANDRA-3456)
 * fix reading metadata/statistics component for version < h (CASSANDRA-3474)
 * add sstable forward-compatibility (CASSANDRA-3478)
 * report compression ratio in CFSMBean (CASSANDRA-3393)
 * fix incorrect size exception during streaming of counters (CASSANDRA-3481)
 * (CQL) fix for counter decrement syntax (CASSANDRA-3418)
 * Fix race introduced by CASSANDRA-2503 (CASSANDRA-3482)
 * Fix incomplete deletion of delivered hints (CASSANDRA-3466)
 * Avoid rescheduling compactions when no compaction was executed 
   (CASSANDRA-3484)
 * fix handling of the chunk_length_kb compression options (CASSANDRA-3492)
Merged from 0.8:
 * fix updating CF row_cache_provider (CASSANDRA-3414)
 * CFMetaData.convertToThrift method to set RowCacheProvider (CASSANDRA-3405)
 * acquire compactionlock during truncate (CASSANDRA-3399)
 * fix displaying cfdef entries for super columnfamilies (CASSANDRA-3415)
 * Make counter shard merging thread safe (CASSANDRA-3178)
 * Revert CASSANDRA-2855
 * Fix bug preventing the use of efficient cross-DC writes (CASSANDRA-3472)
 * `describe ring` command for CLI (CASSANDRA-3220)
 * (Hadoop) skip empty rows when entire row is requested, redux (CASSANDRA-2855)


1.0.2
 * "defragment" rows for name-based queries under STCS (CASSANDRA-2503)
 * Add timing information to cassandra-cli GET/SET/LIST queries (CASSANDRA-3326)
 * Only create one CompressionMetadata object per sstable (CASSANDRA-3427)
 * cleanup usage of StorageService.setMode() (CASSANDRA-3388)
 * Avoid large array allocation for compressed chunk offsets (CASSANDRA-3432)
 * fix DecimalType bytebuffer marshalling (CASSANDRA-3421)
 * fix bug that caused first column in per row indexes to be ignored 
   (CASSANDRA-3441)
 * add JMX call to clean (failed) repair sessions (CASSANDRA-3316)
 * fix sstableloader reference acquisition bug (CASSANDRA-3438)
 * fix estimated row size regression (CASSANDRA-3451)
 * make sure we don't return more columns than asked (CASSANDRA-3303, 3395)
Merged from 0.8:
 * acquire compactionlock during truncate (CASSANDRA-3399)
 * fix displaying cfdef entries for super columnfamilies (CASSANDRA-3415)


1.0.1
 * acquire references during index build to prevent delete problems
   on Windows (CASSANDRA-3314)
 * describe_ring should include datacenter/topology information (CASSANDRA-2882)
 * Thrift sockets are not properly buffered (CASSANDRA-3261)
 * performance improvement for bytebufferutil compare function (CASSANDRA-3286)
 * add system.versions ColumnFamily (CASSANDRA-3140)
 * reduce network copies (CASSANDRA-3333, 3373)
 * limit nodetool to 32MB of heap (CASSANDRA-3124)
 * (CQL) update parser to accept "timestamp" instead of "date" (CASSANDRA-3149)
 * Fix CLI `show schema` to include "compression_options" (CASSANDRA-3368)
 * Snapshot to include manifest under LeveledCompactionStrategy (CASSANDRA-3359)
 * (CQL) SELECT query should allow CF name to be qualified by keyspace (CASSANDRA-3130)
 * (CQL) Fix internal application error specifying 'using consistency ...'
   in lower case (CASSANDRA-3366)
 * fix Deflate compression when compression actually makes the data bigger
   (CASSANDRA-3370)
 * optimize UUIDGen to avoid lock contention on InetAddress.getLocalHost 
   (CASSANDRA-3387)
 * tolerate index being dropped mid-mutation (CASSANDRA-3334, 3313)
 * CompactionManager is now responsible for checking for new candidates
   post-task execution, enabling more consistent leveled compaction 
   (CASSANDRA-3391)
 * Cache HSHA threads (CASSANDRA-3372)
 * use CF/KS names as snapshot prefix for drop + truncate operations
   (CASSANDRA-2997)
 * Break bloom filters up to avoid heap fragmentation (CASSANDRA-2466)
 * fix cassandra hanging on jsvc stop (CASSANDRA-3302)
 * Avoid leveled compaction getting blocked on errors (CASSANDRA-3408)
 * Make reloading the compaction strategy safe (CASSANDRA-3409)
 * ignore 0.8 hints even if compaction begins before we try to purge
   them (CASSANDRA-3385)
 * remove procrun (bin\daemon) from Cassandra source tree and 
   artifacts (CASSANDRA-3331)
 * make cassandra compile under JDK7 (CASSANDRA-3275)
 * remove dependency of clientutil.jar to FBUtilities (CASSANDRA-3299)
 * avoid truncation errors by using long math on long values (CASSANDRA-3364)
 * avoid clock drift on some Windows machine (CASSANDRA-3375)
 * display cache provider in cli 'describe keyspace' command (CASSANDRA-3384)
 * fix incomplete topology information in describe_ring (CASSANDRA-3403)
 * expire dead gossip states based on time (CASSANDRA-2961)
 * improve CompactionTask extensibility (CASSANDRA-3330)
 * Allow one leveled compaction task to kick off another (CASSANDRA-3363)
 * allow encryption only between datacenters (CASSANDRA-2802)
Merged from 0.8:
 * fix truncate allowing data to be replayed post-restart (CASSANDRA-3297)
 * make iwriter final in IndexWriter to avoid NPE (CASSANDRA-2863)
 * (CQL) update grammar to require key clause in DELETE statement
   (CASSANDRA-3349)
 * (CQL) allow numeric keyspace names in USE statement (CASSANDRA-3350)
 * (Hadoop) skip empty rows when slicing the entire row (CASSANDRA-2855)
 * Fix handling of tombstone by SSTableExport/Import (CASSANDRA-3357)
 * fix ColumnIndexer to use long offsets (CASSANDRA-3358)
 * Improved CLI exceptions (CASSANDRA-3312)
 * Fix handling of tombstone by SSTableExport/Import (CASSANDRA-3357)
 * Only count compaction as active (for throttling) when they have
   successfully acquired the compaction lock (CASSANDRA-3344)
 * Display CLI version string on startup (CASSANDRA-3196)
 * (Hadoop) make CFIF try rpc_address or fallback to listen_address
   (CASSANDRA-3214)
 * (Hadoop) accept comma delimited lists of initial thrift connections
   (CASSANDRA-3185)
 * ColumnFamily min_compaction_threshold should be >= 2 (CASSANDRA-3342)
 * (Pig) add 0.8+ types and key validation type in schema (CASSANDRA-3280)
 * Fix completely removing column metadata using CLI (CASSANDRA-3126)
 * CLI `describe cluster;` output should be on separate lines for separate versions
   (CASSANDRA-3170)
 * fix changing durable_writes keyspace option during CF creation
   (CASSANDRA-3292)
 * avoid locking on update when no indexes are involved (CASSANDRA-3386)
 * fix assertionError during repair with ordered partitioners (CASSANDRA-3369)
 * correctly serialize key_validation_class for avro (CASSANDRA-3391)
 * don't expire counter tombstone after streaming (CASSANDRA-3394)
 * prevent nodes that failed to join from hanging around forever 
   (CASSANDRA-3351)
 * remove incorrect optimization from slice read path (CASSANDRA-3390)
 * Fix race in AntiEntropyService (CASSANDRA-3400)


1.0.0-final
 * close scrubbed sstable fd before deleting it (CASSANDRA-3318)
 * fix bug preventing obsolete commitlog segments from being removed
   (CASSANDRA-3269)
 * tolerate whitespace in seed CDL (CASSANDRA-3263)
 * Change default heap thresholds to max(min(1/2 ram, 1G), min(1/4 ram, 8GB))
   (CASSANDRA-3295)
 * Fix broken CompressedRandomAccessReaderTest (CASSANDRA-3298)
 * (CQL) fix type information returned for wildcard queries (CASSANDRA-3311)
 * add estimated tasks to LeveledCompactionStrategy (CASSANDRA-3322)
 * avoid including compaction cache-warming in keycache stats (CASSANDRA-3325)
 * run compaction and hinted handoff threads at MIN_PRIORITY (CASSANDRA-3308)
 * default hsha thrift server to cpu core count in rpc pool (CASSANDRA-3329)
 * add bin\daemon to binary tarball for Windows service (CASSANDRA-3331)
 * Fix places where uncompressed size of sstables was use in place of the
   compressed one (CASSANDRA-3338)
 * Fix hsha thrift server (CASSANDRA-3346)
 * Make sure repair only stream needed sstables (CASSANDRA-3345)


1.0.0-rc2
 * Log a meaningful warning when a node receives a message for a repair session
   that doesn't exist anymore (CASSANDRA-3256)
 * test for NUMA policy support as well as numactl presence (CASSANDRA-3245)
 * Fix FD leak when internode encryption is enabled (CASSANDRA-3257)
 * Remove incorrect assertion in mergeIterator (CASSANDRA-3260)
 * FBUtilities.hexToBytes(String) to throw NumberFormatException when string
   contains non-hex characters (CASSANDRA-3231)
 * Keep SimpleSnitch proximity ordering unchanged from what the Strategy
   generates, as intended (CASSANDRA-3262)
 * remove Scrub from compactionstats when finished (CASSANDRA-3255)
 * fix counter entry in jdbc TypesMap (CASSANDRA-3268)
 * fix full queue scenario for ParallelCompactionIterator (CASSANDRA-3270)
 * fix bootstrap process (CASSANDRA-3285)
 * don't try delivering hints if when there isn't any (CASSANDRA-3176)
 * CLI documentation change for ColumnFamily `compression_options` (CASSANDRA-3282)
 * ignore any CF ids sent by client for adding CF/KS (CASSANDRA-3288)
 * remove obsolete hints on first startup (CASSANDRA-3291)
 * use correct ISortedColumns for time-optimized reads (CASSANDRA-3289)
 * Evict gossip state immediately when a token is taken over by a new IP 
   (CASSANDRA-3259)


1.0.0-rc1
 * Update CQL to generate microsecond timestamps by default (CASSANDRA-3227)
 * Fix counting CFMetadata towards Memtable liveRatio (CASSANDRA-3023)
 * Kill server on wrapped OOME such as from FileChannel.map (CASSANDRA-3201)
 * remove unnecessary copy when adding to row cache (CASSANDRA-3223)
 * Log message when a full repair operation completes (CASSANDRA-3207)
 * Fix streamOutSession keeping sstables references forever if the remote end
   dies (CASSANDRA-3216)
 * Remove dynamic_snitch boolean from example configuration (defaulting to 
   true) and set default badness threshold to 0.1 (CASSANDRA-3229)
 * Base choice of random or "balanced" token on bootstrap on whether
   schema definitions were found (CASSANDRA-3219)
 * Fixes for LeveledCompactionStrategy score computation, prioritization,
   scheduling, and performance (CASSANDRA-3224, 3234)
 * parallelize sstable open at server startup (CASSANDRA-2988)
 * fix handling of exceptions writing to OutboundTcpConnection (CASSANDRA-3235)
 * Allow using quotes in "USE <keyspace>;" CLI command (CASSANDRA-3208)
 * Don't allow any cache loading exceptions to halt startup (CASSANDRA-3218)
 * Fix sstableloader --ignores option (CASSANDRA-3247)
 * File descriptor limit increased in packaging (CASSANDRA-3206)
 * Fix deadlock in commit log during flush (CASSANDRA-3253) 


1.0.0-beta1
 * removed binarymemtable (CASSANDRA-2692)
 * add commitlog_total_space_in_mb to prevent fragmented logs (CASSANDRA-2427)
 * removed commitlog_rotation_threshold_in_mb configuration (CASSANDRA-2771)
 * make AbstractBounds.normalize de-overlapp overlapping ranges (CASSANDRA-2641)
 * replace CollatingIterator, ReducingIterator with MergeIterator 
   (CASSANDRA-2062)
 * Fixed the ability to set compaction strategy in cli using create column 
   family command (CASSANDRA-2778)
 * clean up tmp files after failed compaction (CASSANDRA-2468)
 * restrict repair streaming to specific columnfamilies (CASSANDRA-2280)
 * don't bother persisting columns shadowed by a row tombstone (CASSANDRA-2589)
 * reset CF and SC deletion times after gc_grace (CASSANDRA-2317)
 * optimize away seek when compacting wide rows (CASSANDRA-2879)
 * single-pass streaming (CASSANDRA-2677, 2906, 2916, 3003)
 * use reference counting for deleting sstables instead of relying on GC
   (CASSANDRA-2521, 3179)
 * store hints as serialized mutations instead of pointers to data row
   (CASSANDRA-2045)
 * store hints in the coordinator node instead of in the closest replica 
   (CASSANDRA-2914)
 * add row_cache_keys_to_save CF option (CASSANDRA-1966)
 * check column family validity in nodetool repair (CASSANDRA-2933)
 * use lazy initialization instead of class initialization in NodeId
   (CASSANDRA-2953)
 * add paging to get_count (CASSANDRA-2894)
 * fix "short reads" in [multi]get (CASSANDRA-2643, 3157, 3192)
 * add optional compression for sstables (CASSANDRA-47, 2994, 3001, 3128)
 * add scheduler JMX metrics (CASSANDRA-2962)
 * add block level checksum for compressed data (CASSANDRA-1717)
 * make column family backed column map pluggable and introduce unsynchronized
   ArrayList backed one to speedup reads (CASSANDRA-2843, 3165, 3205)
 * refactoring of the secondary index api (CASSANDRA-2982)
 * make CL > ONE reads wait for digest reconciliation before returning
   (CASSANDRA-2494)
 * fix missing logging for some exceptions (CASSANDRA-2061)
 * refactor and optimize ColumnFamilyStore.files(...) and Descriptor.fromFilename(String)
   and few other places responsible for work with SSTable files (CASSANDRA-3040)
 * Stop reading from sstables once we know we have the most recent columns,
   for query-by-name requests (CASSANDRA-2498)
 * Add query-by-column mode to stress.java (CASSANDRA-3064)
 * Add "install" command to cassandra.bat (CASSANDRA-292)
 * clean up KSMetadata, CFMetadata from unnecessary
   Thrift<->Avro conversion methods (CASSANDRA-3032)
 * Add timeouts to client request schedulers (CASSANDRA-3079, 3096)
 * Cli to use hashes rather than array of hashes for strategy options (CASSANDRA-3081)
 * LeveledCompactionStrategy (CASSANDRA-1608, 3085, 3110, 3087, 3145, 3154, 3182)
 * Improvements of the CLI `describe` command (CASSANDRA-2630)
 * reduce window where dropped CF sstables may not be deleted (CASSANDRA-2942)
 * Expose gossip/FD info to JMX (CASSANDRA-2806)
 * Fix streaming over SSL when compressed SSTable involved (CASSANDRA-3051)
 * Add support for pluggable secondary index implementations (CASSANDRA-3078)
 * remove compaction_thread_priority setting (CASSANDRA-3104)
 * generate hints for replicas that timeout, not just replicas that are known
   to be down before starting (CASSANDRA-2034)
 * Add throttling for internode streaming (CASSANDRA-3080)
 * make the repair of a range repair all replica (CASSANDRA-2610, 3194)
 * expose the ability to repair the first range (as returned by the
   partitioner) of a node (CASSANDRA-2606)
 * Streams Compression (CASSANDRA-3015)
 * add ability to use multiple threads during a single compaction
   (CASSANDRA-2901)
 * make AbstractBounds.normalize support overlapping ranges (CASSANDRA-2641)
 * fix of the CQL count() behavior (CASSANDRA-3068)
 * use TreeMap backed column families for the SSTable simple writers
   (CASSANDRA-3148)
 * fix inconsistency of the CLI syntax when {} should be used instead of [{}]
   (CASSANDRA-3119)
 * rename CQL type names to match expected SQL behavior (CASSANDRA-3149, 3031)
 * Arena-based allocation for memtables (CASSANDRA-2252, 3162, 3163, 3168)
 * Default RR chance to 0.1 (CASSANDRA-3169)
 * Add RowLevel support to secondary index API (CASSANDRA-3147)
 * Make SerializingCacheProvider the default if JNA is available (CASSANDRA-3183)
 * Fix backwards compatibilty for CQL memtable properties (CASSANDRA-3190)
 * Add five-minute delay before starting compactions on a restarted server
   (CASSANDRA-3181)
 * Reduce copies done for intra-host messages (CASSANDRA-1788, 3144)
 * support of compaction strategy option for stress.java (CASSANDRA-3204)
 * make memtable throughput and column count thresholds no-ops (CASSANDRA-2449)
 * Return schema information along with the resultSet in CQL (CASSANDRA-2734)
 * Add new DecimalType (CASSANDRA-2883)
 * Fix assertion error in RowRepairResolver (CASSANDRA-3156)
 * Reduce unnecessary high buffer sizes (CASSANDRA-3171)
 * Pluggable compaction strategy (CASSANDRA-1610)
 * Add new broadcast_address config option (CASSANDRA-2491)


0.8.7
 * Kill server on wrapped OOME such as from FileChannel.map (CASSANDRA-3201)
 * Allow using quotes in "USE <keyspace>;" CLI command (CASSANDRA-3208)
 * Log message when a full repair operation completes (CASSANDRA-3207)
 * Don't allow any cache loading exceptions to halt startup (CASSANDRA-3218)
 * Fix sstableloader --ignores option (CASSANDRA-3247)
 * File descriptor limit increased in packaging (CASSANDRA-3206)
 * Log a meaningfull warning when a node receive a message for a repair session
   that doesn't exist anymore (CASSANDRA-3256)
 * Fix FD leak when internode encryption is enabled (CASSANDRA-3257)
 * FBUtilities.hexToBytes(String) to throw NumberFormatException when string
   contains non-hex characters (CASSANDRA-3231)
 * Keep SimpleSnitch proximity ordering unchanged from what the Strategy
   generates, as intended (CASSANDRA-3262)
 * remove Scrub from compactionstats when finished (CASSANDRA-3255)
 * Fix tool .bat files when CASSANDRA_HOME contains spaces (CASSANDRA-3258)
 * Force flush of status table when removing/updating token (CASSANDRA-3243)
 * Evict gossip state immediately when a token is taken over by a new IP (CASSANDRA-3259)
 * Fix bug where the failure detector can take too long to mark a host
   down (CASSANDRA-3273)
 * (Hadoop) allow wrapping ranges in queries (CASSANDRA-3137)
 * (Hadoop) check all interfaces for a match with split location
   before falling back to random replica (CASSANDRA-3211)
 * (Hadoop) Make Pig storage handle implements LoadMetadata (CASSANDRA-2777)
 * (Hadoop) Fix exception during PIG 'dump' (CASSANDRA-2810)
 * Fix stress COUNTER_GET option (CASSANDRA-3301)
 * Fix missing fields in CLI `show schema` output (CASSANDRA-3304)
 * Nodetool no longer leaks threads and closes JMX connections (CASSANDRA-3309)
 * fix truncate allowing data to be replayed post-restart (CASSANDRA-3297)
 * Move SimpleAuthority and SimpleAuthenticator to examples (CASSANDRA-2922)
 * Fix handling of tombstone by SSTableExport/Import (CASSANDRA-3357)
 * Fix transposition in cfHistograms (CASSANDRA-3222)
 * Allow using number as DC name when creating keyspace in CQL (CASSANDRA-3239)
 * Force flush of system table after updating/removing a token (CASSANDRA-3243)


0.8.6
 * revert CASSANDRA-2388
 * change TokenRange.endpoints back to listen/broadcast address to match
   pre-1777 behavior, and add TokenRange.rpc_endpoints instead (CASSANDRA-3187)
 * avoid trying to watch cassandra-topology.properties when loaded from jar
   (CASSANDRA-3138)
 * prevent users from creating keyspaces with LocalStrategy replication
   (CASSANDRA-3139)
 * fix CLI `show schema;` to output correct keyspace definition statement
   (CASSANDRA-3129)
 * CustomTThreadPoolServer to log TTransportException at DEBUG level
   (CASSANDRA-3142)
 * allow topology sort to work with non-unique rack names between 
   datacenters (CASSANDRA-3152)
 * Improve caching of same-version Messages on digest and repair paths
   (CASSANDRA-3158)
 * Randomize choice of first replica for counter increment (CASSANDRA-2890)
 * Fix using read_repair_chance instead of merge_shard_change (CASSANDRA-3202)
 * Avoid streaming data to nodes that already have it, on move as well as
   decommission (CASSANDRA-3041)
 * Fix divide by zero error in GCInspector (CASSANDRA-3164)
 * allow quoting of the ColumnFamily name in CLI `create column family`
   statement (CASSANDRA-3195)
 * Fix rolling upgrade from 0.7 to 0.8 problem (CASSANDRA-3166)
 * Accomodate missing encryption_options in IncomingTcpConnection.stream
   (CASSANDRA-3212)


0.8.5
 * fix NPE when encryption_options is unspecified (CASSANDRA-3007)
 * include column name in validation failure exceptions (CASSANDRA-2849)
 * make sure truncate clears out the commitlog so replay won't re-
   populate with truncated data (CASSANDRA-2950)
 * fix NPE when debug logging is enabled and dropped CF is present
   in a commitlog segment (CASSANDRA-3021)
 * fix cassandra.bat when CASSANDRA_HOME contains spaces (CASSANDRA-2952)
 * fix to SSTableSimpleUnsortedWriter bufferSize calculation (CASSANDRA-3027)
 * make cleanup and normal compaction able to skip empty rows
   (rows containing nothing but expired tombstones) (CASSANDRA-3039)
 * work around native memory leak in com.sun.management.GarbageCollectorMXBean
   (CASSANDRA-2868)
 * validate that column names in column_metadata are not equal to key_alias
   on create/update of the ColumnFamily and CQL 'ALTER' statement (CASSANDRA-3036)
 * return an InvalidRequestException if an indexed column is assigned
   a value larger than 64KB (CASSANDRA-3057)
 * fix of numeric-only and string column names handling in CLI "drop index" 
   (CASSANDRA-3054)
 * prune index scan resultset back to original request for lazy
   resultset expansion case (CASSANDRA-2964)
 * (Hadoop) fail jobs when Cassandra node has failed but TaskTracker
   has not (CASSANDRA-2388)
 * fix dynamic snitch ignoring nodes when read_repair_chance is zero
   (CASSANDRA-2662)
 * avoid retaining references to dropped CFS objects in 
   CompactionManager.estimatedCompactions (CASSANDRA-2708)
 * expose rpc timeouts per host in MessagingServiceMBean (CASSANDRA-2941)
 * avoid including cwd in classpath for deb and rpm packages (CASSANDRA-2881)
 * remove gossip state when a new IP takes over a token (CASSANDRA-3071)
 * allow sstable2json to work on index sstable files (CASSANDRA-3059)
 * always hint counters (CASSANDRA-3099)
 * fix log4j initialization in EmbeddedCassandraService (CASSANDRA-2857)
 * remove gossip state when a new IP takes over a token (CASSANDRA-3071)
 * work around native memory leak in com.sun.management.GarbageCollectorMXBean
    (CASSANDRA-2868)
 * fix UnavailableException with writes at CL.EACH_QUORM (CASSANDRA-3084)
 * fix parsing of the Keyspace and ColumnFamily names in numeric
   and string representations in CLI (CASSANDRA-3075)
 * fix corner cases in Range.differenceToFetch (CASSANDRA-3084)
 * fix ip address String representation in the ring cache (CASSANDRA-3044)
 * fix ring cache compatibility when mixing pre-0.8.4 nodes with post-
   in the same cluster (CASSANDRA-3023)
 * make repair report failure when a node participating dies (instead of
   hanging forever) (CASSANDRA-2433)
 * fix handling of the empty byte buffer by ReversedType (CASSANDRA-3111)
 * Add validation that Keyspace names are case-insensitively unique (CASSANDRA-3066)
 * catch invalid key_validation_class before instantiating UpdateColumnFamily (CASSANDRA-3102)
 * make Range and Bounds objects client-safe (CASSANDRA-3108)
 * optionally skip log4j configuration (CASSANDRA-3061)
 * bundle sstableloader with the debian package (CASSANDRA-3113)
 * don't try to build secondary indexes when there is none (CASSANDRA-3123)
 * improve SSTableSimpleUnsortedWriter speed for large rows (CASSANDRA-3122)
 * handle keyspace arguments correctly in nodetool snapshot (CASSANDRA-3038)
 * Fix SSTableImportTest on windows (CASSANDRA-3043)
 * expose compactionThroughputMbPerSec through JMX (CASSANDRA-3117)
 * log keyspace and CF of large rows being compacted


0.8.4
 * change TokenRing.endpoints to be a list of rpc addresses instead of 
   listen/broadcast addresses (CASSANDRA-1777)
 * include files-to-be-streamed in StreamInSession.getSources (CASSANDRA-2972)
 * use JAVA env var in cassandra-env.sh (CASSANDRA-2785, 2992)
 * avoid doing read for no-op replicate-on-write at CL=1 (CASSANDRA-2892)
 * refuse counter write for CL.ANY (CASSANDRA-2990)
 * switch back to only logging recent dropped messages (CASSANDRA-3004)
 * always deserialize RowMutation for counters (CASSANDRA-3006)
 * ignore saved replication_factor strategy_option for NTS (CASSANDRA-3011)
 * make sure pre-truncate CL segments are discarded (CASSANDRA-2950)


0.8.3
 * add ability to drop local reads/writes that are going to timeout
   (CASSANDRA-2943)
 * revamp token removal process, keep gossip states for 3 days (CASSANDRA-2496)
 * don't accept extra args for 0-arg nodetool commands (CASSANDRA-2740)
 * log unavailableexception details at debug level (CASSANDRA-2856)
 * expose data_dir though jmx (CASSANDRA-2770)
 * don't include tmp files as sstable when create cfs (CASSANDRA-2929)
 * log Java classpath on startup (CASSANDRA-2895)
 * keep gossipped version in sync with actual on migration coordinator 
   (CASSANDRA-2946)
 * use lazy initialization instead of class initialization in NodeId
   (CASSANDRA-2953)
 * check column family validity in nodetool repair (CASSANDRA-2933)
 * speedup bytes to hex conversions dramatically (CASSANDRA-2850)
 * Flush memtables on shutdown when durable writes are disabled 
   (CASSANDRA-2958)
 * improved POSIX compatibility of start scripts (CASsANDRA-2965)
 * add counter support to Hadoop InputFormat (CASSANDRA-2981)
 * fix bug where dirty commitlog segments were removed (and avoid keeping 
   segments with no post-flush activity permanently dirty) (CASSANDRA-2829)
 * fix throwing exception with batch mutation of counter super columns
   (CASSANDRA-2949)
 * ignore system tables during repair (CASSANDRA-2979)
 * throw exception when NTS is given replication_factor as an option
   (CASSANDRA-2960)
 * fix assertion error during compaction of counter CFs (CASSANDRA-2968)
 * avoid trying to create index names, when no index exists (CASSANDRA-2867)
 * don't sample the system table when choosing a bootstrap token
   (CASSANDRA-2825)
 * gossiper notifies of local state changes (CASSANDRA-2948)
 * add asynchronous and half-sync/half-async (hsha) thrift servers 
   (CASSANDRA-1405)
 * fix potential use of free'd native memory in SerializingCache 
   (CASSANDRA-2951)
 * prune index scan resultset back to original request for lazy
   resultset expansion case (CASSANDRA-2964)
 * (Hadoop) fail jobs when Cassandra node has failed but TaskTracker
    has not (CASSANDRA-2388)


0.8.2
 * CQL: 
   - include only one row per unique key for IN queries (CASSANDRA-2717)
   - respect client timestamp on full row deletions (CASSANDRA-2912)
 * improve thread-safety in StreamOutSession (CASSANDRA-2792)
 * allow deleting a row and updating indexed columns in it in the
   same mutation (CASSANDRA-2773)
 * Expose number of threads blocked on submitting memtable to flush
   in JMX (CASSANDRA-2817)
 * add ability to return "endpoints" to nodetool (CASSANDRA-2776)
 * Add support for multiple (comma-delimited) coordinator addresses
   to ColumnFamilyInputFormat (CASSANDRA-2807)
 * fix potential NPE while scheduling read repair for range slice
   (CASSANDRA-2823)
 * Fix race in SystemTable.getCurrentLocalNodeId (CASSANDRA-2824)
 * Correctly set default for replicate_on_write (CASSANDRA-2835)
 * improve nodetool compactionstats formatting (CASSANDRA-2844)
 * fix index-building status display (CASSANDRA-2853)
 * fix CLI perpetuating obsolete KsDef.replication_factor (CASSANDRA-2846)
 * improve cli treatment of multiline comments (CASSANDRA-2852)
 * handle row tombstones correctly in EchoedRow (CASSANDRA-2786)
 * add MessagingService.get[Recently]DroppedMessages and
   StorageService.getExceptionCount (CASSANDRA-2804)
 * fix possibility of spurious UnavailableException for LOCAL_QUORUM
   reads with dynamic snitch + read repair disabled (CASSANDRA-2870)
 * add ant-optional as dependence for the debian package (CASSANDRA-2164)
 * add option to specify limit for get_slice in the CLI (CASSANDRA-2646)
 * decrease HH page size (CASSANDRA-2832)
 * reset cli keyspace after dropping the current one (CASSANDRA-2763)
 * add KeyRange option to Hadoop inputformat (CASSANDRA-1125)
 * fix protocol versioning (CASSANDRA-2818, 2860)
 * support spaces in path to log4j configuration (CASSANDRA-2383)
 * avoid including inferred types in CF update (CASSANDRA-2809)
 * fix JMX bulkload call (CASSANDRA-2908)
 * fix updating KS with durable_writes=false (CASSANDRA-2907)
 * add simplified facade to SSTableWriter for bulk loading use
   (CASSANDRA-2911)
 * fix re-using index CF sstable names after drop/recreate (CASSANDRA-2872)
 * prepend CF to default index names (CASSANDRA-2903)
 * fix hint replay (CASSANDRA-2928)
 * Properly synchronize repair's merkle tree computation (CASSANDRA-2816)


0.8.1
 * CQL:
   - support for insert, delete in BATCH (CASSANDRA-2537)
   - support for IN to SELECT, UPDATE (CASSANDRA-2553)
   - timestamp support for INSERT, UPDATE, and BATCH (CASSANDRA-2555)
   - TTL support (CASSANDRA-2476)
   - counter support (CASSANDRA-2473)
   - ALTER COLUMNFAMILY (CASSANDRA-1709)
   - DROP INDEX (CASSANDRA-2617)
   - add SCHEMA/TABLE as aliases for KS/CF (CASSANDRA-2743)
   - server handles wait-for-schema-agreement (CASSANDRA-2756)
   - key alias support (CASSANDRA-2480)
 * add support for comparator parameters and a generic ReverseType
   (CASSANDRA-2355)
 * add CompositeType and DynamicCompositeType (CASSANDRA-2231)
 * optimize batches containing multiple updates to the same row
   (CASSANDRA-2583)
 * adjust hinted handoff page size to avoid OOM with large columns 
   (CASSANDRA-2652)
 * mark BRAF buffer invalid post-flush so we don't re-flush partial
   buffers again, especially on CL writes (CASSANDRA-2660)
 * add DROP INDEX support to CLI (CASSANDRA-2616)
 * don't perform HH to client-mode [storageproxy] nodes (CASSANDRA-2668)
 * Improve forceDeserialize/getCompactedRow encapsulation (CASSANDRA-2659)
 * Don't write CounterUpdateColumn to disk in tests (CASSANDRA-2650)
 * Add sstable bulk loading utility (CASSANDRA-1278)
 * avoid replaying hints to dropped columnfamilies (CASSANDRA-2685)
 * add placeholders for missing rows in range query pseudo-RR (CASSANDRA-2680)
 * remove no-op HHOM.renameHints (CASSANDRA-2693)
 * clone super columns to avoid modifying them during flush (CASSANDRA-2675)
 * allow writes to bypass the commitlog for certain keyspaces (CASSANDRA-2683)
 * avoid NPE when bypassing commitlog during memtable flush (CASSANDRA-2781)
 * Added support for making bootstrap retry if nodes flap (CASSANDRA-2644)
 * Added statusthrift to nodetool to report if thrift server is running (CASSANDRA-2722)
 * Fixed rows being cached if they do not exist (CASSANDRA-2723)
 * Support passing tableName and cfName to RowCacheProviders (CASSANDRA-2702)
 * close scrub file handles (CASSANDRA-2669)
 * throttle migration replay (CASSANDRA-2714)
 * optimize column serializer creation (CASSANDRA-2716)
 * Added support for making bootstrap retry if nodes flap (CASSANDRA-2644)
 * Added statusthrift to nodetool to report if thrift server is running
   (CASSANDRA-2722)
 * Fixed rows being cached if they do not exist (CASSANDRA-2723)
 * fix truncate/compaction race (CASSANDRA-2673)
 * workaround large resultsets causing large allocation retention
   by nio sockets (CASSANDRA-2654)
 * fix nodetool ring use with Ec2Snitch (CASSANDRA-2733)
 * fix removing columns and subcolumns that are supressed by a row or
   supercolumn tombstone during replica resolution (CASSANDRA-2590)
 * support sstable2json against snapshot sstables (CASSANDRA-2386)
 * remove active-pull schema requests (CASSANDRA-2715)
 * avoid marking entire list of sstables as actively being compacted
   in multithreaded compaction (CASSANDRA-2765)
 * seek back after deserializing a row to update cache with (CASSANDRA-2752)
 * avoid skipping rows in scrub for counter column family (CASSANDRA-2759)
 * fix ConcurrentModificationException in repair when dealing with 0.7 node
   (CASSANDRA-2767)
 * use threadsafe collections for StreamInSession (CASSANDRA-2766)
 * avoid infinite loop when creating merkle tree (CASSANDRA-2758)
 * avoids unmarking compacting sstable prematurely in cleanup (CASSANDRA-2769)
 * fix NPE when the commit log is bypassed (CASSANDRA-2718)
 * don't throw an exception in SS.isRPCServerRunning (CASSANDRA-2721)
 * make stress.jar executable (CASSANDRA-2744)
 * add daemon mode to java stress (CASSANDRA-2267)
 * expose the DC and rack of a node through JMX and nodetool ring (CASSANDRA-2531)
 * fix cache mbean getSize (CASSANDRA-2781)
 * Add Date, Float, Double, and Boolean types (CASSANDRA-2530)
 * Add startup flag to renew counter node id (CASSANDRA-2788)
 * add jamm agent to cassandra.bat (CASSANDRA-2787)
 * fix repair hanging if a neighbor has nothing to send (CASSANDRA-2797)
 * purge tombstone even if row is in only one sstable (CASSANDRA-2801)
 * Fix wrong purge of deleted cf during compaction (CASSANDRA-2786)
 * fix race that could result in Hadoop writer failing to throw an
   exception encountered after close() (CASSANDRA-2755)
 * fix scan wrongly throwing assertion error (CASSANDRA-2653)
 * Always use even distribution for merkle tree with RandomPartitionner
   (CASSANDRA-2841)
 * fix describeOwnership for OPP (CASSANDRA-2800)
 * ensure that string tokens do not contain commas (CASSANDRA-2762)


0.8.0-final
 * fix CQL grammar warning and cqlsh regression from CASSANDRA-2622
 * add ant generate-cql-html target (CASSANDRA-2526)
 * update CQL consistency levels (CASSANDRA-2566)
 * debian packaging fixes (CASSANDRA-2481, 2647)
 * fix UUIDType, IntegerType for direct buffers (CASSANDRA-2682, 2684)
 * switch to native Thrift for Hadoop map/reduce (CASSANDRA-2667)
 * fix StackOverflowError when building from eclipse (CASSANDRA-2687)
 * only provide replication_factor to strategy_options "help" for
   SimpleStrategy, OldNetworkTopologyStrategy (CASSANDRA-2678, 2713)
 * fix exception adding validators to non-string columns (CASSANDRA-2696)
 * avoid instantiating DatabaseDescriptor in JDBC (CASSANDRA-2694)
 * fix potential stack overflow during compaction (CASSANDRA-2626)
 * clone super columns to avoid modifying them during flush (CASSANDRA-2675)
 * reset underlying iterator in EchoedRow constructor (CASSANDRA-2653)


0.8.0-rc1
 * faster flushes and compaction from fixing excessively pessimistic 
   rebuffering in BRAF (CASSANDRA-2581)
 * fix returning null column values in the python cql driver (CASSANDRA-2593)
 * fix merkle tree splitting exiting early (CASSANDRA-2605)
 * snapshot_before_compaction directory name fix (CASSANDRA-2598)
 * Disable compaction throttling during bootstrap (CASSANDRA-2612) 
 * fix CQL treatment of > and < operators in range slices (CASSANDRA-2592)
 * fix potential double-application of counter updates on commitlog replay
   by moving replay position from header to sstable metadata (CASSANDRA-2419)
 * JDBC CQL driver exposes getColumn for access to timestamp
 * JDBC ResultSetMetadata properties added to AbstractType
 * r/m clustertool (CASSANDRA-2607)
 * add support for presenting row key as a column in CQL result sets 
   (CASSANDRA-2622)
 * Don't allow {LOCAL|EACH}_QUORUM unless strategy is NTS (CASSANDRA-2627)
 * validate keyspace strategy_options during CQL create (CASSANDRA-2624)
 * fix empty Result with secondary index when limit=1 (CASSANDRA-2628)
 * Fix regression where bootstrapping a node with no schema fails
   (CASSANDRA-2625)
 * Allow removing LocationInfo sstables (CASSANDRA-2632)
 * avoid attempting to replay mutations from dropped keyspaces (CASSANDRA-2631)
 * avoid using cached position of a key when GT is requested (CASSANDRA-2633)
 * fix counting bloom filter true positives (CASSANDRA-2637)
 * initialize local ep state prior to gossip startup if needed (CASSANDRA-2638)
 * fix counter increment lost after restart (CASSANDRA-2642)
 * add quote-escaping via backslash to CLI (CASSANDRA-2623)
 * fix pig example script (CASSANDRA-2487)
 * fix dynamic snitch race in adding latencies (CASSANDRA-2618)
 * Start/stop cassandra after more important services such as mdadm in
   debian packaging (CASSANDRA-2481)


0.8.0-beta2
 * fix NPE compacting index CFs (CASSANDRA-2528)
 * Remove checking all column families on startup for compaction candidates 
   (CASSANDRA-2444)
 * validate CQL create keyspace options (CASSANDRA-2525)
 * fix nodetool setcompactionthroughput (CASSANDRA-2550)
 * move	gossip heartbeat back to its own thread (CASSANDRA-2554)
 * validate cql TRUNCATE columnfamily before truncating (CASSANDRA-2570)
 * fix batch_mutate for mixed standard-counter mutations (CASSANDRA-2457)
 * disallow making schema changes to system keyspace (CASSANDRA-2563)
 * fix sending mutation messages multiple times (CASSANDRA-2557)
 * fix incorrect use of NBHM.size in ReadCallback that could cause
   reads to time out even when responses were received (CASSANDRA-2552)
 * trigger read repair correctly for LOCAL_QUORUM reads (CASSANDRA-2556)
 * Allow configuring the number of compaction thread (CASSANDRA-2558)
 * forceUserDefinedCompaction will attempt to compact what it is given
   even if the pessimistic estimate is that there is not enough disk space;
   automatic compactions will only compact 2 or more sstables (CASSANDRA-2575)
 * refuse to apply migrations with older timestamps than the current 
   schema (CASSANDRA-2536)
 * remove unframed Thrift transport option
 * include indexes in snapshots (CASSANDRA-2596)
 * improve ignoring of obsolete mutations in index maintenance (CASSANDRA-2401)
 * recognize attempt to drop just the index while leaving the column
   definition alone (CASSANDRA-2619)
  

0.8.0-beta1
 * remove Avro RPC support (CASSANDRA-926)
 * support for columns that act as incr/decr counters 
   (CASSANDRA-1072, 1937, 1944, 1936, 2101, 2093, 2288, 2105, 2384, 2236, 2342,
   2454)
 * CQL (CASSANDRA-1703, 1704, 1705, 1706, 1707, 1708, 1710, 1711, 1940, 
   2124, 2302, 2277, 2493)
 * avoid double RowMutation serialization on write path (CASSANDRA-1800)
 * make NetworkTopologyStrategy the default (CASSANDRA-1960)
 * configurable internode encryption (CASSANDRA-1567, 2152)
 * human readable column names in sstable2json output (CASSANDRA-1933)
 * change default JMX port to 7199 (CASSANDRA-2027)
 * backwards compatible internal messaging (CASSANDRA-1015)
 * atomic switch of memtables and sstables (CASSANDRA-2284)
 * add pluggable SeedProvider (CASSANDRA-1669)
 * Fix clustertool to not throw exception when calling get_endpoints (CASSANDRA-2437)
 * upgrade to thrift 0.6 (CASSANDRA-2412) 
 * repair works on a token range instead of full ring (CASSANDRA-2324)
 * purge tombstones from row cache (CASSANDRA-2305)
 * push replication_factor into strategy_options (CASSANDRA-1263)
 * give snapshots the same name on each node (CASSANDRA-1791)
 * remove "nodetool loadbalance" (CASSANDRA-2448)
 * multithreaded compaction (CASSANDRA-2191)
 * compaction throttling (CASSANDRA-2156)
 * add key type information and alias (CASSANDRA-2311, 2396)
 * cli no longer divides read_repair_chance by 100 (CASSANDRA-2458)
 * made CompactionInfo.getTaskType return an enum (CASSANDRA-2482)
 * add a server-wide cap on measured memtable memory usage and aggressively
   flush to keep under that threshold (CASSANDRA-2006)
 * add unified UUIDType (CASSANDRA-2233)
 * add off-heap row cache support (CASSANDRA-1969)


0.7.5
 * improvements/fixes to PIG driver (CASSANDRA-1618, CASSANDRA-2387,
   CASSANDRA-2465, CASSANDRA-2484)
 * validate index names (CASSANDRA-1761)
 * reduce contention on Table.flusherLock (CASSANDRA-1954)
 * try harder to detect failures during streaming, cleaning up temporary
   files more reliably (CASSANDRA-2088)
 * shut down server for OOM on a Thrift thread (CASSANDRA-2269)
 * fix tombstone handling in repair and sstable2json (CASSANDRA-2279)
 * preserve version when streaming data from old sstables (CASSANDRA-2283)
 * don't start repair if a neighboring node is marked as dead (CASSANDRA-2290)
 * purge tombstones from row cache (CASSANDRA-2305)
 * Avoid seeking when sstable2json exports the entire file (CASSANDRA-2318)
 * clear Built flag in system table when dropping an index (CASSANDRA-2320)
 * don't allow arbitrary argument for stress.java (CASSANDRA-2323)
 * validate values for index predicates in get_indexed_slice (CASSANDRA-2328)
 * queue secondary indexes for flush before the parent (CASSANDRA-2330)
 * allow job configuration to set the CL used in Hadoop jobs (CASSANDRA-2331)
 * add memtable_flush_queue_size defaulting to 4 (CASSANDRA-2333)
 * Allow overriding of initial_token, storage_port and rpc_port from system
   properties (CASSANDRA-2343)
 * fix comparator used for non-indexed secondary expressions in index scan
   (CASSANDRA-2347)
 * ensure size calculation and write phase of large-row compaction use
   the same threshold for TTL expiration (CASSANDRA-2349)
 * fix race when iterating CFs during add/drop (CASSANDRA-2350)
 * add ConsistencyLevel command to CLI (CASSANDRA-2354)
 * allow negative numbers in the cli (CASSANDRA-2358)
 * hard code serialVersionUID for tokens class (CASSANDRA-2361)
 * fix potential infinite loop in ByteBufferUtil.inputStream (CASSANDRA-2365)
 * fix encoding bugs in HintedHandoffManager, SystemTable when default
   charset is not UTF8 (CASSANDRA-2367)
 * avoids having removed node reappearing in Gossip (CASSANDRA-2371)
 * fix incorrect truncation of long to int when reading columns via block
   index (CASSANDRA-2376)
 * fix NPE during stream session (CASSANDRA-2377)
 * fix race condition that could leave orphaned data files when dropping CF or
   KS (CASSANDRA-2381)
 * fsync statistics component on write (CASSANDRA-2382)
 * fix duplicate results from CFS.scan (CASSANDRA-2406)
 * add IntegerType to CLI help (CASSANDRA-2414)
 * avoid caching token-only decoratedkeys (CASSANDRA-2416)
 * convert mmap assertion to if/throw so scrub can catch it (CASSANDRA-2417)
 * don't overwrite gc log (CASSANDR-2418)
 * invalidate row cache for streamed row to avoid inconsitencies
   (CASSANDRA-2420)
 * avoid copies in range/index scans (CASSANDRA-2425)
 * make sure we don't wipe data during cleanup if the node has not join
   the ring (CASSANDRA-2428)
 * Try harder to close files after compaction (CASSANDRA-2431)
 * re-set bootstrapped flag after move finishes (CASSANDRA-2435)
 * display validation_class in CLI 'describe keyspace' (CASSANDRA-2442)
 * make cleanup compactions cleanup the row cache (CASSANDRA-2451)
 * add column fields validation to scrub (CASSANDRA-2460)
 * use 64KB flush buffer instead of in_memory_compaction_limit (CASSANDRA-2463)
 * fix backslash substitutions in CLI (CASSANDRA-2492)
 * disable cache saving for system CFS (CASSANDRA-2502)
 * fixes for verifying destination availability under hinted conditions
   so UE can be thrown intead of timing out (CASSANDRA-2514)
 * fix update of validation class in column metadata (CASSANDRA-2512)
 * support LOCAL_QUORUM, EACH_QUORUM CLs outside of NTS (CASSANDRA-2516)
 * preserve version when streaming data from old sstables (CASSANDRA-2283)
 * fix backslash substitutions in CLI (CASSANDRA-2492)
 * count a row deletion as one operation towards memtable threshold 
   (CASSANDRA-2519)
 * support LOCAL_QUORUM, EACH_QUORUM CLs outside of NTS (CASSANDRA-2516)


0.7.4
 * add nodetool join command (CASSANDRA-2160)
 * fix secondary indexes on pre-existing or streamed data (CASSANDRA-2244)
 * initialize endpoint in gossiper earlier (CASSANDRA-2228)
 * add ability to write to Cassandra from Pig (CASSANDRA-1828)
 * add rpc_[min|max]_threads (CASSANDRA-2176)
 * add CL.TWO, CL.THREE (CASSANDRA-2013)
 * avoid exporting an un-requested row in sstable2json, when exporting 
   a key that does not exist (CASSANDRA-2168)
 * add incremental_backups option (CASSANDRA-1872)
 * add configurable row limit to Pig loadfunc (CASSANDRA-2276)
 * validate column values in batches as well as single-Column inserts
   (CASSANDRA-2259)
 * move sample schema from cassandra.yaml to schema-sample.txt,
   a cli scripts (CASSANDRA-2007)
 * avoid writing empty rows when scrubbing tombstoned rows (CASSANDRA-2296)
 * fix assertion error in range and index scans for CL < ALL
   (CASSANDRA-2282)
 * fix commitlog replay when flush position refers to data that didn't
   get synced before server died (CASSANDRA-2285)
 * fix fd leak in sstable2json with non-mmap'd i/o (CASSANDRA-2304)
 * reduce memory use during streaming of multiple sstables (CASSANDRA-2301)
 * purge tombstoned rows from cache after GCGraceSeconds (CASSANDRA-2305)
 * allow zero replicas in a NTS datacenter (CASSANDRA-1924)
 * make range queries respect snitch for local replicas (CASSANDRA-2286)
 * fix HH delivery when column index is larger than 2GB (CASSANDRA-2297)
 * make 2ary indexes use parent CF flush thresholds during initial build
   (CASSANDRA-2294)
 * update memtable_throughput to be a long (CASSANDRA-2158)


0.7.3
 * Keep endpoint state until aVeryLongTime (CASSANDRA-2115)
 * lower-latency read repair (CASSANDRA-2069)
 * add hinted_handoff_throttle_delay_in_ms option (CASSANDRA-2161)
 * fixes for cache save/load (CASSANDRA-2172, -2174)
 * Handle whole-row deletions in CFOutputFormat (CASSANDRA-2014)
 * Make memtable_flush_writers flush in parallel (CASSANDRA-2178)
 * Add compaction_preheat_key_cache option (CASSANDRA-2175)
 * refactor stress.py to have only one copy of the format string 
   used for creating row keys (CASSANDRA-2108)
 * validate index names for \w+ (CASSANDRA-2196)
 * Fix Cassandra cli to respect timeout if schema does not settle 
   (CASSANDRA-2187)
 * fix for compaction and cleanup writing old-format data into new-version 
   sstable (CASSANDRA-2211, -2216)
 * add nodetool scrub (CASSANDRA-2217, -2240)
 * fix sstable2json large-row pagination (CASSANDRA-2188)
 * fix EOFing on requests for the last bytes in a file (CASSANDRA-2213)
 * fix BufferedRandomAccessFile bugs (CASSANDRA-2218, -2241)
 * check for memtable flush_after_mins exceeded every 10s (CASSANDRA-2183)
 * fix cache saving on Windows (CASSANDRA-2207)
 * add validateSchemaAgreement call + synchronization to schema
   modification operations (CASSANDRA-2222)
 * fix for reversed slice queries on large rows (CASSANDRA-2212)
 * fat clients were writing local data (CASSANDRA-2223)
 * set DEFAULT_MEMTABLE_LIFETIME_IN_MINS to 24h
 * improve detection and cleanup of partially-written sstables 
   (CASSANDRA-2206)
 * fix supercolumn de/serialization when subcolumn comparator is different
   from supercolumn's (CASSANDRA-2104)
 * fix starting up on Windows when CASSANDRA_HOME contains whitespace
   (CASSANDRA-2237)
 * add [get|set][row|key]cacheSavePeriod to JMX (CASSANDRA-2100)
 * fix Hadoop ColumnFamilyOutputFormat dropping of mutations
   when batch fills up (CASSANDRA-2255)
 * move file deletions off of scheduledtasks executor (CASSANDRA-2253)


0.7.2
 * copy DecoratedKey.key when inserting into caches to avoid retaining
   a reference to the underlying buffer (CASSANDRA-2102)
 * format subcolumn names with subcomparator (CASSANDRA-2136)
 * fix column bloom filter deserialization (CASSANDRA-2165)


0.7.1
 * refactor MessageDigest creation code. (CASSANDRA-2107)
 * buffer network stack to avoid inefficient small TCP messages while avoiding
   the nagle/delayed ack problem (CASSANDRA-1896)
 * check log4j configuration for changes every 10s (CASSANDRA-1525, 1907)
 * more-efficient cross-DC replication (CASSANDRA-1530, -2051, -2138)
 * avoid polluting page cache with commitlog or sstable writes
   and seq scan operations (CASSANDRA-1470)
 * add RMI authentication options to nodetool (CASSANDRA-1921)
 * make snitches configurable at runtime (CASSANDRA-1374)
 * retry hadoop split requests on connection failure (CASSANDRA-1927)
 * implement describeOwnership for BOP, COPP (CASSANDRA-1928)
 * make read repair behave as expected for ConsistencyLevel > ONE
   (CASSANDRA-982, 2038)
 * distributed test harness (CASSANDRA-1859, 1964)
 * reduce flush lock contention (CASSANDRA-1930)
 * optimize supercolumn deserialization (CASSANDRA-1891)
 * fix CFMetaData.apply to only compare objects of the same class 
   (CASSANDRA-1962)
 * allow specifying specific SSTables to compact from JMX (CASSANDRA-1963)
 * fix race condition in MessagingService.targets (CASSANDRA-1959, 2094, 2081)
 * refuse to open sstables from a future version (CASSANDRA-1935)
 * zero-copy reads (CASSANDRA-1714)
 * fix copy bounds for word Text in wordcount demo (CASSANDRA-1993)
 * fixes for contrib/javautils (CASSANDRA-1979)
 * check more frequently for memtable expiration (CASSANDRA-2000)
 * fix writing SSTable column count statistics (CASSANDRA-1976)
 * fix streaming of multiple CFs during bootstrap (CASSANDRA-1992)
 * explicitly set JVM GC new generation size with -Xmn (CASSANDRA-1968)
 * add short options for CLI flags (CASSANDRA-1565)
 * make keyspace argument to "describe keyspace" in CLI optional
   when authenticated to keyspace already (CASSANDRA-2029)
 * added option to specify -Dcassandra.join_ring=false on startup
   to allow "warm spare" nodes or performing JMX maintenance before
   joining the ring (CASSANDRA-526)
 * log migrations at INFO (CASSANDRA-2028)
 * add CLI verbose option in file mode (CASSANDRA-2030)
 * add single-line "--" comments to CLI (CASSANDRA-2032)
 * message serialization tests (CASSANDRA-1923)
 * switch from ivy to maven-ant-tasks (CASSANDRA-2017)
 * CLI attempts to block for new schema to propagate (CASSANDRA-2044)
 * fix potential overflow in nodetool cfstats (CASSANDRA-2057)
 * add JVM shutdownhook to sync commitlog (CASSANDRA-1919)
 * allow nodes to be up without being part of  normal traffic (CASSANDRA-1951)
 * fix CLI "show keyspaces" with null options on NTS (CASSANDRA-2049)
 * fix possible ByteBuffer race conditions (CASSANDRA-2066)
 * reduce garbage generated by MessagingService to prevent load spikes
   (CASSANDRA-2058)
 * fix math in RandomPartitioner.describeOwnership (CASSANDRA-2071)
 * fix deletion of sstable non-data components (CASSANDRA-2059)
 * avoid blocking gossip while deleting handoff hints (CASSANDRA-2073)
 * ignore messages from newer versions, keep track of nodes in gossip 
   regardless of version (CASSANDRA-1970)
 * cache writing moved to CompactionManager to reduce i/o contention and
   updated to use non-cache-polluting writes (CASSANDRA-2053)
 * page through large rows when exporting to JSON (CASSANDRA-2041)
 * add flush_largest_memtables_at and reduce_cache_sizes_at options
   (CASSANDRA-2142)
 * add cli 'describe cluster' command (CASSANDRA-2127)
 * add cli support for setting username/password at 'connect' command 
   (CASSANDRA-2111)
 * add -D option to Stress.java to allow reading hosts from a file 
   (CASSANDRA-2149)
 * bound hints CF throughput between 32M and 256M (CASSANDRA-2148)
 * continue starting when invalid saved cache entries are encountered
   (CASSANDRA-2076)
 * add max_hint_window_in_ms option (CASSANDRA-1459)


0.7.0-final
 * fix offsets to ByteBuffer.get (CASSANDRA-1939)


0.7.0-rc4
 * fix cli crash after backgrounding (CASSANDRA-1875)
 * count timeouts in storageproxy latencies, and include latency 
   histograms in StorageProxyMBean (CASSANDRA-1893)
 * fix CLI get recognition of supercolumns (CASSANDRA-1899)
 * enable keepalive on intra-cluster sockets (CASSANDRA-1766)
 * count timeouts towards dynamicsnitch latencies (CASSANDRA-1905)
 * Expose index-building status in JMX + cli schema description
   (CASSANDRA-1871)
 * allow [LOCAL|EACH]_QUORUM to be used with non-NetworkTopology 
   replication Strategies
 * increased amount of index locks for faster commitlog replay
 * collect secondary index tombstones immediately (CASSANDRA-1914)
 * revert commitlog changes from #1780 (CASSANDRA-1917)
 * change RandomPartitioner min token to -1 to avoid collision w/
   tokens on actual nodes (CASSANDRA-1901)
 * examine the right nibble when validating TimeUUID (CASSANDRA-1910)
 * include secondary indexes in cleanup (CASSANDRA-1916)
 * CFS.scrubDataDirectories should also cleanup invalid secondary indexes
   (CASSANDRA-1904)
 * ability to disable/enable gossip on nodes to force them down
   (CASSANDRA-1108)


0.7.0-rc3
 * expose getNaturalEndpoints in StorageServiceMBean taking byte[]
   key; RMI cannot serialize ByteBuffer (CASSANDRA-1833)
 * infer org.apache.cassandra.locator for replication strategy classes
   when not otherwise specified
 * validation that generates less garbage (CASSANDRA-1814)
 * add TTL support to CLI (CASSANDRA-1838)
 * cli defaults to bytestype for subcomparator when creating
   column families (CASSANDRA-1835)
 * unregister index MBeans when index is dropped (CASSANDRA-1843)
 * make ByteBufferUtil.clone thread-safe (CASSANDRA-1847)
 * change exception for read requests during bootstrap from 
   InvalidRequest to Unavailable (CASSANDRA-1862)
 * respect row-level tombstones post-flush in range scans
   (CASSANDRA-1837)
 * ReadResponseResolver check digests against each other (CASSANDRA-1830)
 * return InvalidRequest when remove of subcolumn without supercolumn
   is requested (CASSANDRA-1866)
 * flush before repair (CASSANDRA-1748)
 * SSTableExport validates key order (CASSANDRA-1884)
 * large row support for SSTableExport (CASSANDRA-1867)
 * Re-cache hot keys post-compaction without hitting disk (CASSANDRA-1878)
 * manage read repair in coordinator instead of data source, to
   provide latency information to dynamic snitch (CASSANDRA-1873)


0.7.0-rc2
 * fix live-column-count of slice ranges including tombstoned supercolumn 
   with live subcolumn (CASSANDRA-1591)
 * rename o.a.c.internal.AntientropyStage -> AntiEntropyStage,
   o.a.c.request.Request_responseStage -> RequestResponseStage,
   o.a.c.internal.Internal_responseStage -> InternalResponseStage
 * add AbstractType.fromString (CASSANDRA-1767)
 * require index_type to be present when specifying index_name
   on ColumnDef (CASSANDRA-1759)
 * fix add/remove index bugs in CFMetadata (CASSANDRA-1768)
 * rebuild Strategy during system_update_keyspace (CASSANDRA-1762)
 * cli updates prompt to ... in continuation lines (CASSANDRA-1770)
 * support multiple Mutations per key in hadoop ColumnFamilyOutputFormat
   (CASSANDRA-1774)
 * improvements to Debian init script (CASSANDRA-1772)
 * use local classloader to check for version.properties (CASSANDRA-1778)
 * Validate that column names in column_metadata are valid for the
   defined comparator, and decode properly in cli (CASSANDRA-1773)
 * use cross-platform newlines in cli (CASSANDRA-1786)
 * add ExpiringColumn support to sstable import/export (CASSANDRA-1754)
 * add flush for each append to periodic commitlog mode; added
   periodic_without_flush option to disable this (CASSANDRA-1780)
 * close file handle used for post-flush truncate (CASSANDRA-1790)
 * various code cleanup (CASSANDRA-1793, -1794, -1795)
 * fix range queries against wrapped range (CASSANDRA-1781)
 * fix consistencylevel calculations for NetworkTopologyStrategy
   (CASSANDRA-1804)
 * cli support index type enum names (CASSANDRA-1810)
 * improved validation of column_metadata (CASSANDRA-1813)
 * reads at ConsistencyLevel > 1 throw UnavailableException
   immediately if insufficient live nodes exist (CASSANDRA-1803)
 * copy bytebuffers for local writes to avoid retaining the entire
   Thrift frame (CASSANDRA-1801)
 * fix NPE adding index to column w/o prior metadata (CASSANDRA-1764)
 * reduce fat client timeout (CASSANDRA-1730)
 * fix botched merge of CASSANDRA-1316


0.7.0-rc1
 * fix compaction and flush races with schema updates (CASSANDRA-1715)
 * add clustertool, config-converter, sstablekeys, and schematool 
   Windows .bat files (CASSANDRA-1723)
 * reject range queries received during bootstrap (CASSANDRA-1739)
 * fix wrapping-range queries on non-minimum token (CASSANDRA-1700)
 * add nodetool cfhistogram (CASSANDRA-1698)
 * limit repaired ranges to what the nodes have in common (CASSANDRA-1674)
 * index scan treats missing columns as not matching secondary
   expressions (CASSANDRA-1745)
 * Fix misuse of DataOutputBuffer.getData in AntiEntropyService
   (CASSANDRA-1729)
 * detect and warn when obsolete version of JNA is present (CASSANDRA-1760)
 * reduce fat client timeout (CASSANDRA-1730)
 * cleanup smallest CFs first to increase free temp space for larger ones
   (CASSANDRA-1811)
 * Update windows .bat files to work outside of main Cassandra
   directory (CASSANDRA-1713)
 * fix read repair regression from 0.6.7 (CASSANDRA-1727)
 * more-efficient read repair (CASSANDRA-1719)
 * fix hinted handoff replay (CASSANDRA-1656)
 * log type of dropped messages (CASSANDRA-1677)
 * upgrade to SLF4J 1.6.1
 * fix ByteBuffer bug in ExpiringColumn.updateDigest (CASSANDRA-1679)
 * fix IntegerType.getString (CASSANDRA-1681)
 * make -Djava.net.preferIPv4Stack=true the default (CASSANDRA-628)
 * add INTERNAL_RESPONSE verb to differentiate from responses related
   to client requests (CASSANDRA-1685)
 * log tpstats when dropping messages (CASSANDRA-1660)
 * include unreachable nodes in describeSchemaVersions (CASSANDRA-1678)
 * Avoid dropping messages off the client request path (CASSANDRA-1676)
 * fix jna errno reporting (CASSANDRA-1694)
 * add friendlier error for UnknownHostException on startup (CASSANDRA-1697)
 * include jna dependency in RPM package (CASSANDRA-1690)
 * add --skip-keys option to stress.py (CASSANDRA-1696)
 * improve cli handling of non-string keys and column names 
   (CASSANDRA-1701, -1693)
 * r/m extra subcomparator line in cli keyspaces output (CASSANDRA-1712)
 * add read repair chance to cli "show keyspaces"
 * upgrade to ConcurrentLinkedHashMap 1.1 (CASSANDRA-975)
 * fix index scan routing (CASSANDRA-1722)
 * fix tombstoning of supercolumns in range queries (CASSANDRA-1734)
 * clear endpoint cache after updating keyspace metadata (CASSANDRA-1741)
 * fix wrapping-range queries on non-minimum token (CASSANDRA-1700)
 * truncate includes secondary indexes (CASSANDRA-1747)
 * retain reference to PendingFile sstables (CASSANDRA-1749)
 * fix sstableimport regression (CASSANDRA-1753)
 * fix for bootstrap when no non-system tables are defined (CASSANDRA-1732)
 * handle replica unavailability in index scan (CASSANDRA-1755)
 * fix service initialization order deadlock (CASSANDRA-1756)
 * multi-line cli commands (CASSANDRA-1742)
 * fix race between snapshot and compaction (CASSANDRA-1736)
 * add listEndpointsPendingHints, deleteHintsForEndpoint JMX methods 
   (CASSANDRA-1551)


0.7.0-beta3
 * add strategy options to describe_keyspace output (CASSANDRA-1560)
 * log warning when using randomly generated token (CASSANDRA-1552)
 * re-organize JMX into .db, .net, .internal, .request (CASSANDRA-1217)
 * allow nodes to change IPs between restarts (CASSANDRA-1518)
 * remember ring state between restarts by default (CASSANDRA-1518)
 * flush index built flag so we can read it before log replay (CASSANDRA-1541)
 * lock row cache updates to prevent race condition (CASSANDRA-1293)
 * remove assertion causing rare (and harmless) error messages in
   commitlog (CASSANDRA-1330)
 * fix moving nodes with no keyspaces defined (CASSANDRA-1574)
 * fix unbootstrap when no data is present in a transfer range (CASSANDRA-1573)
 * take advantage of AVRO-495 to simplify our avro IDL (CASSANDRA-1436)
 * extend authorization hierarchy to column family (CASSANDRA-1554)
 * deletion support in secondary indexes (CASSANDRA-1571)
 * meaningful error message for invalid replication strategy class 
   (CASSANDRA-1566)
 * allow keyspace creation with RF > N (CASSANDRA-1428)
 * improve cli error handling (CASSANDRA-1580)
 * add cache save/load ability (CASSANDRA-1417, 1606, 1647)
 * add StorageService.getDrainProgress (CASSANDRA-1588)
 * Disallow bootstrap to an in-use token (CASSANDRA-1561)
 * Allow dynamic secondary index creation and destruction (CASSANDRA-1532)
 * log auto-guessed memtable thresholds (CASSANDRA-1595)
 * add ColumnDef support to cli (CASSANDRA-1583)
 * reduce index sample time by 75% (CASSANDRA-1572)
 * add cli support for column, strategy metadata (CASSANDRA-1578, 1612)
 * add cli support for schema modification (CASSANDRA-1584)
 * delete temp files on failed compactions (CASSANDRA-1596)
 * avoid blocking for dead nodes during removetoken (CASSANDRA-1605)
 * remove ConsistencyLevel.ZERO (CASSANDRA-1607)
 * expose in-progress compaction type in jmx (CASSANDRA-1586)
 * removed IClock & related classes from internals (CASSANDRA-1502)
 * fix removing tokens from SystemTable on decommission and removetoken
   (CASSANDRA-1609)
 * include CF metadata in cli 'show keyspaces' (CASSANDRA-1613)
 * switch from Properties to HashMap in PropertyFileSnitch to
   avoid synchronization bottleneck (CASSANDRA-1481)
 * PropertyFileSnitch configuration file renamed to 
   cassandra-topology.properties
 * add cli support for get_range_slices (CASSANDRA-1088, CASSANDRA-1619)
 * Make memtable flush thresholds per-CF instead of global 
   (CASSANDRA-1007, 1637)
 * add cli support for binary data without CfDef hints (CASSANDRA-1603)
 * fix building SSTable statistics post-stream (CASSANDRA-1620)
 * fix potential infinite loop in 2ary index queries (CASSANDRA-1623)
 * allow creating NTS keyspaces with no replicas configured (CASSANDRA-1626)
 * add jmx histogram of sstables accessed per read (CASSANDRA-1624)
 * remove system_rename_column_family and system_rename_keyspace from the
   client API until races can be fixed (CASSANDRA-1630, CASSANDRA-1585)
 * add cli sanity tests (CASSANDRA-1582)
 * update GC settings in cassandra.bat (CASSANDRA-1636)
 * cli support for index queries (CASSANDRA-1635)
 * cli support for updating schema memtable settings (CASSANDRA-1634)
 * cli --file option (CASSANDRA-1616)
 * reduce automatically chosen memtable sizes by 50% (CASSANDRA-1641)
 * move endpoint cache from snitch to strategy (CASSANDRA-1643)
 * fix commitlog recovery deleting the newly-created segment as well as
   the old ones (CASSANDRA-1644)
 * upgrade to Thrift 0.5 (CASSANDRA-1367)
 * renamed CL.DCQUORUM to LOCAL_QUORUM and DCQUORUMSYNC to EACH_QUORUM
 * cli truncate support (CASSANDRA-1653)
 * update GC settings in cassandra.bat (CASSANDRA-1636)
 * avoid logging when a node's ip/token is gossipped back to it (CASSANDRA-1666)


0.7-beta2
 * always use UTF-8 for hint keys (CASSANDRA-1439)
 * remove cassandra.yaml dependency from Hadoop and Pig (CASSADRA-1322)
 * expose CfDef metadata in describe_keyspaces (CASSANDRA-1363)
 * restore use of mmap_index_only option (CASSANDRA-1241)
 * dropping a keyspace with no column families generated an error 
   (CASSANDRA-1378)
 * rename RackAwareStrategy to OldNetworkTopologyStrategy, RackUnawareStrategy 
   to SimpleStrategy, DatacenterShardStrategy to NetworkTopologyStrategy,
   AbstractRackAwareSnitch to AbstractNetworkTopologySnitch (CASSANDRA-1392)
 * merge StorageProxy.mutate, mutateBlocking (CASSANDRA-1396)
 * faster UUIDType, LongType comparisons (CASSANDRA-1386, 1393)
 * fix setting read_repair_chance from CLI addColumnFamily (CASSANDRA-1399)
 * fix updates to indexed columns (CASSANDRA-1373)
 * fix race condition leaving to FileNotFoundException (CASSANDRA-1382)
 * fix sharded lock hash on index write path (CASSANDRA-1402)
 * add support for GT/E, LT/E in subordinate index clauses (CASSANDRA-1401)
 * cfId counter got out of sync when CFs were added (CASSANDRA-1403)
 * less chatty schema updates (CASSANDRA-1389)
 * rename column family mbeans. 'type' will now include either 
   'IndexColumnFamilies' or 'ColumnFamilies' depending on the CFS type.
   (CASSANDRA-1385)
 * disallow invalid keyspace and column family names. This includes name that
   matches a '^\w+' regex. (CASSANDRA-1377)
 * use JNA, if present, to take snapshots (CASSANDRA-1371)
 * truncate hints if starting 0.7 for the first time (CASSANDRA-1414)
 * fix FD leak in single-row slicepredicate queries (CASSANDRA-1416)
 * allow index expressions against columns that are not part of the 
   SlicePredicate (CASSANDRA-1410)
 * config-converter properly handles snitches and framed support 
   (CASSANDRA-1420)
 * remove keyspace argument from multiget_count (CASSANDRA-1422)
 * allow specifying cassandra.yaml location as (local or remote) URL
   (CASSANDRA-1126)
 * fix using DynamicEndpointSnitch with NetworkTopologyStrategy
   (CASSANDRA-1429)
 * Add CfDef.default_validation_class (CASSANDRA-891)
 * fix EstimatedHistogram.max (CASSANDRA-1413)
 * quorum read optimization (CASSANDRA-1622)
 * handle zero-length (or missing) rows during HH paging (CASSANDRA-1432)
 * include secondary indexes during schema migrations (CASSANDRA-1406)
 * fix commitlog header race during schema change (CASSANDRA-1435)
 * fix ColumnFamilyStoreMBeanIterator to use new type name (CASSANDRA-1433)
 * correct filename generated by xml->yaml converter (CASSANDRA-1419)
 * add CMSInitiatingOccupancyFraction=75 and UseCMSInitiatingOccupancyOnly
   to default JVM options
 * decrease jvm heap for cassandra-cli (CASSANDRA-1446)
 * ability to modify keyspaces and column family definitions on a live cluster
   (CASSANDRA-1285)
 * support for Hadoop Streaming [non-jvm map/reduce via stdin/out]
   (CASSANDRA-1368)
 * Move persistent sstable stats from the system table to an sstable component
   (CASSANDRA-1430)
 * remove failed bootstrap attempt from pending ranges when gossip times
   it out after 1h (CASSANDRA-1463)
 * eager-create tcp connections to other cluster members (CASSANDRA-1465)
 * enumerate stages and derive stage from message type instead of 
   transmitting separately (CASSANDRA-1465)
 * apply reversed flag during collation from different data sources
   (CASSANDRA-1450)
 * make failure to remove commitlog segment non-fatal (CASSANDRA-1348)
 * correct ordering of drain operations so CL.recover is no longer 
   necessary (CASSANDRA-1408)
 * removed keyspace from describe_splits method (CASSANDRA-1425)
 * rename check_schema_agreement to describe_schema_versions
   (CASSANDRA-1478)
 * fix QUORUM calculation for RF > 3 (CASSANDRA-1487)
 * remove tombstones during non-major compactions when bloom filter
   verifies that row does not exist in other sstables (CASSANDRA-1074)
 * nodes that coordinated a loadbalance in the past could not be seen by
   newly added nodes (CASSANDRA-1467)
 * exposed endpoint states (gossip details) via jmx (CASSANDRA-1467)
 * ensure that compacted sstables are not included when new readers are
   instantiated (CASSANDRA-1477)
 * by default, calculate heap size and memtable thresholds at runtime (CASSANDRA-1469)
 * fix races dealing with adding/dropping keyspaces and column families in
   rapid succession (CASSANDRA-1477)
 * clean up of Streaming system (CASSANDRA-1503, 1504, 1506)
 * add options to configure Thrift socket keepalive and buffer sizes (CASSANDRA-1426)
 * make contrib CassandraServiceDataCleaner recursive (CASSANDRA-1509)
 * min, max compaction threshold are configurable and persistent 
   per-ColumnFamily (CASSANDRA-1468)
 * fix replaying the last mutation in a commitlog unnecessarily 
   (CASSANDRA-1512)
 * invoke getDefaultUncaughtExceptionHandler from DTPE with the original
   exception rather than the ExecutionException wrapper (CASSANDRA-1226)
 * remove Clock from the Thrift (and Avro) API (CASSANDRA-1501)
 * Close intra-node sockets when connection is broken (CASSANDRA-1528)
 * RPM packaging spec file (CASSANDRA-786)
 * weighted request scheduler (CASSANDRA-1485)
 * treat expired columns as deleted (CASSANDRA-1539)
 * make IndexInterval configurable (CASSANDRA-1488)
 * add describe_snitch to Thrift API (CASSANDRA-1490)
 * MD5 authenticator compares plain text submitted password with MD5'd
   saved property, instead of vice versa (CASSANDRA-1447)
 * JMX MessagingService pending and completed counts (CASSANDRA-1533)
 * fix race condition processing repair responses (CASSANDRA-1511)
 * make repair blocking (CASSANDRA-1511)
 * create EndpointSnitchInfo and MBean to expose rack and DC (CASSANDRA-1491)
 * added option to contrib/word_count to output results back to Cassandra
   (CASSANDRA-1342)
 * rewrite Hadoop ColumnFamilyRecordWriter to pool connections, retry to
   multiple Cassandra nodes, and smooth impact on the Cassandra cluster
   by using smaller batch sizes (CASSANDRA-1434)
 * fix setting gc_grace_seconds via CLI (CASSANDRA-1549)
 * support TTL'd index values (CASSANDRA-1536)
 * make removetoken work like decommission (CASSANDRA-1216)
 * make cli comparator-aware and improve quote rules (CASSANDRA-1523,-1524)
 * make nodetool compact and cleanup blocking (CASSANDRA-1449)
 * add memtable, cache information to GCInspector logs (CASSANDRA-1558)
 * enable/disable HintedHandoff via JMX (CASSANDRA-1550)
 * Ignore stray files in the commit log directory (CASSANDRA-1547)
 * Disallow bootstrap to an in-use token (CASSANDRA-1561)


0.7-beta1
 * sstable versioning (CASSANDRA-389)
 * switched to slf4j logging (CASSANDRA-625)
 * add (optional) expiration time for column (CASSANDRA-699)
 * access levels for authentication/authorization (CASSANDRA-900)
 * add ReadRepairChance to CF definition (CASSANDRA-930)
 * fix heisenbug in system tests, especially common on OS X (CASSANDRA-944)
 * convert to byte[] keys internally and all public APIs (CASSANDRA-767)
 * ability to alter schema definitions on a live cluster (CASSANDRA-44)
 * renamed configuration file to cassandra.xml, and log4j.properties to
   log4j-server.properties, which must now be loaded from
   the classpath (which is how our scripts in bin/ have always done it)
   (CASSANDRA-971)
 * change get_count to require a SlicePredicate. create multi_get_count
   (CASSANDRA-744)
 * re-organized endpointsnitch implementations and added SimpleSnitch
   (CASSANDRA-994)
 * Added preload_row_cache option (CASSANDRA-946)
 * add CRC to commitlog header (CASSANDRA-999)
 * removed deprecated batch_insert and get_range_slice methods (CASSANDRA-1065)
 * add truncate thrift method (CASSANDRA-531)
 * http mini-interface using mx4j (CASSANDRA-1068)
 * optimize away copy of sliced row on memtable read path (CASSANDRA-1046)
 * replace constant-size 2GB mmaped segments and special casing for index 
   entries spanning segment boundaries, with SegmentedFile that computes 
   segments that always contain entire entries/rows (CASSANDRA-1117)
 * avoid reading large rows into memory during compaction (CASSANDRA-16)
 * added hadoop OutputFormat (CASSANDRA-1101)
 * efficient Streaming (no more anticompaction) (CASSANDRA-579)
 * split commitlog header into separate file and add size checksum to
   mutations (CASSANDRA-1179)
 * avoid allocating a new byte[] for each mutation on replay (CASSANDRA-1219)
 * revise HH schema to be per-endpoint (CASSANDRA-1142)
 * add joining/leaving status to nodetool ring (CASSANDRA-1115)
 * allow multiple repair sessions per node (CASSANDRA-1190)
 * optimize away MessagingService for local range queries (CASSANDRA-1261)
 * make framed transport the default so malformed requests can't OOM the 
   server (CASSANDRA-475)
 * significantly faster reads from row cache (CASSANDRA-1267)
 * take advantage of row cache during range queries (CASSANDRA-1302)
 * make GCGraceSeconds a per-ColumnFamily value (CASSANDRA-1276)
 * keep persistent row size and column count statistics (CASSANDRA-1155)
 * add IntegerType (CASSANDRA-1282)
 * page within a single row during hinted handoff (CASSANDRA-1327)
 * push DatacenterShardStrategy configuration into keyspace definition,
   eliminating datacenter.properties. (CASSANDRA-1066)
 * optimize forward slices starting with '' and single-index-block name 
   queries by skipping the column index (CASSANDRA-1338)
 * streaming refactor (CASSANDRA-1189)
 * faster comparison for UUID types (CASSANDRA-1043)
 * secondary index support (CASSANDRA-749 and subtasks)
 * make compaction buckets deterministic (CASSANDRA-1265)


0.6.6
 * Allow using DynamicEndpointSnitch with RackAwareStrategy (CASSANDRA-1429)
 * remove the remaining vestiges of the unfinished DatacenterShardStrategy 
   (replaced by NetworkTopologyStrategy in 0.7)
   

0.6.5
 * fix key ordering in range query results with RandomPartitioner
   and ConsistencyLevel > ONE (CASSANDRA-1145)
 * fix for range query starting with the wrong token range (CASSANDRA-1042)
 * page within a single row during hinted handoff (CASSANDRA-1327)
 * fix compilation on non-sun JDKs (CASSANDRA-1061)
 * remove String.trim() call on row keys in batch mutations (CASSANDRA-1235)
 * Log summary of dropped messages instead of spamming log (CASSANDRA-1284)
 * add dynamic endpoint snitch (CASSANDRA-981)
 * fix streaming for keyspaces with hyphens in their name (CASSANDRA-1377)
 * fix errors in hard-coded bloom filter optKPerBucket by computing it
   algorithmically (CASSANDRA-1220
 * remove message deserialization stage, and uncap read/write stages
   so slow reads/writes don't block gossip processing (CASSANDRA-1358)
 * add jmx port configuration to Debian package (CASSANDRA-1202)
 * use mlockall via JNA, if present, to prevent Linux from swapping
   out parts of the JVM (CASSANDRA-1214)


0.6.4
 * avoid queuing multiple hint deliveries for the same endpoint
   (CASSANDRA-1229)
 * better performance for and stricter checking of UTF8 column names
   (CASSANDRA-1232)
 * extend option to lower compaction priority to hinted handoff
   as well (CASSANDRA-1260)
 * log errors in gossip instead of re-throwing (CASSANDRA-1289)
 * avoid aborting commitlog replay prematurely if a flushed-but-
   not-removed commitlog segment is encountered (CASSANDRA-1297)
 * fix duplicate rows being read during mapreduce (CASSANDRA-1142)
 * failure detection wasn't closing command sockets (CASSANDRA-1221)
 * cassandra-cli.bat works on windows (CASSANDRA-1236)
 * pre-emptively drop requests that cannot be processed within RPCTimeout
   (CASSANDRA-685)
 * add ack to Binary write verb and update CassandraBulkLoader
   to wait for acks for each row (CASSANDRA-1093)
 * added describe_partitioner Thrift method (CASSANDRA-1047)
 * Hadoop jobs no longer require the Cassandra storage-conf.xml
   (CASSANDRA-1280, CASSANDRA-1047)
 * log thread pool stats when GC is excessive (CASSANDRA-1275)
 * remove gossip message size limit (CASSANDRA-1138)
 * parallelize local and remote reads during multiget, and respect snitch 
   when determining whether to do local read for CL.ONE (CASSANDRA-1317)
 * fix read repair to use requested consistency level on digest mismatch,
   rather than assuming QUORUM (CASSANDRA-1316)
 * process digest mismatch re-reads in parallel (CASSANDRA-1323)
 * switch hints CF comparator to BytesType (CASSANDRA-1274)


0.6.3
 * retry to make streaming connections up to 8 times. (CASSANDRA-1019)
 * reject describe_ring() calls on invalid keyspaces (CASSANDRA-1111)
 * fix cache size calculation for size of 100% (CASSANDRA-1129)
 * fix cache capacity only being recalculated once (CASSANDRA-1129)
 * remove hourly scan of all hints on the off chance that the gossiper
   missed a status change; instead, expose deliverHintsToEndpoint to JMX
   so it can be done manually, if necessary (CASSANDRA-1141)
 * don't reject reads at CL.ALL (CASSANDRA-1152)
 * reject deletions to supercolumns in CFs containing only standard
   columns (CASSANDRA-1139)
 * avoid preserving login information after client disconnects
   (CASSANDRA-1057)
 * prefer sun jdk to openjdk in debian init script (CASSANDRA-1174)
 * detect partioner config changes between restarts and fail fast 
   (CASSANDRA-1146)
 * use generation time to resolve node token reassignment disagreements
   (CASSANDRA-1118)
 * restructure the startup ordering of Gossiper and MessageService to avoid
   timing anomalies (CASSANDRA-1160)
 * detect incomplete commit log hearders (CASSANDRA-1119)
 * force anti-entropy service to stream files on the stream stage to avoid
   sending streams out of order (CASSANDRA-1169)
 * remove inactive stream managers after AES streams files (CASSANDRA-1169)
 * allow removing entire row through batch_mutate Deletion (CASSANDRA-1027)
 * add JMX metrics for row-level bloom filter false positives (CASSANDRA-1212)
 * added a redhat init script to contrib (CASSANDRA-1201)
 * use midpoint when bootstrapping a new machine into range with not
   much data yet instead of random token (CASSANDRA-1112)
 * kill server on OOM in executor stage as well as Thrift (CASSANDRA-1226)
 * remove opportunistic repairs, when two machines with overlapping replica
   responsibilities happen to finish major compactions of the same CF near
   the same time.  repairs are now fully manual (CASSANDRA-1190)
 * add ability to lower compaction priority (default is no change from 0.6.2)
   (CASSANDRA-1181)


0.6.2
 * fix contrib/word_count build. (CASSANDRA-992)
 * split CommitLogExecutorService into BatchCommitLogExecutorService and 
   PeriodicCommitLogExecutorService (CASSANDRA-1014)
 * add latency histograms to CFSMBean (CASSANDRA-1024)
 * make resolving timestamp ties deterministic by using value bytes
   as a tiebreaker (CASSANDRA-1039)
 * Add option to turn off Hinted Handoff (CASSANDRA-894)
 * fix windows startup (CASSANDRA-948)
 * make concurrent_reads, concurrent_writes configurable at runtime via JMX
   (CASSANDRA-1060)
 * disable GCInspector on non-Sun JVMs (CASSANDRA-1061)
 * fix tombstone handling in sstable rows with no other data (CASSANDRA-1063)
 * fix size of row in spanned index entries (CASSANDRA-1056)
 * install json2sstable, sstable2json, and sstablekeys to Debian package
 * StreamingService.StreamDestinations wouldn't empty itself after streaming
   finished (CASSANDRA-1076)
 * added Collections.shuffle(splits) before returning the splits in 
   ColumnFamilyInputFormat (CASSANDRA-1096)
 * do not recalculate cache capacity post-compaction if it's been manually 
   modified (CASSANDRA-1079)
 * better defaults for flush sorter + writer executor queue sizes
   (CASSANDRA-1100)
 * windows scripts for SSTableImport/Export (CASSANDRA-1051)
 * windows script for nodetool (CASSANDRA-1113)
 * expose PhiConvictThreshold (CASSANDRA-1053)
 * make repair of RF==1 a no-op (CASSANDRA-1090)
 * improve default JVM GC options (CASSANDRA-1014)
 * fix SlicePredicate serialization inside Hadoop jobs (CASSANDRA-1049)
 * close Thrift sockets in Hadoop ColumnFamilyRecordReader (CASSANDRA-1081)


0.6.1
 * fix NPE in sstable2json when no excluded keys are given (CASSANDRA-934)
 * keep the replica set constant throughout the read repair process
   (CASSANDRA-937)
 * allow querying getAllRanges with empty token list (CASSANDRA-933)
 * fix command line arguments inversion in clustertool (CASSANDRA-942)
 * fix race condition that could trigger a false-positive assertion
   during post-flush discard of old commitlog segments (CASSANDRA-936)
 * fix neighbor calculation for anti-entropy repair (CASSANDRA-924)
 * perform repair even for small entropy differences (CASSANDRA-924)
 * Use hostnames in CFInputFormat to allow Hadoop's naive string-based
   locality comparisons to work (CASSANDRA-955)
 * cache read-only BufferedRandomAccessFile length to avoid
   3 system calls per invocation (CASSANDRA-950)
 * nodes with IPv6 (and no IPv4) addresses could not join cluster
   (CASSANDRA-969)
 * Retrieve the correct number of undeleted columns, if any, from
   a supercolumn in a row that had been deleted previously (CASSANDRA-920)
 * fix index scans that cross the 2GB mmap boundaries for both mmap
   and standard i/o modes (CASSANDRA-866)
 * expose drain via nodetool (CASSANDRA-978)


0.6.0-RC1
 * JMX drain to flush memtables and run through commit log (CASSANDRA-880)
 * Bootstrapping can skip ranges under the right conditions (CASSANDRA-902)
 * fix merging row versions in range_slice for CL > ONE (CASSANDRA-884)
 * default write ConsistencyLeven chaned from ZERO to ONE
 * fix for index entries spanning mmap buffer boundaries (CASSANDRA-857)
 * use lexical comparison if time part of TimeUUIDs are the same 
   (CASSANDRA-907)
 * bound read, mutation, and response stages to fix possible OOM
   during log replay (CASSANDRA-885)
 * Use microseconds-since-epoch (UTC) in cli, instead of milliseconds
 * Treat batch_mutate Deletion with null supercolumn as "apply this predicate 
   to top level supercolumns" (CASSANDRA-834)
 * Streaming destination nodes do not update their JMX status (CASSANDRA-916)
 * Fix internal RPC timeout calculation (CASSANDRA-911)
 * Added Pig loadfunc to contrib/pig (CASSANDRA-910)


0.6.0-beta3
 * fix compaction bucketing bug (CASSANDRA-814)
 * update windows batch file (CASSANDRA-824)
 * deprecate KeysCachedFraction configuration directive in favor
   of KeysCached; move to unified-per-CF key cache (CASSANDRA-801)
 * add invalidateRowCache to ColumnFamilyStoreMBean (CASSANDRA-761)
 * send Handoff hints to natural locations to reduce load on
   remaining nodes in a failure scenario (CASSANDRA-822)
 * Add RowWarningThresholdInMB configuration option to warn before very 
   large rows get big enough to threaten node stability, and -x option to
   be able to remove them with sstable2json if the warning is unheeded
   until it's too late (CASSANDRA-843)
 * Add logging of GC activity (CASSANDRA-813)
 * fix ConcurrentModificationException in commitlog discard (CASSANDRA-853)
 * Fix hardcoded row count in Hadoop RecordReader (CASSANDRA-837)
 * Add a jmx status to the streaming service and change several DEBUG
   messages to INFO (CASSANDRA-845)
 * fix classpath in cassandra-cli.bat for Windows (CASSANDRA-858)
 * allow re-specifying host, port to cassandra-cli if invalid ones
   are first tried (CASSANDRA-867)
 * fix race condition handling rpc timeout in the coordinator
   (CASSANDRA-864)
 * Remove CalloutLocation and StagingFileDirectory from storage-conf files 
   since those settings are no longer used (CASSANDRA-878)
 * Parse a long from RowWarningThresholdInMB instead of an int (CASSANDRA-882)
 * Remove obsolete ControlPort code from DatabaseDescriptor (CASSANDRA-886)
 * move skipBytes side effect out of assert (CASSANDRA-899)
 * add "double getLoad" to StorageServiceMBean (CASSANDRA-898)
 * track row stats per CF at compaction time (CASSANDRA-870)
 * disallow CommitLogDirectory matching a DataFileDirectory (CASSANDRA-888)
 * default key cache size is 200k entries, changed from 10% (CASSANDRA-863)
 * add -Dcassandra-foreground=yes to cassandra.bat
 * exit if cluster name is changed unexpectedly (CASSANDRA-769)


0.6.0-beta1/beta2
 * add batch_mutate thrift command, deprecating batch_insert (CASSANDRA-336)
 * remove get_key_range Thrift API, deprecated in 0.5 (CASSANDRA-710)
 * add optional login() Thrift call for authentication (CASSANDRA-547)
 * support fat clients using gossiper and StorageProxy to perform
   replication in-process [jvm-only] (CASSANDRA-535)
 * support mmapped I/O for reads, on by default on 64bit JVMs 
   (CASSANDRA-408, CASSANDRA-669)
 * improve insert concurrency, particularly during Hinted Handoff
   (CASSANDRA-658)
 * faster network code (CASSANDRA-675)
 * stress.py moved to contrib (CASSANDRA-635)
 * row caching [must be explicitly enabled per-CF in config] (CASSANDRA-678)
 * present a useful measure of compaction progress in JMX (CASSANDRA-599)
 * add bin/sstablekeys (CASSNADRA-679)
 * add ConsistencyLevel.ANY (CASSANDRA-687)
 * make removetoken remove nodes from gossip entirely (CASSANDRA-644)
 * add ability to set cache sizes at runtime (CASSANDRA-708)
 * report latency and cache hit rate statistics with lifetime totals
   instead of average over the last minute (CASSANDRA-702)
 * support get_range_slice for RandomPartitioner (CASSANDRA-745)
 * per-keyspace replication factory and replication strategy (CASSANDRA-620)
 * track latency in microseconds (CASSANDRA-733)
 * add describe_ Thrift methods, deprecating get_string_property and 
   get_string_list_property
 * jmx interface for tracking operation mode and streams in general.
   (CASSANDRA-709)
 * keep memtables in sorted order to improve range query performance
   (CASSANDRA-799)
 * use while loop instead of recursion when trimming sstables compaction list 
   to avoid blowing stack in pathological cases (CASSANDRA-804)
 * basic Hadoop map/reduce support (CASSANDRA-342)


0.5.1
 * ensure all files for an sstable are streamed to the same directory.
   (CASSANDRA-716)
 * more accurate load estimate for bootstrapping (CASSANDRA-762)
 * tolerate dead or unavailable bootstrap target on write (CASSANDRA-731)
 * allow larger numbers of keys (> 140M) in a sstable bloom filter
   (CASSANDRA-790)
 * include jvm argument improvements from CASSANDRA-504 in debian package
 * change streaming chunk size to 32MB to accomodate Windows XP limitations
   (was 64MB) (CASSANDRA-795)
 * fix get_range_slice returning results in the wrong order (CASSANDRA-781)
 

0.5.0 final
 * avoid attempting to delete temporary bootstrap files twice (CASSANDRA-681)
 * fix bogus NaN in nodeprobe cfstats output (CASSANDRA-646)
 * provide a policy for dealing with single thread executors w/ a full queue
   (CASSANDRA-694)
 * optimize inner read in MessagingService, vastly improving multiple-node
   performance (CASSANDRA-675)
 * wait for table flush before streaming data back to a bootstrapping node.
   (CASSANDRA-696)
 * keep track of bootstrapping sources by table so that bootstrapping doesn't 
   give the indication of finishing early (CASSANDRA-673)


0.5.0 RC3
 * commit the correct version of the patch for CASSANDRA-663


0.5.0 RC2 (unreleased)
 * fix bugs in converting get_range_slice results to Thrift 
   (CASSANDRA-647, CASSANDRA-649)
 * expose java.util.concurrent.TimeoutException in StorageProxy methods
   (CASSANDRA-600)
 * TcpConnectionManager was holding on to disconnected connections, 
   giving the false indication they were being used. (CASSANDRA-651)
 * Remove duplicated write. (CASSANDRA-662)
 * Abort bootstrap if IP is already in the token ring (CASSANDRA-663)
 * increase default commitlog sync period, and wait for last sync to 
   finish before submitting another (CASSANDRA-668)


0.5.0 RC1
 * Fix potential NPE in get_range_slice (CASSANDRA-623)
 * add CRC32 to commitlog entries (CASSANDRA-605)
 * fix data streaming on windows (CASSANDRA-630)
 * GC compacted sstables after cleanup and compaction (CASSANDRA-621)
 * Speed up anti-entropy validation (CASSANDRA-629)
 * Fix anti-entropy assertion error (CASSANDRA-639)
 * Fix pending range conflicts when bootstapping or moving
   multiple nodes at once (CASSANDRA-603)
 * Handle obsolete gossip related to node movement in the case where
   one or more nodes is down when the movement occurs (CASSANDRA-572)
 * Include dead nodes in gossip to avoid a variety of problems
   and fix HH to removed nodes (CASSANDRA-634)
 * return an InvalidRequestException for mal-formed SlicePredicates
   (CASSANDRA-643)
 * fix bug determining closest neighbor for use in multiple datacenters
   (CASSANDRA-648)
 * Vast improvements in anticompaction speed (CASSANDRA-607)
 * Speed up log replay and writes by avoiding redundant serializations
   (CASSANDRA-652)


0.5.0 beta 2
 * Bootstrap improvements (several tickets)
 * add nodeprobe repair anti-entropy feature (CASSANDRA-193, CASSANDRA-520)
 * fix possibility of partition when many nodes restart at once
   in clusters with multiple seeds (CASSANDRA-150)
 * fix NPE in get_range_slice when no data is found (CASSANDRA-578)
 * fix potential NPE in hinted handoff (CASSANDRA-585)
 * fix cleanup of local "system" keyspace (CASSANDRA-576)
 * improve computation of cluster load balance (CASSANDRA-554)
 * added super column read/write, column count, and column/row delete to
   cassandra-cli (CASSANDRA-567, CASSANDRA-594)
 * fix returning live subcolumns of deleted supercolumns (CASSANDRA-583)
 * respect JAVA_HOME in bin/ scripts (several tickets)
 * add StorageService.initClient for fat clients on the JVM (CASSANDRA-535)
   (see contrib/client_only for an example of use)
 * make consistency_level functional in get_range_slice (CASSANDRA-568)
 * optimize key deserialization for RandomPartitioner (CASSANDRA-581)
 * avoid GCing tombstones except on major compaction (CASSANDRA-604)
 * increase failure conviction threshold, resulting in less nodes
   incorrectly (and temporarily) marked as down (CASSANDRA-610)
 * respect memtable thresholds during log replay (CASSANDRA-609)
 * support ConsistencyLevel.ALL on read (CASSANDRA-584)
 * add nodeprobe removetoken command (CASSANDRA-564)


0.5.0 beta
 * Allow multiple simultaneous flushes, improving flush throughput 
   on multicore systems (CASSANDRA-401)
 * Split up locks to improve write and read throughput on multicore systems
   (CASSANDRA-444, CASSANDRA-414)
 * More efficient use of memory during compaction (CASSANDRA-436)
 * autobootstrap option: when enabled, all non-seed nodes will attempt
   to bootstrap when started, until bootstrap successfully
   completes. -b option is removed.  (CASSANDRA-438)
 * Unless a token is manually specified in the configuration xml,
   a bootstraping node will use a token that gives it half the
   keys from the most-heavily-loaded node in the cluster,
   instead of generating a random token. 
   (CASSANDRA-385, CASSANDRA-517)
 * Miscellaneous bootstrap fixes (several tickets)
 * Ability to change a node's token even after it has data on it
   (CASSANDRA-541)
 * Ability to decommission a live node from the ring (CASSANDRA-435)
 * Semi-automatic loadbalancing via nodeprobe (CASSANDRA-192)
 * Add ability to set compaction thresholds at runtime via
   JMX / nodeprobe.  (CASSANDRA-465)
 * Add "comment" field to ColumnFamily definition. (CASSANDRA-481)
 * Additional JMX metrics (CASSANDRA-482)
 * JSON based export and import tools (several tickets)
 * Hinted Handoff fixes (several tickets)
 * Add key cache to improve read performance (CASSANDRA-423)
 * Simplified construction of custom ReplicationStrategy classes
   (CASSANDRA-497)
 * Graphical application (Swing) for ring integrity verification and 
   visualization was added to contrib (CASSANDRA-252)
 * Add DCQUORUM, DCQUORUMSYNC consistency levels and corresponding
   ReplicationStrategy / EndpointSnitch classes.  Experimental.
   (CASSANDRA-492)
 * Web client interface added to contrib (CASSANDRA-457)
 * More-efficient flush for Random, CollatedOPP partitioners 
   for normal writes (CASSANDRA-446) and bulk load (CASSANDRA-420)
 * Add MemtableFlushAfterMinutes, a global replacement for the old 
   per-CF FlushPeriodInMinutes setting (CASSANDRA-463)
 * optimizations to slice reading (CASSANDRA-350) and supercolumn
   queries (CASSANDRA-510)
 * force binding to given listenaddress for nodes with multiple
   interfaces (CASSANDRA-546)
 * stress.py benchmarking tool improvements (several tickets)
 * optimized replica placement code (CASSANDRA-525)
 * faster log replay on restart (CASSANDRA-539, CASSANDRA-540)
 * optimized local-node writes (CASSANDRA-558)
 * added get_range_slice, deprecating get_key_range (CASSANDRA-344)
 * expose TimedOutException to thrift (CASSANDRA-563)
 

0.4.2
 * Add validation disallowing null keys (CASSANDRA-486)
 * Fix race conditions in TCPConnectionManager (CASSANDRA-487)
 * Fix using non-utf8-aware comparison as a sanity check.
   (CASSANDRA-493)
 * Improve default garbage collector options (CASSANDRA-504)
 * Add "nodeprobe flush" (CASSANDRA-505)
 * remove NotFoundException from get_slice throws list (CASSANDRA-518)
 * fix get (not get_slice) of entire supercolumn (CASSANDRA-508)
 * fix null token during bootstrap (CASSANDRA-501)


0.4.1
 * Fix FlushPeriod columnfamily configuration regression
   (CASSANDRA-455)
 * Fix long column name support (CASSANDRA-460)
 * Fix for serializing a row that only contains tombstones
   (CASSANDRA-458)
 * Fix for discarding unneeded commitlog segments (CASSANDRA-459)
 * Add SnapshotBeforeCompaction configuration option (CASSANDRA-426)
 * Fix compaction abort under insufficient disk space (CASSANDRA-473)
 * Fix reading subcolumn slice from tombstoned CF (CASSANDRA-484)
 * Fix race condition in RVH causing occasional NPE (CASSANDRA-478)


0.4.0
 * fix get_key_range problems when a node is down (CASSANDRA-440)
   and add UnavailableException to more Thrift methods
 * Add example EndPointSnitch contrib code (several tickets)


0.4.0 RC2
 * fix SSTable generation clash during compaction (CASSANDRA-418)
 * reject method calls with null parameters (CASSANDRA-308)
 * properly order ranges in nodeprobe output (CASSANDRA-421)
 * fix logging of certain errors on executor threads (CASSANDRA-425)


0.4.0 RC1
 * Bootstrap feature is live; use -b on startup (several tickets)
 * Added multiget api (CASSANDRA-70)
 * fix Deadlock with SelectorManager.doProcess and TcpConnection.write
   (CASSANDRA-392)
 * remove key cache b/c of concurrency bugs in third-party
   CLHM library (CASSANDRA-405)
 * update non-major compaction logic to use two threshold values
   (CASSANDRA-407)
 * add periodic / batch commitlog sync modes (several tickets)
 * inline BatchMutation into batch_insert params (CASSANDRA-403)
 * allow setting the logging level at runtime via mbean (CASSANDRA-402)
 * change default comparator to BytesType (CASSANDRA-400)
 * add forwards-compatible ConsistencyLevel parameter to get_key_range
   (CASSANDRA-322)
 * r/m special case of blocking for local destination when writing with 
   ConsistencyLevel.ZERO (CASSANDRA-399)
 * Fixes to make BinaryMemtable [bulk load interface] useful (CASSANDRA-337);
   see contrib/bmt_example for an example of using it.
 * More JMX properties added (several tickets)
 * Thrift changes (several tickets)
    - Merged _super get methods with the normal ones; return values
      are now of ColumnOrSuperColumn.
    - Similarly, merged batch_insert_super into batch_insert.



0.4.0 beta
 * On-disk data format has changed to allow billions of keys/rows per
   node instead of only millions
 * Multi-keyspace support
 * Scan all sstables for all queries to avoid situations where
   different types of operation on the same ColumnFamily could
   disagree on what data was present
 * Snapshot support via JMX
 * Thrift API has changed a _lot_:
    - removed time-sorted CFs; instead, user-defined comparators
      may be defined on the column names, which are now byte arrays.
      Default comparators are provided for UTF8, Bytes, Ascii, Long (i64),
      and UUID types.
    - removed colon-delimited strings in thrift api in favor of explicit
      structs such as ColumnPath, ColumnParent, etc.  Also normalized
      thrift struct and argument naming.
    - Added columnFamily argument to get_key_range.
    - Change signature of get_slice to accept starting and ending
      columns as well as an offset.  (This allows use of indexes.)
      Added "ascending" flag to allow reasonably-efficient reverse
      scans as well.  Removed get_slice_by_range as redundant.
    - get_key_range operates on one CF at a time
    - changed `block` boolean on insert methods to ConsistencyLevel enum,
      with options of NONE, ONE, QUORUM, and ALL.
    - added similar consistency_level parameter to read methods
    - column-name-set slice with no names given now returns zero columns
      instead of all of them.  ("all" can run your server out of memory.
      use a range-based slice with a high max column count instead.)
 * Removed the web interface. Node information can now be obtained by 
   using the newly introduced nodeprobe utility.
 * More JMX stats
 * Remove magic values from internals (e.g. special key to indicate
   when to flush memtables)
 * Rename configuration "table" to "keyspace"
 * Moved to crash-only design; no more shutdown (just kill the process)
 * Lots of bug fixes

Full list of issues resolved in 0.4 is at https://issues.apache.org/jira/secure/IssueNavigator.jspa?reset=true&&pid=12310865&fixfor=12313862&resolution=1&sorter/field=issuekey&sorter/order=DESC


0.3.0 RC3
 * Fix potential deadlock under load in TCPConnection.
   (CASSANDRA-220)


0.3.0 RC2
 * Fix possible data loss when server is stopped after replaying
   log but before new inserts force memtable flush.
   (CASSANDRA-204)
 * Added BUGS file


0.3.0 RC1
 * Range queries on keys, including user-defined key collation
 * Remove support
 * Workarounds for a weird bug in JDK select/register that seems
   particularly common on VM environments. Cassandra should deploy
   fine on EC2 now
 * Much improved infrastructure: the beginnings of a decent test suite
   ("ant test" for unit tests; "nosetests" for system tests), code
   coverage reporting, etc.
 * Expanded node status reporting via JMX
 * Improved error reporting/logging on both server and client
 * Reduced memory footprint in default configuration
 * Combined blocking and non-blocking versions of insert APIs
 * Added FlushPeriodInMinutes configuration parameter to force
   flushing of infrequently-updated ColumnFamilies<|MERGE_RESOLUTION|>--- conflicted
+++ resolved
@@ -1,4 +1,3 @@
-<<<<<<< HEAD
 2.1.0-beta2
  * Increase default CL space to 8GB (CASSANDRA-7031)
  * Add range tombstones to read repair digests (CASSANDRA-6863)
@@ -54,10 +53,8 @@
  * Use OpOrder to guard sstable references for reads (CASSANDRA-6919)
  * Preemptive opening of compaction result (CASSANDRA-6916)
 Merged from 2.0:
-=======
 2.0.8
  * Set JMX RMI port to 7199 (CASSANDRA-7087)
->>>>>>> b9bb2c88
  * Use LOCAL_QUORUM for data reads at LOCAL_SERIAL (CASSANDRA-6939)
  * Log a warning for large batches (CASSANDRA-6487)
  * Put nodes in hibernate when join_ring is false (CASSANDRA-6961)
