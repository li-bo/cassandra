<<<<<<< HEAD
2.2.4
 * Expose phi values from failure detector via JMX and tweak debug
   and trace logging (CASSANDRA-9526)
 * Fix RangeNamesQueryPager (CASSANDRA-10509)
 * Deprecate Pig support (CASSANDRA-10542)
 * Reduce contention getting instances of CompositeType (CASSANDRA-10433)
Merged from 2.1:
 * Fix paging issues with partitions containing only static columns data (CASSANDRA-10381)
=======
2.1.12
 * Fix potential NPE from handling result of SIM.highestSelectivityIndex (CASSANDRA-10550)
 * Fix paging issues with partitions containing only static columns data
   (CASSANDRA-10381)
>>>>>>> da8be1c0
 * Fix conditions on static columns (CASSANDRA-10264)
 * AssertionError: attempted to delete non-existing file CommitLog (CASSANDRA-10377)
 * (cqlsh) Distinguish negative and positive infinity in output (CASSANDRA-10523)
 * (cqlsh) allow custom time_format for COPY TO (CASSANDRA-8970)
 * Don't allow startup if the node's rack has changed (CASSANDRA-10242)
 * (cqlsh) show partial trace if incomplete after max_trace_wait (CASSANDRA-7645)
 * Fix sorting for queries with an IN condition on partition key columns (CASSANDRA-10363)


2.2.3
 * Avoid NoClassDefFoundError during DataDescriptor initialization on windows (CASSANDRA-10412)
 * Preserve case of quoted Role & User names (CASSANDRA-10394)
 * cqlsh pg-style-strings broken (CASSANDRA-10484)
 * Make Hadoop CF splits more polite to custom orderered partitioners (CASSANDRA-10400)
 * Fix the regression when using LIMIT with aggregates (CASSANDRA-10487)
Merged from 2.1:
 * Fix mmap file segment seeking to EOF (CASSANDRA-10478)
 * Allow LOCAL_JMX to be easily overridden (CASSANDRA-10275)
 * Mark nodes as dead even if they've already left (CASSANDRA-10205)
 * Update internal python driver used by cqlsh (CASSANDRA-10161, CASSANDRA-10507)


2.2.2
 * cqlsh prompt includes name of keyspace after failed `use` statement (CASSANDRA-10369)
 * Configurable page size in cqlsh (CASSANDRA-9855)
 * Defer default role manager setup until all nodes are on 2.2+ (CASSANDRA-9761)
 * Cancel transaction for sstables we wont redistribute index summary
   for (CASSANDRA-10270)
 * Handle missing RoleManager in config after upgrade to 2.2 (CASSANDRA-10209) 
 * Retry snapshot deletion after compaction and gc on Windows (CASSANDRA-10222)
 * Fix failure to start with space in directory path on Windows (CASSANDRA-10239)
 * Fix repair hang when snapshot failed (CASSANDRA-10057)
 * Fall back to 1/4 commitlog volume for commitlog_total_space on small disks
   (CASSANDRA-10199)
Merged from 2.1:
 * Bulk Loader API could not tolerate even node failure (CASSANDRA-10347)
 * Avoid misleading pushed notifications when multiple nodes
   share an rpc_address (CASSANDRA-10052)
 * Fix dropping undroppable when message queue is full (CASSANDRA-10113)
 * Fix potential ClassCastException during paging (CASSANDRA-10352)
 * Prevent ALTER TYPE from creating circular references (CASSANDRA-10339)
 * Fix cache handling of 2i and base tables (CASSANDRA-10155, 10359)
 * Fix NPE in nodetool compactionhistory (CASSANDRA-9758)
 * (Pig) support BulkOutputFormat as a URL parameter (CASSANDRA-7410)
 * BATCH statement is broken in cqlsh (CASSANDRA-10272)
 * Added configurable warning threshold for GC duration (CASSANDRA-8907)
 * (cqlsh) Make cqlsh PEP8 Compliant (CASSANDRA-10066)
 * (cqlsh) Fix error when starting cqlsh with --debug (CASSANDRA-10282)
 * Scrub, Cleanup and Upgrade do not unmark compacting until all operations
   have completed, regardless of the occurence of exceptions (CASSANDRA-10274)
 * Fix handling of streaming EOF (CASSANDRA-10206)
 * Only check KeyCache when it is enabled
 * Change streaming_socket_timeout_in_ms default to 1 hour (CASSANDRA-8611)
 * (cqlsh) update list of CQL keywords (CASSANDRA-9232)
 * Add nodetool gettraceprobability command (CASSANDRA-10234)
Merged from 2.0:
 * Fix rare race where older gossip states can be shadowed (CASSANDRA-10366)
 * Fix consolidating racks violating the RF contract (CASSANDRA-10238)
 * Disallow decommission when node is in drained state (CASSANDRA-8741)


2.2.1
 * Fix race during construction of commit log (CASSANDRA-10049)
 * Fix LeveledCompactionStrategyTest (CASSANDRA-9757)
 * Fix broken UnbufferedDataOutputStreamPlus.writeUTF (CASSANDRA-10203)
 * (cqlsh) add CLEAR command (CASSANDRA-10086)
 * Support string literals as Role names for compatibility (CASSANDRA-10135)
 * Allow count(*) and count(1) to be use as normal aggregation (CASSANDRA-10114)
 * An NPE is thrown if the column name is unknown for an IN relation (CASSANDRA-10043)
 * Apply commit_failure_policy to more errors on startup (CASSANDRA-9749)
 * Fix histogram overflow exception (CASSANDRA-9973)
 * Route gossip messages over dedicated socket (CASSANDRA-9237)
 * Add checksum to saved cache files (CASSANDRA-9265)
 * Log warning when using an aggregate without partition key (CASSANDRA-9737)
 * Avoid grouping sstables for anticompaction with DTCS (CASSANDRA-9900)
 * UDF / UDA execution time in trace (CASSANDRA-9723)
 * Fix broken internode SSL (CASSANDRA-9884)
Merged from 2.1:
 * Change streaming_socket_timeout_in_ms default to 1 hour (CASSANDRA-8611)
 * (cqlsh) update list of CQL keywords (CASSANDRA-9232)
 * Avoid race condition during read repair (CASSANDRA-9460)
 * (cqlsh) default load-from-file encoding to utf-8 (CASSANDRA-9898)
 * Avoid returning Permission.NONE when failing to query users table (CASSANDRA-10168)
 * (cqlsh) Allow encoding to be set through command line (CASSANDRA-10004)
 * Add new JMX methods to change local compaction strategy (CASSANDRA-9965)
 * Write hints for paxos commits (CASSANDRA-7342)
 * (cqlsh) Fix timestamps before 1970 on Windows, always
   use UTC for timestamp display (CASSANDRA-10000)
 * (cqlsh) Avoid overwriting new config file with old config
   when both exist (CASSANDRA-9777)
 * Release snapshot selfRef when doing snapshot repair (CASSANDRA-9998)
 * Cannot replace token does not exist - DN node removed as Fat Client (CASSANDRA-9871)
 * Fix handling of enable/disable autocompaction (CASSANDRA-9899)
 * Add consistency level to tracing ouput (CASSANDRA-9827)
 * Remove repair snapshot leftover on startup (CASSANDRA-7357)
 * Use random nodes for batch log when only 2 racks (CASSANDRA-8735)
 * Ensure atomicity inside thrift and stream session (CASSANDRA-7757)
 * Fix nodetool info error when the node is not joined (CASSANDRA-9031)
Merged from 2.0:
 * Make getFullyExpiredSSTables less expensive (CASSANDRA-9882)
 * Log when messages are dropped due to cross_node_timeout (CASSANDRA-9793)
 * Don't track hotness when opening from snapshot for validation (CASSANDRA-9382)


2.2.0
 * Allow the selection of columns together with aggregates (CASSANDRA-9767)
 * Fix cqlsh copy methods and other windows specific issues (CASSANDRA-9795)
 * Don't wrap byte arrays in SequentialWriter (CASSANDRA-9797)
 * sum() and avg() functions missing for smallint and tinyint types (CASSANDRA-9671)
 * Revert CASSANDRA-9542 (allow native functions in UDA) (CASSANDRA-9771)
Merged from 2.1:
 * Fix MarshalException when upgrading superColumn family (CASSANDRA-9582)
 * Fix broken logging for "empty" flushes in Memtable (CASSANDRA-9837)
 * Handle corrupt files on startup (CASSANDRA-9686)
 * Fix clientutil jar and tests (CASSANDRA-9760)
 * (cqlsh) Allow the SSL protocol version to be specified through the
   config file or environment variables (CASSANDRA-9544)
Merged from 2.0:
 * Add tool to find why expired sstables are not getting dropped (CASSANDRA-10015)
 * Remove erroneous pending HH tasks from tpstats/jmx (CASSANDRA-9129)
 * Don't cast expected bf size to an int (CASSANDRA-9959)
 * checkForEndpointCollision fails for legitimate collisions (CASSANDRA-9765)
 * Complete CASSANDRA-8448 fix (CASSANDRA-9519)
 * Don't include auth credentials in debug log (CASSANDRA-9682)
 * Can't transition from write survey to normal mode (CASSANDRA-9740)
 * Scrub (recover) sstables even when -Index.db is missing (CASSANDRA-9591)
 * Fix growing pending background compaction (CASSANDRA-9662)


2.2.0-rc2
 * Re-enable memory-mapped I/O on Windows (CASSANDRA-9658)
 * Warn when an extra-large partition is compacted (CASSANDRA-9643)
 * (cqlsh) Allow setting the initial connection timeout (CASSANDRA-9601)
 * BulkLoader has --transport-factory option but does not use it (CASSANDRA-9675)
 * Allow JMX over SSL directly from nodetool (CASSANDRA-9090)
 * Update cqlsh for UDFs (CASSANDRA-7556)
 * Change Windows kernel default timer resolution (CASSANDRA-9634)
 * Deprected sstable2json and json2sstable (CASSANDRA-9618)
 * Allow native functions in user-defined aggregates (CASSANDRA-9542)
 * Don't repair system_distributed by default (CASSANDRA-9621)
 * Fix mixing min, max, and count aggregates for blob type (CASSANRA-9622)
 * Rename class for DATE type in Java driver (CASSANDRA-9563)
 * Duplicate compilation of UDFs on coordinator (CASSANDRA-9475)
 * Fix connection leak in CqlRecordWriter (CASSANDRA-9576)
 * Mlockall before opening system sstables & remove boot_without_jna option (CASSANDRA-9573)
 * Add functions to convert timeuuid to date or time, deprecate dateOf and unixTimestampOf (CASSANDRA-9229)
 * Make sure we cancel non-compacting sstables from LifecycleTransaction (CASSANDRA-9566)
 * Fix deprecated repair JMX API (CASSANDRA-9570)
 * Add logback metrics (CASSANDRA-9378)
 * Update and refactor ant test/test-compression to run the tests in parallel (CASSANDRA-9583)
 * Fix upgrading to new directory for secondary index (CASSANDRA-9687)
Merged from 2.1:
 * (cqlsh) Fix bad check for CQL compatibility when DESCRIBE'ing
   COMPACT STORAGE tables with no clustering columns
 * Eliminate strong self-reference chains in sstable ref tidiers (CASSANDRA-9656)
 * Ensure StreamSession uses canonical sstable reader instances (CASSANDRA-9700) 
 * Ensure memtable book keeping is not corrupted in the event we shrink usage (CASSANDRA-9681)
 * Update internal python driver for cqlsh (CASSANDRA-9064)
 * Fix IndexOutOfBoundsException when inserting tuple with too many
   elements using the string literal notation (CASSANDRA-9559)
 * Enable describe on indices (CASSANDRA-7814)
 * Fix incorrect result for IN queries where column not found (CASSANDRA-9540)
 * ColumnFamilyStore.selectAndReference may block during compaction (CASSANDRA-9637)
 * Fix bug in cardinality check when compacting (CASSANDRA-9580)
 * Fix memory leak in Ref due to ConcurrentLinkedQueue.remove() behaviour (CASSANDRA-9549)
 * Make rebuild only run one at a time (CASSANDRA-9119)
Merged from 2.0:
 * Avoid NPE in AuthSuccess#decode (CASSANDRA-9727)
 * Add listen_address to system.local (CASSANDRA-9603)
 * Bug fixes to resultset metadata construction (CASSANDRA-9636)
 * Fix setting 'durable_writes' in ALTER KEYSPACE (CASSANDRA-9560)
 * Avoids ballot clash in Paxos (CASSANDRA-9649)
 * Improve trace messages for RR (CASSANDRA-9479)
 * Fix suboptimal secondary index selection when restricted
   clustering column is also indexed (CASSANDRA-9631)
 * (cqlsh) Add min_threshold to DTCS option autocomplete (CASSANDRA-9385)
 * Fix error message when attempting to create an index on a column
   in a COMPACT STORAGE table with clustering columns (CASSANDRA-9527)
 * 'WITH WITH' in alter keyspace statements causes NPE (CASSANDRA-9565)
 * Expose some internals of SelectStatement for inspection (CASSANDRA-9532)
 * ArrivalWindow should use primitives (CASSANDRA-9496)
 * Periodically submit background compaction tasks (CASSANDRA-9592)
 * Set HAS_MORE_PAGES flag to false when PagingState is null (CASSANDRA-9571)


2.2.0-rc1
 * Compressed commit log should measure compressed space used (CASSANDRA-9095)
 * Fix comparison bug in CassandraRoleManager#collectRoles (CASSANDRA-9551)
 * Add tinyint,smallint,time,date support for UDFs (CASSANDRA-9400)
 * Deprecates SSTableSimpleWriter and SSTableSimpleUnsortedWriter (CASSANDRA-9546)
 * Empty INITCOND treated as null in aggregate (CASSANDRA-9457)
 * Remove use of Cell in Thrift MapReduce classes (CASSANDRA-8609)
 * Integrate pre-release Java Driver 2.2-rc1, custom build (CASSANDRA-9493)
 * Clean up gossiper logic for old versions (CASSANDRA-9370)
 * Fix custom payload coding/decoding to match the spec (CASSANDRA-9515)
 * ant test-all results incomplete when parsed (CASSANDRA-9463)
 * Disallow frozen<> types in function arguments and return types for
   clarity (CASSANDRA-9411)
 * Static Analysis to warn on unsafe use of Autocloseable instances (CASSANDRA-9431)
 * Update commitlog archiving examples now that commitlog segments are
   not recycled (CASSANDRA-9350)
 * Extend Transactional API to sstable lifecycle management (CASSANDRA-8568)
 * (cqlsh) Add support for native protocol 4 (CASSANDRA-9399)
 * Ensure that UDF and UDAs are keyspace-isolated (CASSANDRA-9409)
 * Revert CASSANDRA-7807 (tracing completion client notifications) (CASSANDRA-9429)
 * Add ability to stop compaction by ID (CASSANDRA-7207)
 * Let CassandraVersion handle SNAPSHOT version (CASSANDRA-9438)
Merged from 2.1:
 * (cqlsh) Fix using COPY through SOURCE or -f (CASSANDRA-9083)
 * Fix occasional lack of `system` keyspace in schema tables (CASSANDRA-8487)
 * Use ProtocolError code instead of ServerError code for native protocol
   error responses to unsupported protocol versions (CASSANDRA-9451)
 * Default commitlog_sync_batch_window_in_ms changed to 2ms (CASSANDRA-9504)
 * Fix empty partition assertion in unsorted sstable writing tools (CASSANDRA-9071)
 * Ensure truncate without snapshot cannot produce corrupt responses (CASSANDRA-9388) 
 * Consistent error message when a table mixes counter and non-counter
   columns (CASSANDRA-9492)
 * Avoid getting unreadable keys during anticompaction (CASSANDRA-9508)
 * (cqlsh) Better float precision by default (CASSANDRA-9224)
 * Improve estimated row count (CASSANDRA-9107)
 * Optimize range tombstone memory footprint (CASSANDRA-8603)
 * Use configured gcgs in anticompaction (CASSANDRA-9397)
Merged from 2.0:
 * Don't accumulate more range than necessary in RangeTombstone.Tracker (CASSANDRA-9486)
 * Add broadcast and rpc addresses to system.local (CASSANDRA-9436)
 * Always mark sstable suspect when corrupted (CASSANDRA-9478)
 * Add database users and permissions to CQL3 documentation (CASSANDRA-7558)
 * Allow JVM_OPTS to be passed to standalone tools (CASSANDRA-5969)
 * Fix bad condition in RangeTombstoneList (CASSANDRA-9485)
 * Fix potential StackOverflow when setting CrcCheckChance over JMX (CASSANDRA-9488)
 * Fix null static columns in pages after the first, paged reversed
   queries (CASSANDRA-8502)
 * Fix counting cache serialization in request metrics (CASSANDRA-9466)
 * Add option not to validate atoms during scrub (CASSANDRA-9406)


2.2.0-beta1
 * Introduce Transactional API for internal state changes (CASSANDRA-8984)
 * Add a flag in cassandra.yaml to enable UDFs (CASSANDRA-9404)
 * Better support of null for UDF (CASSANDRA-8374)
 * Use ecj instead of javassist for UDFs (CASSANDRA-8241)
 * faster async logback configuration for tests (CASSANDRA-9376)
 * Add `smallint` and `tinyint` data types (CASSANDRA-8951)
 * Avoid thrift schema creation when native driver is used in stress tool (CASSANDRA-9374)
 * Make Functions.declared thread-safe
 * Add client warnings to native protocol v4 (CASSANDRA-8930)
 * Allow roles cache to be invalidated (CASSANDRA-8967)
 * Upgrade Snappy (CASSANDRA-9063)
 * Don't start Thrift rpc by default (CASSANDRA-9319)
 * Only stream from unrepaired sstables with incremental repair (CASSANDRA-8267)
 * Aggregate UDFs allow SFUNC return type to differ from STYPE if FFUNC specified (CASSANDRA-9321)
 * Remove Thrift dependencies in bundled tools (CASSANDRA-8358)
 * Disable memory mapping of hsperfdata file for JVM statistics (CASSANDRA-9242)
 * Add pre-startup checks to detect potential incompatibilities (CASSANDRA-8049)
 * Distinguish between null and unset in protocol v4 (CASSANDRA-7304)
 * Add user/role permissions for user-defined functions (CASSANDRA-7557)
 * Allow cassandra config to be updated to restart daemon without unloading classes (CASSANDRA-9046)
 * Don't initialize compaction writer before checking if iter is empty (CASSANDRA-9117)
 * Don't execute any functions at prepare-time (CASSANDRA-9037)
 * Share file handles between all instances of a SegmentedFile (CASSANDRA-8893)
 * Make it possible to major compact LCS (CASSANDRA-7272)
 * Make FunctionExecutionException extend RequestExecutionException
   (CASSANDRA-9055)
 * Add support for SELECT JSON, INSERT JSON syntax and new toJson(), fromJson()
   functions (CASSANDRA-7970)
 * Optimise max purgeable timestamp calculation in compaction (CASSANDRA-8920)
 * Constrain internode message buffer sizes, and improve IO class hierarchy (CASSANDRA-8670) 
 * New tool added to validate all sstables in a node (CASSANDRA-5791)
 * Push notification when tracing completes for an operation (CASSANDRA-7807)
 * Delay "node up" and "node added" notifications until native protocol server is started (CASSANDRA-8236)
 * Compressed Commit Log (CASSANDRA-6809)
 * Optimise IntervalTree (CASSANDRA-8988)
 * Add a key-value payload for third party usage (CASSANDRA-8553, 9212)
 * Bump metrics-reporter-config dependency for metrics 3.0 (CASSANDRA-8149)
 * Partition intra-cluster message streams by size, not type (CASSANDRA-8789)
 * Add WriteFailureException to native protocol, notify coordinator of
   write failures (CASSANDRA-8592)
 * Convert SequentialWriter to nio (CASSANDRA-8709)
 * Add role based access control (CASSANDRA-7653, 8650, 7216, 8760, 8849, 8761, 8850)
 * Record client ip address in tracing sessions (CASSANDRA-8162)
 * Indicate partition key columns in response metadata for prepared
   statements (CASSANDRA-7660)
 * Merge UUIDType and TimeUUIDType parse logic (CASSANDRA-8759)
 * Avoid memory allocation when searching index summary (CASSANDRA-8793)
 * Optimise (Time)?UUIDType Comparisons (CASSANDRA-8730)
 * Make CRC32Ex into a separate maven dependency (CASSANDRA-8836)
 * Use preloaded jemalloc w/ Unsafe (CASSANDRA-8714, 9197)
 * Avoid accessing partitioner through StorageProxy (CASSANDRA-8244, 8268)
 * Upgrade Metrics library and remove depricated metrics (CASSANDRA-5657)
 * Serializing Row cache alternative, fully off heap (CASSANDRA-7438)
 * Duplicate rows returned when in clause has repeated values (CASSANDRA-6707)
 * Make CassandraException unchecked, extend RuntimeException (CASSANDRA-8560)
 * Support direct buffer decompression for reads (CASSANDRA-8464)
 * DirectByteBuffer compatible LZ4 methods (CASSANDRA-7039)
 * Group sstables for anticompaction correctly (CASSANDRA-8578)
 * Add ReadFailureException to native protocol, respond
   immediately when replicas encounter errors while handling
   a read request (CASSANDRA-7886)
 * Switch CommitLogSegment from RandomAccessFile to nio (CASSANDRA-8308)
 * Allow mixing token and partition key restrictions (CASSANDRA-7016)
 * Support index key/value entries on map collections (CASSANDRA-8473)
 * Modernize schema tables (CASSANDRA-8261)
 * Support for user-defined aggregation functions (CASSANDRA-8053)
 * Fix NPE in SelectStatement with empty IN values (CASSANDRA-8419)
 * Refactor SelectStatement, return IN results in natural order instead
   of IN value list order and ignore duplicate values in partition key IN restrictions (CASSANDRA-7981)
 * Support UDTs, tuples, and collections in user-defined
   functions (CASSANDRA-7563)
 * Fix aggregate fn results on empty selection, result column name,
   and cqlsh parsing (CASSANDRA-8229)
 * Mark sstables as repaired after full repair (CASSANDRA-7586)
 * Extend Descriptor to include a format value and refactor reader/writer
   APIs (CASSANDRA-7443)
 * Integrate JMH for microbenchmarks (CASSANDRA-8151)
 * Keep sstable levels when bootstrapping (CASSANDRA-7460)
 * Add Sigar library and perform basic OS settings check on startup (CASSANDRA-7838)
 * Support for aggregation functions (CASSANDRA-4914)
 * Remove cassandra-cli (CASSANDRA-7920)
 * Accept dollar quoted strings in CQL (CASSANDRA-7769)
 * Make assassinate a first class command (CASSANDRA-7935)
 * Support IN clause on any partition key column (CASSANDRA-7855)
 * Support IN clause on any clustering column (CASSANDRA-4762)
 * Improve compaction logging (CASSANDRA-7818)
 * Remove YamlFileNetworkTopologySnitch (CASSANDRA-7917)
 * Do anticompaction in groups (CASSANDRA-6851)
 * Support user-defined functions (CASSANDRA-7395, 7526, 7562, 7740, 7781, 7929,
   7924, 7812, 8063, 7813, 7708)
 * Permit configurable timestamps with cassandra-stress (CASSANDRA-7416)
 * Move sstable RandomAccessReader to nio2, which allows using the
   FILE_SHARE_DELETE flag on Windows (CASSANDRA-4050)
 * Remove CQL2 (CASSANDRA-5918)
 * Optimize fetching multiple cells by name (CASSANDRA-6933)
 * Allow compilation in java 8 (CASSANDRA-7028)
 * Make incremental repair default (CASSANDRA-7250)
 * Enable code coverage thru JaCoCo (CASSANDRA-7226)
 * Switch external naming of 'column families' to 'tables' (CASSANDRA-4369) 
 * Shorten SSTable path (CASSANDRA-6962)
 * Use unsafe mutations for most unit tests (CASSANDRA-6969)
 * Fix race condition during calculation of pending ranges (CASSANDRA-7390)
 * Fail on very large batch sizes (CASSANDRA-8011)
 * Improve concurrency of repair (CASSANDRA-6455, 8208, 9145)
 * Select optimal CRC32 implementation at runtime (CASSANDRA-8614)
 * Evaluate MurmurHash of Token once per query (CASSANDRA-7096)
 * Generalize progress reporting (CASSANDRA-8901)
 * Resumable bootstrap streaming (CASSANDRA-8838, CASSANDRA-8942)
 * Allow scrub for secondary index (CASSANDRA-5174)
 * Save repair data to system table (CASSANDRA-5839)
 * fix nodetool names that reference column families (CASSANDRA-8872)
 Merged from 2.1:
 * Warn on misuse of unlogged batches (CASSANDRA-9282)
 * Failure detector detects and ignores local pauses (CASSANDRA-9183)
 * Add utility class to support for rate limiting a given log statement (CASSANDRA-9029)
 * Add missing consistency levels to cassandra-stess (CASSANDRA-9361)
 * Fix commitlog getCompletedTasks to not increment (CASSANDRA-9339)
 * Fix for harmless exceptions logged as ERROR (CASSANDRA-8564)
 * Delete processed sstables in sstablesplit/sstableupgrade (CASSANDRA-8606)
 * Improve sstable exclusion from partition tombstones (CASSANDRA-9298)
 * Validate the indexed column rather than the cell's contents for 2i (CASSANDRA-9057)
 * Add support for top-k custom 2i queries (CASSANDRA-8717)
 * Fix error when dropping table during compaction (CASSANDRA-9251)
 * cassandra-stress supports validation operations over user profiles (CASSANDRA-8773)
 * Add support for rate limiting log messages (CASSANDRA-9029)
 * Log the partition key with tombstone warnings (CASSANDRA-8561)
 * Reduce runWithCompactionsDisabled poll interval to 1ms (CASSANDRA-9271)
 * Fix PITR commitlog replay (CASSANDRA-9195)
 * GCInspector logs very different times (CASSANDRA-9124)
 * Fix deleting from an empty list (CASSANDRA-9198)
 * Update tuple and collection types that use a user-defined type when that UDT
   is modified (CASSANDRA-9148, CASSANDRA-9192)
 * Use higher timeout for prepair and snapshot in repair (CASSANDRA-9261)
 * Fix anticompaction blocking ANTI_ENTROPY stage (CASSANDRA-9151)
 * Repair waits for anticompaction to finish (CASSANDRA-9097)
 * Fix streaming not holding ref when stream error (CASSANDRA-9295)
 * Fix canonical view returning early opened SSTables (CASSANDRA-9396)
Merged from 2.0:
 * (cqlsh) Add LOGIN command to switch users (CASSANDRA-7212)
 * Clone SliceQueryFilter in AbstractReadCommand implementations (CASSANDRA-8940)
 * Push correct protocol notification for DROP INDEX (CASSANDRA-9310)
 * token-generator - generated tokens too long (CASSANDRA-9300)
 * Fix counting of tombstones for TombstoneOverwhelmingException (CASSANDRA-9299)
 * Fix ReconnectableSnitch reconnecting to peers during upgrade (CASSANDRA-6702)
 * Include keyspace and table name in error log for collections over the size
   limit (CASSANDRA-9286)
 * Avoid potential overlap in LCS with single-partition sstables (CASSANDRA-9322)
 * Log warning message when a table is queried before the schema has fully
   propagated (CASSANDRA-9136)
 * Overload SecondaryIndex#indexes to accept the column definition (CASSANDRA-9314)
 * (cqlsh) Add SERIAL and LOCAL_SERIAL consistency levels (CASSANDRA-8051)
 * Fix index selection during rebuild with certain table layouts (CASSANDRA-9281)
 * Fix partition-level-delete-only workload accounting (CASSANDRA-9194)
 * Allow scrub to handle corrupted compressed chunks (CASSANDRA-9140)
 * Fix assertion error when resetlocalschema is run during repair (CASSANDRA-9249)
 * Disable single sstable tombstone compactions for DTCS by default (CASSANDRA-9234)
 * IncomingTcpConnection thread is not named (CASSANDRA-9262)
 * Close incoming connections when MessagingService is stopped (CASSANDRA-9238)
 * Fix streaming hang when retrying (CASSANDRA-9132)


2.1.5
 * Re-add deprecated cold_reads_to_omit param for backwards compat (CASSANDRA-9203)
 * Make anticompaction visible in compactionstats (CASSANDRA-9098)
 * Improve nodetool getendpoints documentation about the partition
   key parameter (CASSANDRA-6458)
 * Don't check other keyspaces for schema changes when an user-defined
   type is altered (CASSANDRA-9187)
 * Add generate-idea-files target to build.xml (CASSANDRA-9123)
 * Allow takeColumnFamilySnapshot to take a list of tables (CASSANDRA-8348)
 * Limit major sstable operations to their canonical representation (CASSANDRA-8669)
 * cqlsh: Add tests for INSERT and UPDATE tab completion (CASSANDRA-9125)
 * cqlsh: quote column names when needed in COPY FROM inserts (CASSANDRA-9080)
 * Do not load read meter for offline operations (CASSANDRA-9082)
 * cqlsh: Make CompositeType data readable (CASSANDRA-8919)
 * cqlsh: Fix display of triggers (CASSANDRA-9081)
 * Fix NullPointerException when deleting or setting an element by index on
   a null list collection (CASSANDRA-9077)
 * Buffer bloom filter serialization (CASSANDRA-9066)
 * Fix anti-compaction target bloom filter size (CASSANDRA-9060)
 * Make FROZEN and TUPLE unreserved keywords in CQL (CASSANDRA-9047)
 * Prevent AssertionError from SizeEstimatesRecorder (CASSANDRA-9034)
 * Avoid overwriting index summaries for sstables with an older format that
   does not support downsampling; rebuild summaries on startup when this
   is detected (CASSANDRA-8993)
 * Fix potential data loss in CompressedSequentialWriter (CASSANDRA-8949)
 * Make PasswordAuthenticator number of hashing rounds configurable (CASSANDRA-8085)
 * Fix AssertionError when binding nested collections in DELETE (CASSANDRA-8900)
 * Check for overlap with non-early sstables in LCS (CASSANDRA-8739)
 * Only calculate max purgable timestamp if we have to (CASSANDRA-8914)
 * (cqlsh) Greatly improve performance of COPY FROM (CASSANDRA-8225)
 * IndexSummary effectiveIndexInterval is now a guideline, not a rule (CASSANDRA-8993)
 * Use correct bounds for page cache eviction of compressed files (CASSANDRA-8746)
 * SSTableScanner enforces its bounds (CASSANDRA-8946)
 * Cleanup cell equality (CASSANDRA-8947)
 * Introduce intra-cluster message coalescing (CASSANDRA-8692)
 * DatabaseDescriptor throws NPE when rpc_interface is used (CASSANDRA-8839)
 * Don't check if an sstable is live for offline compactions (CASSANDRA-8841)
 * Don't set clientMode in SSTableLoader (CASSANDRA-8238)
 * Fix SSTableRewriter with disabled early open (CASSANDRA-8535)
 * Fix cassandra-stress so it respects the CL passed in user mode (CASSANDRA-8948)
 * Fix rare NPE in ColumnDefinition#hasIndexOption() (CASSANDRA-8786)
 * cassandra-stress reports per-operation statistics, plus misc (CASSANDRA-8769)
 * Add SimpleDate (cql date) and Time (cql time) types (CASSANDRA-7523)
 * Use long for key count in cfstats (CASSANDRA-8913)
 * Make SSTableRewriter.abort() more robust to failure (CASSANDRA-8832)
 * Remove cold_reads_to_omit from STCS (CASSANDRA-8860)
 * Make EstimatedHistogram#percentile() use ceil instead of floor (CASSANDRA-8883)
 * Fix top partitions reporting wrong cardinality (CASSANDRA-8834)
 * Fix rare NPE in KeyCacheSerializer (CASSANDRA-8067)
 * Pick sstables for validation as late as possible inc repairs (CASSANDRA-8366)
 * Fix commitlog getPendingTasks to not increment (CASSANDRA-8862)
 * Fix parallelism adjustment in range and secondary index queries
   when the first fetch does not satisfy the limit (CASSANDRA-8856)
 * Check if the filtered sstables is non-empty in STCS (CASSANDRA-8843)
 * Upgrade java-driver used for cassandra-stress (CASSANDRA-8842)
 * Fix CommitLog.forceRecycleAllSegments() memory access error (CASSANDRA-8812)
 * Improve assertions in Memory (CASSANDRA-8792)
 * Fix SSTableRewriter cleanup (CASSANDRA-8802)
 * Introduce SafeMemory for CompressionMetadata.Writer (CASSANDRA-8758)
 * 'nodetool info' prints exception against older node (CASSANDRA-8796)
 * Ensure SSTableReader.last corresponds exactly with the file end (CASSANDRA-8750)
 * Make SSTableWriter.openEarly more robust and obvious (CASSANDRA-8747)
 * Enforce SSTableReader.first/last (CASSANDRA-8744)
 * Cleanup SegmentedFile API (CASSANDRA-8749)
 * Avoid overlap with early compaction replacement (CASSANDRA-8683)
 * Safer Resource Management++ (CASSANDRA-8707)
 * Write partition size estimates into a system table (CASSANDRA-7688)
 * cqlsh: Fix keys() and full() collection indexes in DESCRIBE output
   (CASSANDRA-8154)
 * Show progress of streaming in nodetool netstats (CASSANDRA-8886)
 * IndexSummaryBuilder utilises offheap memory, and shares data between
   each IndexSummary opened from it (CASSANDRA-8757)
 * markCompacting only succeeds if the exact SSTableReader instances being 
   marked are in the live set (CASSANDRA-8689)
 * cassandra-stress support for varint (CASSANDRA-8882)
 * Fix Adler32 digest for compressed sstables (CASSANDRA-8778)
 * Add nodetool statushandoff/statusbackup (CASSANDRA-8912)
 * Use stdout for progress and stats in sstableloader (CASSANDRA-8982)
 * Correctly identify 2i datadir from older versions (CASSANDRA-9116)
Merged from 2.0:
 * Ignore gossip SYNs after shutdown (CASSANDRA-9238)
 * Avoid overflow when calculating max sstable size in LCS (CASSANDRA-9235)
 * Make sstable blacklisting work with compression (CASSANDRA-9138)
 * Do not attempt to rebuild indexes if no index accepts any column (CASSANDRA-9196)
 * Don't initiate snitch reconnection for dead states (CASSANDRA-7292)
 * Fix ArrayIndexOutOfBoundsException in CQLSSTableWriter (CASSANDRA-8978)
 * Add shutdown gossip state to prevent timeouts during rolling restarts (CASSANDRA-8336)
 * Fix running with java.net.preferIPv6Addresses=true (CASSANDRA-9137)
 * Fix failed bootstrap/replace attempts being persisted in system.peers (CASSANDRA-9180)
 * Flush system.IndexInfo after marking index built (CASSANDRA-9128)
 * Fix updates to min/max_compaction_threshold through cassandra-cli
   (CASSANDRA-8102)
 * Don't include tmp files when doing offline relevel (CASSANDRA-9088)
 * Use the proper CAS WriteType when finishing a previous round during Paxos
   preparation (CASSANDRA-8672)
 * Avoid race in cancelling compactions (CASSANDRA-9070)
 * More aggressive check for expired sstables in DTCS (CASSANDRA-8359)
 * Fix ignored index_interval change in ALTER TABLE statements (CASSANDRA-7976)
 * Do more aggressive compaction in old time windows in DTCS (CASSANDRA-8360)
 * java.lang.AssertionError when reading saved cache (CASSANDRA-8740)
 * "disk full" when running cleanup (CASSANDRA-9036)
 * Lower logging level from ERROR to DEBUG when a scheduled schema pull
   cannot be completed due to a node being down (CASSANDRA-9032)
 * Fix MOVED_NODE client event (CASSANDRA-8516)
 * Allow overriding MAX_OUTSTANDING_REPLAY_COUNT (CASSANDRA-7533)
 * Fix malformed JMX ObjectName containing IPv6 addresses (CASSANDRA-9027)
 * (cqlsh) Allow increasing CSV field size limit through
   cqlshrc config option (CASSANDRA-8934)
 * Stop logging range tombstones when exceeding the threshold
   (CASSANDRA-8559)
 * Fix NullPointerException when nodetool getendpoints is run
   against invalid keyspaces or tables (CASSANDRA-8950)
 * Allow specifying the tmp dir (CASSANDRA-7712)
 * Improve compaction estimated tasks estimation (CASSANDRA-8904)
 * Fix duplicate up/down messages sent to native clients (CASSANDRA-7816)
 * Expose commit log archive status via JMX (CASSANDRA-8734)
 * Provide better exceptions for invalid replication strategy parameters
   (CASSANDRA-8909)
 * Fix regression in mixed single and multi-column relation support for
   SELECT statements (CASSANDRA-8613)
 * Add ability to limit number of native connections (CASSANDRA-8086)
 * Fix CQLSSTableWriter throwing exception and spawning threads
   (CASSANDRA-8808)
 * Fix MT mismatch between empty and GC-able data (CASSANDRA-8979)
 * Fix incorrect validation when snapshotting single table (CASSANDRA-8056)
 * Add offline tool to relevel sstables (CASSANDRA-8301)
 * Preserve stream ID for more protocol errors (CASSANDRA-8848)
 * Fix combining token() function with multi-column relations on
   clustering columns (CASSANDRA-8797)
 * Make CFS.markReferenced() resistant to bad refcounting (CASSANDRA-8829)
 * Fix StreamTransferTask abort/complete bad refcounting (CASSANDRA-8815)
 * Fix AssertionError when querying a DESC clustering ordered
   table with ASC ordering and paging (CASSANDRA-8767)
 * AssertionError: "Memory was freed" when running cleanup (CASSANDRA-8716)
 * Make it possible to set max_sstable_age to fractional days (CASSANDRA-8406)
 * Fix some multi-column relations with indexes on some clustering
   columns (CASSANDRA-8275)
 * Fix memory leak in SSTableSimple*Writer and SSTableReader.validate()
   (CASSANDRA-8748)
 * Throw OOM if allocating memory fails to return a valid pointer (CASSANDRA-8726)
 * Fix SSTableSimpleUnsortedWriter ConcurrentModificationException (CASSANDRA-8619)
 * 'nodetool info' prints exception against older node (CASSANDRA-8796)
 * Ensure SSTableSimpleUnsortedWriter.close() terminates if
   disk writer has crashed (CASSANDRA-8807)


2.1.4
 * Bind JMX to localhost unless explicitly configured otherwise (CASSANDRA-9085)


2.1.3
 * Fix HSHA/offheap_objects corruption (CASSANDRA-8719)
 * Upgrade libthrift to 0.9.2 (CASSANDRA-8685)
 * Don't use the shared ref in sstableloader (CASSANDRA-8704)
 * Purge internal prepared statements if related tables or
   keyspaces are dropped (CASSANDRA-8693)
 * (cqlsh) Handle unicode BOM at start of files (CASSANDRA-8638)
 * Stop compactions before exiting offline tools (CASSANDRA-8623)
 * Update tools/stress/README.txt to match current behaviour (CASSANDRA-7933)
 * Fix schema from Thrift conversion with empty metadata (CASSANDRA-8695)
 * Safer Resource Management (CASSANDRA-7705)
 * Make sure we compact highly overlapping cold sstables with
   STCS (CASSANDRA-8635)
 * rpc_interface and listen_interface generate NPE on startup when specified
   interface doesn't exist (CASSANDRA-8677)
 * Fix ArrayIndexOutOfBoundsException in nodetool cfhistograms (CASSANDRA-8514)
 * Switch from yammer metrics for nodetool cf/proxy histograms (CASSANDRA-8662)
 * Make sure we don't add tmplink files to the compaction
   strategy (CASSANDRA-8580)
 * (cqlsh) Handle maps with blob keys (CASSANDRA-8372)
 * (cqlsh) Handle DynamicCompositeType schemas correctly (CASSANDRA-8563)
 * Duplicate rows returned when in clause has repeated values (CASSANDRA-6706)
 * Add tooling to detect hot partitions (CASSANDRA-7974)
 * Fix cassandra-stress user-mode truncation of partition generation (CASSANDRA-8608)
 * Only stream from unrepaired sstables during inc repair (CASSANDRA-8267)
 * Don't allow starting multiple inc repairs on the same sstables (CASSANDRA-8316)
 * Invalidate prepared BATCH statements when related tables
   or keyspaces are dropped (CASSANDRA-8652)
 * Fix missing results in secondary index queries on collections
   with ALLOW FILTERING (CASSANDRA-8421)
 * Expose EstimatedHistogram metrics for range slices (CASSANDRA-8627)
 * (cqlsh) Escape clqshrc passwords properly (CASSANDRA-8618)
 * Fix NPE when passing wrong argument in ALTER TABLE statement (CASSANDRA-8355)
 * Pig: Refactor and deprecate CqlStorage (CASSANDRA-8599)
 * Don't reuse the same cleanup strategy for all sstables (CASSANDRA-8537)
 * Fix case-sensitivity of index name on CREATE and DROP INDEX
   statements (CASSANDRA-8365)
 * Better detection/logging for corruption in compressed sstables (CASSANDRA-8192)
 * Use the correct repairedAt value when closing writer (CASSANDRA-8570)
 * (cqlsh) Handle a schema mismatch being detected on startup (CASSANDRA-8512)
 * Properly calculate expected write size during compaction (CASSANDRA-8532)
 * Invalidate affected prepared statements when a table's columns
   are altered (CASSANDRA-7910)
 * Stress - user defined writes should populate sequentally (CASSANDRA-8524)
 * Fix regression in SSTableRewriter causing some rows to become unreadable 
   during compaction (CASSANDRA-8429)
 * Run major compactions for repaired/unrepaired in parallel (CASSANDRA-8510)
 * (cqlsh) Fix compression options in DESCRIBE TABLE output when compression
   is disabled (CASSANDRA-8288)
 * (cqlsh) Fix DESCRIBE output after keyspaces are altered (CASSANDRA-7623)
 * Make sure we set lastCompactedKey correctly (CASSANDRA-8463)
 * (cqlsh) Fix output of CONSISTENCY command (CASSANDRA-8507)
 * (cqlsh) Fixed the handling of LIST statements (CASSANDRA-8370)
 * Make sstablescrub check leveled manifest again (CASSANDRA-8432)
 * Check first/last keys in sstable when giving out positions (CASSANDRA-8458)
 * Disable mmap on Windows (CASSANDRA-6993)
 * Add missing ConsistencyLevels to cassandra-stress (CASSANDRA-8253)
 * Add auth support to cassandra-stress (CASSANDRA-7985)
 * Fix ArrayIndexOutOfBoundsException when generating error message
   for some CQL syntax errors (CASSANDRA-8455)
 * Scale memtable slab allocation logarithmically (CASSANDRA-7882)
 * cassandra-stress simultaneous inserts over same seed (CASSANDRA-7964)
 * Reduce cassandra-stress sampling memory requirements (CASSANDRA-7926)
 * Ensure memtable flush cannot expire commit log entries from its future (CASSANDRA-8383)
 * Make read "defrag" async to reclaim memtables (CASSANDRA-8459)
 * Remove tmplink files for offline compactions (CASSANDRA-8321)
 * Reduce maxHintsInProgress (CASSANDRA-8415)
 * BTree updates may call provided update function twice (CASSANDRA-8018)
 * Release sstable references after anticompaction (CASSANDRA-8386)
 * Handle abort() in SSTableRewriter properly (CASSANDRA-8320)
 * Centralize shared executors (CASSANDRA-8055)
 * Fix filtering for CONTAINS (KEY) relations on frozen collection
   clustering columns when the query is restricted to a single
   partition (CASSANDRA-8203)
 * Do more aggressive entire-sstable TTL expiry checks (CASSANDRA-8243)
 * Add more log info if readMeter is null (CASSANDRA-8238)
 * add check of the system wall clock time at startup (CASSANDRA-8305)
 * Support for frozen collections (CASSANDRA-7859)
 * Fix overflow on histogram computation (CASSANDRA-8028)
 * Have paxos reuse the timestamp generation of normal queries (CASSANDRA-7801)
 * Fix incremental repair not remove parent session on remote (CASSANDRA-8291)
 * Improve JBOD disk utilization (CASSANDRA-7386)
 * Log failed host when preparing incremental repair (CASSANDRA-8228)
 * Force config client mode in CQLSSTableWriter (CASSANDRA-8281)
 * Fix sstableupgrade throws exception (CASSANDRA-8688)
 * Fix hang when repairing empty keyspace (CASSANDRA-8694)
Merged from 2.0:
 * Fix IllegalArgumentException in dynamic snitch (CASSANDRA-8448)
 * Add support for UPDATE ... IF EXISTS (CASSANDRA-8610)
 * Fix reversal of list prepends (CASSANDRA-8733)
 * Prevent non-zero default_time_to_live on tables with counters
   (CASSANDRA-8678)
 * Fix SSTableSimpleUnsortedWriter ConcurrentModificationException
   (CASSANDRA-8619)
 * Round up time deltas lower than 1ms in BulkLoader (CASSANDRA-8645)
 * Add batch remove iterator to ABSC (CASSANDRA-8414, 8666)
 * Round up time deltas lower than 1ms in BulkLoader (CASSANDRA-8645)
 * Fix isClientMode check in Keyspace (CASSANDRA-8687)
 * Use more efficient slice size for querying internal secondary
   index tables (CASSANDRA-8550)
 * Fix potentially returning deleted rows with range tombstone (CASSANDRA-8558)
 * Check for available disk space before starting a compaction (CASSANDRA-8562)
 * Fix DISTINCT queries with LIMITs or paging when some partitions
   contain only tombstones (CASSANDRA-8490)
 * Introduce background cache refreshing to permissions cache
   (CASSANDRA-8194)
 * Fix race condition in StreamTransferTask that could lead to
   infinite loops and premature sstable deletion (CASSANDRA-7704)
 * Add an extra version check to MigrationTask (CASSANDRA-8462)
 * Ensure SSTableWriter cleans up properly after failure (CASSANDRA-8499)
 * Increase bf true positive count on key cache hit (CASSANDRA-8525)
 * Move MeteredFlusher to its own thread (CASSANDRA-8485)
 * Fix non-distinct results in DISTNCT queries on static columns when
   paging is enabled (CASSANDRA-8087)
 * Move all hints related tasks to hints internal executor (CASSANDRA-8285)
 * Fix paging for multi-partition IN queries (CASSANDRA-8408)
 * Fix MOVED_NODE topology event never being emitted when a node
   moves its token (CASSANDRA-8373)
 * Fix validation of indexes in COMPACT tables (CASSANDRA-8156)
 * Avoid StackOverflowError when a large list of IN values
   is used for a clustering column (CASSANDRA-8410)
 * Fix NPE when writetime() or ttl() calls are wrapped by
   another function call (CASSANDRA-8451)
 * Fix NPE after dropping a keyspace (CASSANDRA-8332)
 * Fix error message on read repair timeouts (CASSANDRA-7947)
 * Default DTCS base_time_seconds changed to 60 (CASSANDRA-8417)
 * Refuse Paxos operation with more than one pending endpoint (CASSANDRA-8346, 8640)
 * Throw correct exception when trying to bind a keyspace or table
   name (CASSANDRA-6952)
 * Make HHOM.compact synchronized (CASSANDRA-8416)
 * cancel latency-sampling task when CF is dropped (CASSANDRA-8401)
 * don't block SocketThread for MessagingService (CASSANDRA-8188)
 * Increase quarantine delay on replacement (CASSANDRA-8260)
 * Expose off-heap memory usage stats (CASSANDRA-7897)
 * Ignore Paxos commits for truncated tables (CASSANDRA-7538)
 * Validate size of indexed column values (CASSANDRA-8280)
 * Make LCS split compaction results over all data directories (CASSANDRA-8329)
 * Fix some failing queries that use multi-column relations
   on COMPACT STORAGE tables (CASSANDRA-8264)
 * Fix InvalidRequestException with ORDER BY (CASSANDRA-8286)
 * Disable SSLv3 for POODLE (CASSANDRA-8265)
 * Fix millisecond timestamps in Tracing (CASSANDRA-8297)
 * Include keyspace name in error message when there are insufficient
   live nodes to stream from (CASSANDRA-8221)
 * Avoid overlap in L1 when L0 contains many nonoverlapping
   sstables (CASSANDRA-8211)
 * Improve PropertyFileSnitch logging (CASSANDRA-8183)
 * Add DC-aware sequential repair (CASSANDRA-8193)
 * Use live sstables in snapshot repair if possible (CASSANDRA-8312)
 * Fix hints serialized size calculation (CASSANDRA-8587)


2.1.2
 * (cqlsh) parse_for_table_meta errors out on queries with undefined
   grammars (CASSANDRA-8262)
 * (cqlsh) Fix SELECT ... TOKEN() function broken in C* 2.1.1 (CASSANDRA-8258)
 * Fix Cassandra crash when running on JDK8 update 40 (CASSANDRA-8209)
 * Optimize partitioner tokens (CASSANDRA-8230)
 * Improve compaction of repaired/unrepaired sstables (CASSANDRA-8004)
 * Make cache serializers pluggable (CASSANDRA-8096)
 * Fix issues with CONTAINS (KEY) queries on secondary indexes
   (CASSANDRA-8147)
 * Fix read-rate tracking of sstables for some queries (CASSANDRA-8239)
 * Fix default timestamp in QueryOptions (CASSANDRA-8246)
 * Set socket timeout when reading remote version (CASSANDRA-8188)
 * Refactor how we track live size (CASSANDRA-7852)
 * Make sure unfinished compaction files are removed (CASSANDRA-8124)
 * Fix shutdown when run as Windows service (CASSANDRA-8136)
 * Fix DESCRIBE TABLE with custom indexes (CASSANDRA-8031)
 * Fix race in RecoveryManagerTest (CASSANDRA-8176)
 * Avoid IllegalArgumentException while sorting sstables in
   IndexSummaryManager (CASSANDRA-8182)
 * Shutdown JVM on file descriptor exhaustion (CASSANDRA-7579)
 * Add 'die' policy for commit log and disk failure (CASSANDRA-7927)
 * Fix installing as service on Windows (CASSANDRA-8115)
 * Fix CREATE TABLE for CQL2 (CASSANDRA-8144)
 * Avoid boxing in ColumnStats min/max trackers (CASSANDRA-8109)
Merged from 2.0:
 * Correctly handle non-text column names in cql3 (CASSANDRA-8178)
 * Fix deletion for indexes on primary key columns (CASSANDRA-8206)
 * Add 'nodetool statusgossip' (CASSANDRA-8125)
 * Improve client notification that nodes are ready for requests (CASSANDRA-7510)
 * Handle negative timestamp in writetime method (CASSANDRA-8139)
 * Pig: Remove errant LIMIT clause in CqlNativeStorage (CASSANDRA-8166)
 * Throw ConfigurationException when hsha is used with the default
   rpc_max_threads setting of 'unlimited' (CASSANDRA-8116)
 * Allow concurrent writing of the same table in the same JVM using
   CQLSSTableWriter (CASSANDRA-7463)
 * Fix totalDiskSpaceUsed calculation (CASSANDRA-8205)


2.1.1
 * Fix spin loop in AtomicSortedColumns (CASSANDRA-7546)
 * Dont notify when replacing tmplink files (CASSANDRA-8157)
 * Fix validation with multiple CONTAINS clause (CASSANDRA-8131)
 * Fix validation of collections in TriggerExecutor (CASSANDRA-8146)
 * Fix IllegalArgumentException when a list of IN values containing tuples
   is passed as a single arg to a prepared statement with the v1 or v2
   protocol (CASSANDRA-8062)
 * Fix ClassCastException in DISTINCT query on static columns with
   query paging (CASSANDRA-8108)
 * Fix NPE on null nested UDT inside a set (CASSANDRA-8105)
 * Fix exception when querying secondary index on set items or map keys
   when some clustering columns are specified (CASSANDRA-8073)
 * Send proper error response when there is an error during native
   protocol message decode (CASSANDRA-8118)
 * Gossip should ignore generation numbers too far in the future (CASSANDRA-8113)
 * Fix NPE when creating a table with frozen sets, lists (CASSANDRA-8104)
 * Fix high memory use due to tracking reads on incrementally opened sstable
   readers (CASSANDRA-8066)
 * Fix EXECUTE request with skipMetadata=false returning no metadata
   (CASSANDRA-8054)
 * Allow concurrent use of CQLBulkOutputFormat (CASSANDRA-7776)
 * Shutdown JVM on OOM (CASSANDRA-7507)
 * Upgrade netty version and enable epoll event loop (CASSANDRA-7761)
 * Don't duplicate sstables smaller than split size when using
   the sstablesplitter tool (CASSANDRA-7616)
 * Avoid re-parsing already prepared statements (CASSANDRA-7923)
 * Fix some Thrift slice deletions and updates of COMPACT STORAGE
   tables with some clustering columns omitted (CASSANDRA-7990)
 * Fix filtering for CONTAINS on sets (CASSANDRA-8033)
 * Properly track added size (CASSANDRA-7239)
 * Allow compilation in java 8 (CASSANDRA-7208)
 * Fix Assertion error on RangeTombstoneList diff (CASSANDRA-8013)
 * Release references to overlapping sstables during compaction (CASSANDRA-7819)
 * Send notification when opening compaction results early (CASSANDRA-8034)
 * Make native server start block until properly bound (CASSANDRA-7885)
 * (cqlsh) Fix IPv6 support (CASSANDRA-7988)
 * Ignore fat clients when checking for endpoint collision (CASSANDRA-7939)
 * Make sstablerepairedset take a list of files (CASSANDRA-7995)
 * (cqlsh) Tab completeion for indexes on map keys (CASSANDRA-7972)
 * (cqlsh) Fix UDT field selection in select clause (CASSANDRA-7891)
 * Fix resource leak in event of corrupt sstable
 * (cqlsh) Add command line option for cqlshrc file path (CASSANDRA-7131)
 * Provide visibility into prepared statements churn (CASSANDRA-7921, CASSANDRA-7930)
 * Invalidate prepared statements when their keyspace or table is
   dropped (CASSANDRA-7566)
 * cassandra-stress: fix support for NetworkTopologyStrategy (CASSANDRA-7945)
 * Fix saving caches when a table is dropped (CASSANDRA-7784)
 * Add better error checking of new stress profile (CASSANDRA-7716)
 * Use ThreadLocalRandom and remove FBUtilities.threadLocalRandom (CASSANDRA-7934)
 * Prevent operator mistakes due to simultaneous bootstrap (CASSANDRA-7069)
 * cassandra-stress supports whitelist mode for node config (CASSANDRA-7658)
 * GCInspector more closely tracks GC; cassandra-stress and nodetool report it (CASSANDRA-7916)
 * nodetool won't output bogus ownership info without a keyspace (CASSANDRA-7173)
 * Add human readable option to nodetool commands (CASSANDRA-5433)
 * Don't try to set repairedAt on old sstables (CASSANDRA-7913)
 * Add metrics for tracking PreparedStatement use (CASSANDRA-7719)
 * (cqlsh) tab-completion for triggers (CASSANDRA-7824)
 * (cqlsh) Support for query paging (CASSANDRA-7514)
 * (cqlsh) Show progress of COPY operations (CASSANDRA-7789)
 * Add syntax to remove multiple elements from a map (CASSANDRA-6599)
 * Support non-equals conditions in lightweight transactions (CASSANDRA-6839)
 * Add IF [NOT] EXISTS to create/drop triggers (CASSANDRA-7606)
 * (cqlsh) Display the current logged-in user (CASSANDRA-7785)
 * (cqlsh) Don't ignore CTRL-C during COPY FROM execution (CASSANDRA-7815)
 * (cqlsh) Order UDTs according to cross-type dependencies in DESCRIBE
   output (CASSANDRA-7659)
 * (cqlsh) Fix handling of CAS statement results (CASSANDRA-7671)
 * (cqlsh) COPY TO/FROM improvements (CASSANDRA-7405)
 * Support list index operations with conditions (CASSANDRA-7499)
 * Add max live/tombstoned cells to nodetool cfstats output (CASSANDRA-7731)
 * Validate IPv6 wildcard addresses properly (CASSANDRA-7680)
 * (cqlsh) Error when tracing query (CASSANDRA-7613)
 * Avoid IOOBE when building SyntaxError message snippet (CASSANDRA-7569)
 * SSTableExport uses correct validator to create string representation of partition
   keys (CASSANDRA-7498)
 * Avoid NPEs when receiving type changes for an unknown keyspace (CASSANDRA-7689)
 * Add support for custom 2i validation (CASSANDRA-7575)
 * Pig support for hadoop CqlInputFormat (CASSANDRA-6454)
 * Add duration mode to cassandra-stress (CASSANDRA-7468)
 * Add listen_interface and rpc_interface options (CASSANDRA-7417)
 * Improve schema merge performance (CASSANDRA-7444)
 * Adjust MT depth based on # of partition validating (CASSANDRA-5263)
 * Optimise NativeCell comparisons (CASSANDRA-6755)
 * Configurable client timeout for cqlsh (CASSANDRA-7516)
 * Include snippet of CQL query near syntax error in messages (CASSANDRA-7111)
 * Make repair -pr work with -local (CASSANDRA-7450)
 * Fix error in sstableloader with -cph > 1 (CASSANDRA-8007)
 * Fix snapshot repair error on indexed tables (CASSANDRA-8020)
 * Do not exit nodetool repair when receiving JMX NOTIF_LOST (CASSANDRA-7909)
 * Stream to private IP when available (CASSANDRA-8084)
Merged from 2.0:
 * Reject conditions on DELETE unless full PK is given (CASSANDRA-6430)
 * Properly reject the token function DELETE (CASSANDRA-7747)
 * Force batchlog replay before decommissioning a node (CASSANDRA-7446)
 * Fix hint replay with many accumulated expired hints (CASSANDRA-6998)
 * Fix duplicate results in DISTINCT queries on static columns with query
   paging (CASSANDRA-8108)
 * Add DateTieredCompactionStrategy (CASSANDRA-6602)
 * Properly validate ascii and utf8 string literals in CQL queries (CASSANDRA-8101)
 * (cqlsh) Fix autocompletion for alter keyspace (CASSANDRA-8021)
 * Create backup directories for commitlog archiving during startup (CASSANDRA-8111)
 * Reduce totalBlockFor() for LOCAL_* consistency levels (CASSANDRA-8058)
 * Fix merging schemas with re-dropped keyspaces (CASSANDRA-7256)
 * Fix counters in supercolumns during live upgrades from 1.2 (CASSANDRA-7188)
 * Notify DT subscribers when a column family is truncated (CASSANDRA-8088)
 * Add sanity check of $JAVA on startup (CASSANDRA-7676)
 * Schedule fat client schema pull on join (CASSANDRA-7993)
 * Don't reset nodes' versions when closing IncomingTcpConnections
   (CASSANDRA-7734)
 * Record the real messaging version in all cases in OutboundTcpConnection
   (CASSANDRA-8057)
 * SSL does not work in cassandra-cli (CASSANDRA-7899)
 * Fix potential exception when using ReversedType in DynamicCompositeType
   (CASSANDRA-7898)
 * Better validation of collection values (CASSANDRA-7833)
 * Track min/max timestamps correctly (CASSANDRA-7969)
 * Fix possible overflow while sorting CL segments for replay (CASSANDRA-7992)
 * Increase nodetool Xmx (CASSANDRA-7956)
 * Archive any commitlog segments present at startup (CASSANDRA-6904)
 * CrcCheckChance should adjust based on live CFMetadata not 
   sstable metadata (CASSANDRA-7978)
 * token() should only accept columns in the partitioning
   key order (CASSANDRA-6075)
 * Add method to invalidate permission cache via JMX (CASSANDRA-7977)
 * Allow propagating multiple gossip states atomically (CASSANDRA-6125)
 * Log exceptions related to unclean native protocol client disconnects
   at DEBUG or INFO (CASSANDRA-7849)
 * Allow permissions cache to be set via JMX (CASSANDRA-7698)
 * Include schema_triggers CF in readable system resources (CASSANDRA-7967)
 * Fix RowIndexEntry to report correct serializedSize (CASSANDRA-7948)
 * Make CQLSSTableWriter sync within partitions (CASSANDRA-7360)
 * Potentially use non-local replicas in CqlConfigHelper (CASSANDRA-7906)
 * Explicitly disallow mixing multi-column and single-column
   relations on clustering columns (CASSANDRA-7711)
 * Better error message when condition is set on PK column (CASSANDRA-7804)
 * Don't send schema change responses and events for no-op DDL
   statements (CASSANDRA-7600)
 * (Hadoop) fix cluster initialisation for a split fetching (CASSANDRA-7774)
 * Throw InvalidRequestException when queries contain relations on entire
   collection columns (CASSANDRA-7506)
 * (cqlsh) enable CTRL-R history search with libedit (CASSANDRA-7577)
 * (Hadoop) allow ACFRW to limit nodes to local DC (CASSANDRA-7252)
 * (cqlsh) cqlsh should automatically disable tracing when selecting
   from system_traces (CASSANDRA-7641)
 * (Hadoop) Add CqlOutputFormat (CASSANDRA-6927)
 * Don't depend on cassandra config for nodetool ring (CASSANDRA-7508)
 * (cqlsh) Fix failing cqlsh formatting tests (CASSANDRA-7703)
 * Fix IncompatibleClassChangeError from hadoop2 (CASSANDRA-7229)
 * Add 'nodetool sethintedhandoffthrottlekb' (CASSANDRA-7635)
 * (cqlsh) Add tab-completion for CREATE/DROP USER IF [NOT] EXISTS (CASSANDRA-7611)
 * Catch errors when the JVM pulls the rug out from GCInspector (CASSANDRA-5345)
 * cqlsh fails when version number parts are not int (CASSANDRA-7524)
 * Fix NPE when table dropped during streaming (CASSANDRA-7946)
 * Fix wrong progress when streaming uncompressed (CASSANDRA-7878)
 * Fix possible infinite loop in creating repair range (CASSANDRA-7983)
 * Fix unit in nodetool for streaming throughput (CASSANDRA-7375)
Merged from 1.2:
 * Don't index tombstones (CASSANDRA-7828)
 * Improve PasswordAuthenticator default super user setup (CASSANDRA-7788)


2.1.0
 * (cqlsh) Removed "ALTER TYPE <name> RENAME TO <name>" from tab-completion
   (CASSANDRA-7895)
 * Fixed IllegalStateException in anticompaction (CASSANDRA-7892)
 * cqlsh: DESCRIBE support for frozen UDTs, tuples (CASSANDRA-7863)
 * Avoid exposing internal classes over JMX (CASSANDRA-7879)
 * Add null check for keys when freezing collection (CASSANDRA-7869)
 * Improve stress workload realism (CASSANDRA-7519)
Merged from 2.0:
 * Configure system.paxos with LeveledCompactionStrategy (CASSANDRA-7753)
 * Fix ALTER clustering column type from DateType to TimestampType when
   using DESC clustering order (CASSANRDA-7797)
 * Throw EOFException if we run out of chunks in compressed datafile
   (CASSANDRA-7664)
 * Fix PRSI handling of CQL3 row markers for row cleanup (CASSANDRA-7787)
 * Fix dropping collection when it's the last regular column (CASSANDRA-7744)
 * Make StreamReceiveTask thread safe and gc friendly (CASSANDRA-7795)
 * Validate empty cell names from counter updates (CASSANDRA-7798)
Merged from 1.2:
 * Don't allow compacted sstables to be marked as compacting (CASSANDRA-7145)
 * Track expired tombstones (CASSANDRA-7810)


2.1.0-rc7
 * Add frozen keyword and require UDT to be frozen (CASSANDRA-7857)
 * Track added sstable size correctly (CASSANDRA-7239)
 * (cqlsh) Fix case insensitivity (CASSANDRA-7834)
 * Fix failure to stream ranges when moving (CASSANDRA-7836)
 * Correctly remove tmplink files (CASSANDRA-7803)
 * (cqlsh) Fix column name formatting for functions, CAS operations,
   and UDT field selections (CASSANDRA-7806)
 * (cqlsh) Fix COPY FROM handling of null/empty primary key
   values (CASSANDRA-7792)
 * Fix ordering of static cells (CASSANDRA-7763)
Merged from 2.0:
 * Forbid re-adding dropped counter columns (CASSANDRA-7831)
 * Fix CFMetaData#isThriftCompatible() for PK-only tables (CASSANDRA-7832)
 * Always reject inequality on the partition key without token()
   (CASSANDRA-7722)
 * Always send Paxos commit to all replicas (CASSANDRA-7479)
 * Make disruptor_thrift_server invocation pool configurable (CASSANDRA-7594)
 * Make repair no-op when RF=1 (CASSANDRA-7864)


2.1.0-rc6
 * Fix OOM issue from netty caching over time (CASSANDRA-7743)
 * json2sstable couldn't import JSON for CQL table (CASSANDRA-7477)
 * Invalidate all caches on table drop (CASSANDRA-7561)
 * Skip strict endpoint selection for ranges if RF == nodes (CASSANRA-7765)
 * Fix Thrift range filtering without 2ary index lookups (CASSANDRA-7741)
 * Add tracing entries about concurrent range requests (CASSANDRA-7599)
 * (cqlsh) Fix DESCRIBE for NTS keyspaces (CASSANDRA-7729)
 * Remove netty buffer ref-counting (CASSANDRA-7735)
 * Pass mutated cf to index updater for use by PRSI (CASSANDRA-7742)
 * Include stress yaml example in release and deb (CASSANDRA-7717)
 * workaround for netty issue causing corrupted data off the wire (CASSANDRA-7695)
 * cqlsh DESC CLUSTER fails retrieving ring information (CASSANDRA-7687)
 * Fix binding null values inside UDT (CASSANDRA-7685)
 * Fix UDT field selection with empty fields (CASSANDRA-7670)
 * Bogus deserialization of static cells from sstable (CASSANDRA-7684)
 * Fix NPE on compaction leftover cleanup for dropped table (CASSANDRA-7770)
Merged from 2.0:
 * Fix race condition in StreamTransferTask that could lead to
   infinite loops and premature sstable deletion (CASSANDRA-7704)
 * (cqlsh) Wait up to 10 sec for a tracing session (CASSANDRA-7222)
 * Fix NPE in FileCacheService.sizeInBytes (CASSANDRA-7756)
 * Remove duplicates from StorageService.getJoiningNodes (CASSANDRA-7478)
 * Clone token map outside of hot gossip loops (CASSANDRA-7758)
 * Fix MS expiring map timeout for Paxos messages (CASSANDRA-7752)
 * Do not flush on truncate if durable_writes is false (CASSANDRA-7750)
 * Give CRR a default input_cql Statement (CASSANDRA-7226)
 * Better error message when adding a collection with the same name
   than a previously dropped one (CASSANDRA-6276)
 * Fix validation when adding static columns (CASSANDRA-7730)
 * (Thrift) fix range deletion of supercolumns (CASSANDRA-7733)
 * Fix potential AssertionError in RangeTombstoneList (CASSANDRA-7700)
 * Validate arguments of blobAs* functions (CASSANDRA-7707)
 * Fix potential AssertionError with 2ndary indexes (CASSANDRA-6612)
 * Avoid logging CompactionInterrupted at ERROR (CASSANDRA-7694)
 * Minor leak in sstable2jon (CASSANDRA-7709)
 * Add cassandra.auto_bootstrap system property (CASSANDRA-7650)
 * Update java driver (for hadoop) (CASSANDRA-7618)
 * Remove CqlPagingRecordReader/CqlPagingInputFormat (CASSANDRA-7570)
 * Support connecting to ipv6 jmx with nodetool (CASSANDRA-7669)


2.1.0-rc5
 * Reject counters inside user types (CASSANDRA-7672)
 * Switch to notification-based GCInspector (CASSANDRA-7638)
 * (cqlsh) Handle nulls in UDTs and tuples correctly (CASSANDRA-7656)
 * Don't use strict consistency when replacing (CASSANDRA-7568)
 * Fix min/max cell name collection on 2.0 SSTables with range
   tombstones (CASSANDRA-7593)
 * Tolerate min/max cell names of different lengths (CASSANDRA-7651)
 * Filter cached results correctly (CASSANDRA-7636)
 * Fix tracing on the new SEPExecutor (CASSANDRA-7644)
 * Remove shuffle and taketoken (CASSANDRA-7601)
 * Clean up Windows batch scripts (CASSANDRA-7619)
 * Fix native protocol drop user type notification (CASSANDRA-7571)
 * Give read access to system.schema_usertypes to all authenticated users
   (CASSANDRA-7578)
 * (cqlsh) Fix cqlsh display when zero rows are returned (CASSANDRA-7580)
 * Get java version correctly when JAVA_TOOL_OPTIONS is set (CASSANDRA-7572)
 * Fix NPE when dropping index from non-existent keyspace, AssertionError when
   dropping non-existent index with IF EXISTS (CASSANDRA-7590)
 * Fix sstablelevelresetter hang (CASSANDRA-7614)
 * (cqlsh) Fix deserialization of blobs (CASSANDRA-7603)
 * Use "keyspace updated" schema change message for UDT changes in v1 and
   v2 protocols (CASSANDRA-7617)
 * Fix tracing of range slices and secondary index lookups that are local
   to the coordinator (CASSANDRA-7599)
 * Set -Dcassandra.storagedir for all tool shell scripts (CASSANDRA-7587)
 * Don't swap max/min col names when mutating sstable metadata (CASSANDRA-7596)
 * (cqlsh) Correctly handle paged result sets (CASSANDRA-7625)
 * (cqlsh) Improve waiting for a trace to complete (CASSANDRA-7626)
 * Fix tracing of concurrent range slices and 2ary index queries (CASSANDRA-7626)
 * Fix scrub against collection type (CASSANDRA-7665)
Merged from 2.0:
 * Set gc_grace_seconds to seven days for system schema tables (CASSANDRA-7668)
 * SimpleSeedProvider no longer caches seeds forever (CASSANDRA-7663)
 * Always flush on truncate (CASSANDRA-7511)
 * Fix ReversedType(DateType) mapping to native protocol (CASSANDRA-7576)
 * Always merge ranges owned by a single node (CASSANDRA-6930)
 * Track max/min timestamps for range tombstones (CASSANDRA-7647)
 * Fix NPE when listing saved caches dir (CASSANDRA-7632)


2.1.0-rc4
 * Fix word count hadoop example (CASSANDRA-7200)
 * Updated memtable_cleanup_threshold and memtable_flush_writers defaults 
   (CASSANDRA-7551)
 * (Windows) fix startup when WMI memory query fails (CASSANDRA-7505)
 * Anti-compaction proceeds if any part of the repair failed (CASSANDRA-7521)
 * Add missing table name to DROP INDEX responses and notifications (CASSANDRA-7539)
 * Bump CQL version to 3.2.0 and update CQL documentation (CASSANDRA-7527)
 * Fix configuration error message when running nodetool ring (CASSANDRA-7508)
 * Support conditional updates, tuple type, and the v3 protocol in cqlsh (CASSANDRA-7509)
 * Handle queries on multiple secondary index types (CASSANDRA-7525)
 * Fix cqlsh authentication with v3 native protocol (CASSANDRA-7564)
 * Fix NPE when unknown prepared statement ID is used (CASSANDRA-7454)
Merged from 2.0:
 * (Windows) force range-based repair to non-sequential mode (CASSANDRA-7541)
 * Fix range merging when DES scores are zero (CASSANDRA-7535)
 * Warn when SSL certificates have expired (CASSANDRA-7528)
 * Fix error when doing reversed queries with static columns (CASSANDRA-7490)
Merged from 1.2:
 * Set correct stream ID on responses when non-Exception Throwables
   are thrown while handling native protocol messages (CASSANDRA-7470)


2.1.0-rc3
 * Consider expiry when reconciling otherwise equal cells (CASSANDRA-7403)
 * Introduce CQL support for stress tool (CASSANDRA-6146)
 * Fix ClassCastException processing expired messages (CASSANDRA-7496)
 * Fix prepared marker for collections inside UDT (CASSANDRA-7472)
 * Remove left-over populate_io_cache_on_flush and replicate_on_write
   uses (CASSANDRA-7493)
 * (Windows) handle spaces in path names (CASSANDRA-7451)
 * Ensure writes have completed after dropping a table, before recycling
   commit log segments (CASSANDRA-7437)
 * Remove left-over rows_per_partition_to_cache (CASSANDRA-7493)
 * Fix error when CONTAINS is used with a bind marker (CASSANDRA-7502)
 * Properly reject unknown UDT field (CASSANDRA-7484)
Merged from 2.0:
 * Fix CC#collectTimeOrderedData() tombstone optimisations (CASSANDRA-7394)
 * Support DISTINCT for static columns and fix behaviour when DISTINC is
   not use (CASSANDRA-7305).
 * Workaround JVM NPE on JMX bind failure (CASSANDRA-7254)
 * Fix race in FileCacheService RemovalListener (CASSANDRA-7278)
 * Fix inconsistent use of consistencyForCommit that allowed LOCAL_QUORUM
   operations to incorrect become full QUORUM (CASSANDRA-7345)
 * Properly handle unrecognized opcodes and flags (CASSANDRA-7440)
 * (Hadoop) close CqlRecordWriter clients when finished (CASSANDRA-7459)
 * Commit disk failure policy (CASSANDRA-7429)
 * Make sure high level sstables get compacted (CASSANDRA-7414)
 * Fix AssertionError when using empty clustering columns and static columns
   (CASSANDRA-7455)
 * Add option to disable STCS in L0 (CASSANDRA-6621)
 * Upgrade to snappy-java 1.0.5.2 (CASSANDRA-7476)


2.1.0-rc2
 * Fix heap size calculation for CompoundSparseCellName and 
   CompoundSparseCellName.WithCollection (CASSANDRA-7421)
 * Allow counter mutations in UNLOGGED batches (CASSANDRA-7351)
 * Modify reconcile logic to always pick a tombstone over a counter cell
   (CASSANDRA-7346)
 * Avoid incremental compaction on Windows (CASSANDRA-7365)
 * Fix exception when querying a composite-keyed table with a collection index
   (CASSANDRA-7372)
 * Use node's host id in place of counter ids (CASSANDRA-7366)
 * Fix error when doing reversed queries with static columns (CASSANDRA-7490)
 * Backport CASSANDRA-6747 (CASSANDRA-7560)
 * Track max/min timestamps for range tombstones (CASSANDRA-7647)
 * Fix NPE when listing saved caches dir (CASSANDRA-7632)
 * Fix sstableloader unable to connect encrypted node (CASSANDRA-7585)
Merged from 1.2:
 * Clone token map outside of hot gossip loops (CASSANDRA-7758)
 * Add stop method to EmbeddedCassandraService (CASSANDRA-7595)
 * Support connecting to ipv6 jmx with nodetool (CASSANDRA-7669)
 * Set gc_grace_seconds to seven days for system schema tables (CASSANDRA-7668)
 * SimpleSeedProvider no longer caches seeds forever (CASSANDRA-7663)
 * Set correct stream ID on responses when non-Exception Throwables
   are thrown while handling native protocol messages (CASSANDRA-7470)
 * Fix row size miscalculation in LazilyCompactedRow (CASSANDRA-7543)
 * Fix race in background compaction check (CASSANDRA-7745)
 * Don't clear out range tombstones during compaction (CASSANDRA-7808)


2.1.0-rc1
 * Revert flush directory (CASSANDRA-6357)
 * More efficient executor service for fast operations (CASSANDRA-4718)
 * Move less common tools into a new cassandra-tools package (CASSANDRA-7160)
 * Support more concurrent requests in native protocol (CASSANDRA-7231)
 * Add tab-completion to debian nodetool packaging (CASSANDRA-6421)
 * Change concurrent_compactors defaults (CASSANDRA-7139)
 * Add PowerShell Windows launch scripts (CASSANDRA-7001)
 * Make commitlog archive+restore more robust (CASSANDRA-6974)
 * Fix marking commitlogsegments clean (CASSANDRA-6959)
 * Add snapshot "manifest" describing files included (CASSANDRA-6326)
 * Parallel streaming for sstableloader (CASSANDRA-3668)
 * Fix bugs in supercolumns handling (CASSANDRA-7138)
 * Fix ClassClassException on composite dense tables (CASSANDRA-7112)
 * Cleanup and optimize collation and slice iterators (CASSANDRA-7107)
 * Upgrade NBHM lib (CASSANDRA-7128)
 * Optimize netty server (CASSANDRA-6861)
 * Fix repair hang when given CF does not exist (CASSANDRA-7189)
 * Allow c* to be shutdown in an embedded mode (CASSANDRA-5635)
 * Add server side batching to native transport (CASSANDRA-5663)
 * Make batchlog replay asynchronous (CASSANDRA-6134)
 * remove unused classes (CASSANDRA-7197)
 * Limit user types to the keyspace they are defined in (CASSANDRA-6643)
 * Add validate method to CollectionType (CASSANDRA-7208)
 * New serialization format for UDT values (CASSANDRA-7209, CASSANDRA-7261)
 * Fix nodetool netstats (CASSANDRA-7270)
 * Fix potential ClassCastException in HintedHandoffManager (CASSANDRA-7284)
 * Use prepared statements internally (CASSANDRA-6975)
 * Fix broken paging state with prepared statement (CASSANDRA-7120)
 * Fix IllegalArgumentException in CqlStorage (CASSANDRA-7287)
 * Allow nulls/non-existant fields in UDT (CASSANDRA-7206)
 * Add Thrift MultiSliceRequest (CASSANDRA-6757, CASSANDRA-7027)
 * Handle overlapping MultiSlices (CASSANDRA-7279)
 * Fix DataOutputTest on Windows (CASSANDRA-7265)
 * Embedded sets in user defined data-types are not updating (CASSANDRA-7267)
 * Add tuple type to CQL/native protocol (CASSANDRA-7248)
 * Fix CqlPagingRecordReader on tables with few rows (CASSANDRA-7322)
Merged from 2.0:
 * Copy compaction options to make sure they are reloaded (CASSANDRA-7290)
 * Add option to do more aggressive tombstone compactions (CASSANDRA-6563)
 * Don't try to compact already-compacting files in HHOM (CASSANDRA-7288)
 * Always reallocate buffers in HSHA (CASSANDRA-6285)
 * (Hadoop) support authentication in CqlRecordReader (CASSANDRA-7221)
 * (Hadoop) Close java driver Cluster in CQLRR.close (CASSANDRA-7228)
 * Warn when 'USING TIMESTAMP' is used on a CAS BATCH (CASSANDRA-7067)
 * return all cpu values from BackgroundActivityMonitor.readAndCompute (CASSANDRA-7183)
 * Correctly delete scheduled range xfers (CASSANDRA-7143)
 * return all cpu values from BackgroundActivityMonitor.readAndCompute (CASSANDRA-7183)  
 * reduce garbage creation in calculatePendingRanges (CASSANDRA-7191)
 * fix c* launch issues on Russian os's due to output of linux 'free' cmd (CASSANDRA-6162)
 * Fix disabling autocompaction (CASSANDRA-7187)
 * Fix potential NumberFormatException when deserializing IntegerType (CASSANDRA-7088)
 * cqlsh can't tab-complete disabling compaction (CASSANDRA-7185)
 * cqlsh: Accept and execute CQL statement(s) from command-line parameter (CASSANDRA-7172)
 * Fix IllegalStateException in CqlPagingRecordReader (CASSANDRA-7198)
 * Fix the InvertedIndex trigger example (CASSANDRA-7211)
 * Add --resolve-ip option to 'nodetool ring' (CASSANDRA-7210)
 * reduce garbage on codec flag deserialization (CASSANDRA-7244) 
 * Fix duplicated error messages on directory creation error at startup (CASSANDRA-5818)
 * Proper null handle for IF with map element access (CASSANDRA-7155)
 * Improve compaction visibility (CASSANDRA-7242)
 * Correctly delete scheduled range xfers (CASSANDRA-7143)
 * Make batchlog replica selection rack-aware (CASSANDRA-6551)
 * Fix CFMetaData#getColumnDefinitionFromColumnName() (CASSANDRA-7074)
 * Fix writetime/ttl functions for static columns (CASSANDRA-7081)
 * Suggest CTRL-C or semicolon after three blank lines in cqlsh (CASSANDRA-7142)
 * Fix 2ndary index queries with DESC clustering order (CASSANDRA-6950)
 * Invalid key cache entries on DROP (CASSANDRA-6525)
 * Fix flapping RecoveryManagerTest (CASSANDRA-7084)
 * Add missing iso8601 patterns for date strings (CASSANDRA-6973)
 * Support selecting multiple rows in a partition using IN (CASSANDRA-6875)
 * Add authentication support to shuffle (CASSANDRA-6484)
 * Swap local and global default read repair chances (CASSANDRA-7320)
 * Add conditional CREATE/DROP USER support (CASSANDRA-7264)
 * Cqlsh counts non-empty lines for "Blank lines" warning (CASSANDRA-7325)
Merged from 1.2:
 * Add Cloudstack snitch (CASSANDRA-7147)
 * Update system.peers correctly when relocating tokens (CASSANDRA-7126)
 * Add Google Compute Engine snitch (CASSANDRA-7132)
 * remove duplicate query for local tokens (CASSANDRA-7182)
 * exit CQLSH with error status code if script fails (CASSANDRA-6344)
 * Fix bug with some IN queries missig results (CASSANDRA-7105)
 * Fix availability validation for LOCAL_ONE CL (CASSANDRA-7319)
 * Hint streaming can cause decommission to fail (CASSANDRA-7219)


2.1.0-beta2
 * Increase default CL space to 8GB (CASSANDRA-7031)
 * Add range tombstones to read repair digests (CASSANDRA-6863)
 * Fix BTree.clear for large updates (CASSANDRA-6943)
 * Fail write instead of logging a warning when unable to append to CL
   (CASSANDRA-6764)
 * Eliminate possibility of CL segment appearing twice in active list 
   (CASSANDRA-6557)
 * Apply DONTNEED fadvise to commitlog segments (CASSANDRA-6759)
 * Switch CRC component to Adler and include it for compressed sstables 
   (CASSANDRA-4165)
 * Allow cassandra-stress to set compaction strategy options (CASSANDRA-6451)
 * Add broadcast_rpc_address option to cassandra.yaml (CASSANDRA-5899)
 * Auto reload GossipingPropertyFileSnitch config (CASSANDRA-5897)
 * Fix overflow of memtable_total_space_in_mb (CASSANDRA-6573)
 * Fix ABTC NPE and apply update function correctly (CASSANDRA-6692)
 * Allow nodetool to use a file or prompt for password (CASSANDRA-6660)
 * Fix AIOOBE when concurrently accessing ABSC (CASSANDRA-6742)
 * Fix assertion error in ALTER TYPE RENAME (CASSANDRA-6705)
 * Scrub should not always clear out repaired status (CASSANDRA-5351)
 * Improve handling of range tombstone for wide partitions (CASSANDRA-6446)
 * Fix ClassCastException for compact table with composites (CASSANDRA-6738)
 * Fix potentially repairing with wrong nodes (CASSANDRA-6808)
 * Change caching option syntax (CASSANDRA-6745)
 * Fix stress to do proper counter reads (CASSANDRA-6835)
 * Fix help message for stress counter_write (CASSANDRA-6824)
 * Fix stress smart Thrift client to pick servers correctly (CASSANDRA-6848)
 * Add logging levels (minimal, normal or verbose) to stress tool (CASSANDRA-6849)
 * Fix race condition in Batch CLE (CASSANDRA-6860)
 * Improve cleanup/scrub/upgradesstables failure handling (CASSANDRA-6774)
 * ByteBuffer write() methods for serializing sstables (CASSANDRA-6781)
 * Proper compare function for CollectionType (CASSANDRA-6783)
 * Update native server to Netty 4 (CASSANDRA-6236)
 * Fix off-by-one error in stress (CASSANDRA-6883)
 * Make OpOrder AutoCloseable (CASSANDRA-6901)
 * Remove sync repair JMX interface (CASSANDRA-6900)
 * Add multiple memory allocation options for memtables (CASSANDRA-6689, 6694)
 * Remove adjusted op rate from stress output (CASSANDRA-6921)
 * Add optimized CF.hasColumns() implementations (CASSANDRA-6941)
 * Serialize batchlog mutations with the version of the target node
   (CASSANDRA-6931)
 * Optimize CounterColumn#reconcile() (CASSANDRA-6953)
 * Properly remove 1.2 sstable support in 2.1 (CASSANDRA-6869)
 * Lock counter cells, not partitions (CASSANDRA-6880)
 * Track presence of legacy counter shards in sstables (CASSANDRA-6888)
 * Ensure safe resource cleanup when replacing sstables (CASSANDRA-6912)
 * Add failure handler to async callback (CASSANDRA-6747)
 * Fix AE when closing SSTable without releasing reference (CASSANDRA-7000)
 * Clean up IndexInfo on keyspace/table drops (CASSANDRA-6924)
 * Only snapshot relative SSTables when sequential repair (CASSANDRA-7024)
 * Require nodetool rebuild_index to specify index names (CASSANDRA-7038)
 * fix cassandra stress errors on reads with native protocol (CASSANDRA-7033)
 * Use OpOrder to guard sstable references for reads (CASSANDRA-6919)
 * Preemptive opening of compaction result (CASSANDRA-6916)
 * Multi-threaded scrub/cleanup/upgradesstables (CASSANDRA-5547)
 * Optimize cellname comparison (CASSANDRA-6934)
 * Native protocol v3 (CASSANDRA-6855)
 * Optimize Cell liveness checks and clean up Cell (CASSANDRA-7119)
 * Support consistent range movements (CASSANDRA-2434)
 * Display min timestamp in sstablemetadata viewer (CASSANDRA-6767)
Merged from 2.0:
 * Avoid race-prone second "scrub" of system keyspace (CASSANDRA-6797)
 * Pool CqlRecordWriter clients by inetaddress rather than Range
   (CASSANDRA-6665)
 * Fix compaction_history timestamps (CASSANDRA-6784)
 * Compare scores of full replica ordering in DES (CASSANDRA-6683)
 * fix CME in SessionInfo updateProgress affecting netstats (CASSANDRA-6577)
 * Allow repairing between specific replicas (CASSANDRA-6440)
 * Allow per-dc enabling of hints (CASSANDRA-6157)
 * Add compatibility for Hadoop 0.2.x (CASSANDRA-5201)
 * Fix EstimatedHistogram races (CASSANDRA-6682)
 * Failure detector correctly converts initial value to nanos (CASSANDRA-6658)
 * Add nodetool taketoken to relocate vnodes (CASSANDRA-4445)
 * Expose bulk loading progress over JMX (CASSANDRA-4757)
 * Correctly handle null with IF conditions and TTL (CASSANDRA-6623)
 * Account for range/row tombstones in tombstone drop
   time histogram (CASSANDRA-6522)
 * Stop CommitLogSegment.close() from calling sync() (CASSANDRA-6652)
 * Make commitlog failure handling configurable (CASSANDRA-6364)
 * Avoid overlaps in LCS (CASSANDRA-6688)
 * Improve support for paginating over composites (CASSANDRA-4851)
 * Fix count(*) queries in a mixed cluster (CASSANDRA-6707)
 * Improve repair tasks(snapshot, differencing) concurrency (CASSANDRA-6566)
 * Fix replaying pre-2.0 commit logs (CASSANDRA-6714)
 * Add static columns to CQL3 (CASSANDRA-6561)
 * Optimize single partition batch statements (CASSANDRA-6737)
 * Disallow post-query re-ordering when paging (CASSANDRA-6722)
 * Fix potential paging bug with deleted columns (CASSANDRA-6748)
 * Fix NPE on BulkLoader caused by losing StreamEvent (CASSANDRA-6636)
 * Fix truncating compression metadata (CASSANDRA-6791)
 * Add CMSClassUnloadingEnabled JVM option (CASSANDRA-6541)
 * Catch memtable flush exceptions during shutdown (CASSANDRA-6735)
 * Fix upgradesstables NPE for non-CF-based indexes (CASSANDRA-6645)
 * Fix UPDATE updating PRIMARY KEY columns implicitly (CASSANDRA-6782)
 * Fix IllegalArgumentException when updating from 1.2 with SuperColumns
   (CASSANDRA-6733)
 * FBUtilities.singleton() should use the CF comparator (CASSANDRA-6778)
 * Fix CQLSStableWriter.addRow(Map<String, Object>) (CASSANDRA-6526)
 * Fix HSHA server introducing corrupt data (CASSANDRA-6285)
 * Fix CAS conditions for COMPACT STORAGE tables (CASSANDRA-6813)
 * Starting threads in OutboundTcpConnectionPool constructor causes race conditions (CASSANDRA-7177)
 * Allow overriding cassandra-rackdc.properties file (CASSANDRA-7072)
 * Set JMX RMI port to 7199 (CASSANDRA-7087)
 * Use LOCAL_QUORUM for data reads at LOCAL_SERIAL (CASSANDRA-6939)
 * Log a warning for large batches (CASSANDRA-6487)
 * Put nodes in hibernate when join_ring is false (CASSANDRA-6961)
 * Avoid early loading of non-system keyspaces before compaction-leftovers 
   cleanup at startup (CASSANDRA-6913)
 * Restrict Windows to parallel repairs (CASSANDRA-6907)
 * (Hadoop) Allow manually specifying start/end tokens in CFIF (CASSANDRA-6436)
 * Fix NPE in MeteredFlusher (CASSANDRA-6820)
 * Fix race processing range scan responses (CASSANDRA-6820)
 * Allow deleting snapshots from dropped keyspaces (CASSANDRA-6821)
 * Add uuid() function (CASSANDRA-6473)
 * Omit tombstones from schema digests (CASSANDRA-6862)
 * Include correct consistencyLevel in LWT timeout (CASSANDRA-6884)
 * Lower chances for losing new SSTables during nodetool refresh and
   ColumnFamilyStore.loadNewSSTables (CASSANDRA-6514)
 * Add support for DELETE ... IF EXISTS to CQL3 (CASSANDRA-5708)
 * Update hadoop_cql3_word_count example (CASSANDRA-6793)
 * Fix handling of RejectedExecution in sync Thrift server (CASSANDRA-6788)
 * Log more information when exceeding tombstone_warn_threshold (CASSANDRA-6865)
 * Fix truncate to not abort due to unreachable fat clients (CASSANDRA-6864)
 * Fix schema concurrency exceptions (CASSANDRA-6841)
 * Fix leaking validator FH in StreamWriter (CASSANDRA-6832)
 * Fix saving triggers to schema (CASSANDRA-6789)
 * Fix trigger mutations when base mutation list is immutable (CASSANDRA-6790)
 * Fix accounting in FileCacheService to allow re-using RAR (CASSANDRA-6838)
 * Fix static counter columns (CASSANDRA-6827)
 * Restore expiring->deleted (cell) compaction optimization (CASSANDRA-6844)
 * Fix CompactionManager.needsCleanup (CASSANDRA-6845)
 * Correctly compare BooleanType values other than 0 and 1 (CASSANDRA-6779)
 * Read message id as string from earlier versions (CASSANDRA-6840)
 * Properly use the Paxos consistency for (non-protocol) batch (CASSANDRA-6837)
 * Add paranoid disk failure option (CASSANDRA-6646)
 * Improve PerRowSecondaryIndex performance (CASSANDRA-6876)
 * Extend triggers to support CAS updates (CASSANDRA-6882)
 * Static columns with IF NOT EXISTS don't always work as expected (CASSANDRA-6873)
 * Fix paging with SELECT DISTINCT (CASSANDRA-6857)
 * Fix UnsupportedOperationException on CAS timeout (CASSANDRA-6923)
 * Improve MeteredFlusher handling of MF-unaffected column families
   (CASSANDRA-6867)
 * Add CqlRecordReader using native pagination (CASSANDRA-6311)
 * Add QueryHandler interface (CASSANDRA-6659)
 * Track liveRatio per-memtable, not per-CF (CASSANDRA-6945)
 * Make sure upgradesstables keeps sstable level (CASSANDRA-6958)
 * Fix LIMIT with static columns (CASSANDRA-6956)
 * Fix clash with CQL column name in thrift validation (CASSANDRA-6892)
 * Fix error with super columns in mixed 1.2-2.0 clusters (CASSANDRA-6966)
 * Fix bad skip of sstables on slice query with composite start/finish (CASSANDRA-6825)
 * Fix unintended update with conditional statement (CASSANDRA-6893)
 * Fix map element access in IF (CASSANDRA-6914)
 * Avoid costly range calculations for range queries on system keyspaces
   (CASSANDRA-6906)
 * Fix SSTable not released if stream session fails (CASSANDRA-6818)
 * Avoid build failure due to ANTLR timeout (CASSANDRA-6991)
 * Queries on compact tables can return more rows that requested (CASSANDRA-7052)
 * USING TIMESTAMP for batches does not work (CASSANDRA-7053)
 * Fix performance regression from CASSANDRA-5614 (CASSANDRA-6949)
 * Ensure that batchlog and hint timeouts do not produce hints (CASSANDRA-7058)
 * Merge groupable mutations in TriggerExecutor#execute() (CASSANDRA-7047)
 * Plug holes in resource release when wiring up StreamSession (CASSANDRA-7073)
 * Re-add parameter columns to tracing session (CASSANDRA-6942)
 * Preserves CQL metadata when updating table from thrift (CASSANDRA-6831)
Merged from 1.2:
 * Fix nodetool display with vnodes (CASSANDRA-7082)
 * Add UNLOGGED, COUNTER options to BATCH documentation (CASSANDRA-6816)
 * add extra SSL cipher suites (CASSANDRA-6613)
 * fix nodetool getsstables for blob PK (CASSANDRA-6803)
 * Fix BatchlogManager#deleteBatch() use of millisecond timestamps
   (CASSANDRA-6822)
 * Continue assassinating even if the endpoint vanishes (CASSANDRA-6787)
 * Schedule schema pulls on change (CASSANDRA-6971)
 * Non-droppable verbs shouldn't be dropped from OTC (CASSANDRA-6980)
 * Shutdown batchlog executor in SS#drain() (CASSANDRA-7025)
 * Fix batchlog to account for CF truncation records (CASSANDRA-6999)
 * Fix CQLSH parsing of functions and BLOB literals (CASSANDRA-7018)
 * Properly load trustore in the native protocol (CASSANDRA-6847)
 * Always clean up references in SerializingCache (CASSANDRA-6994)
 * Don't shut MessagingService down when replacing a node (CASSANDRA-6476)
 * fix npe when doing -Dcassandra.fd_initial_value_ms (CASSANDRA-6751)


2.1.0-beta1
 * Add flush directory distinct from compaction directories (CASSANDRA-6357)
 * Require JNA by default (CASSANDRA-6575)
 * add listsnapshots command to nodetool (CASSANDRA-5742)
 * Introduce AtomicBTreeColumns (CASSANDRA-6271, 6692)
 * Multithreaded commitlog (CASSANDRA-3578)
 * allocate fixed index summary memory pool and resample cold index summaries 
   to use less memory (CASSANDRA-5519)
 * Removed multithreaded compaction (CASSANDRA-6142)
 * Parallelize fetching rows for low-cardinality indexes (CASSANDRA-1337)
 * change logging from log4j to logback (CASSANDRA-5883)
 * switch to LZ4 compression for internode communication (CASSANDRA-5887)
 * Stop using Thrift-generated Index* classes internally (CASSANDRA-5971)
 * Remove 1.2 network compatibility code (CASSANDRA-5960)
 * Remove leveled json manifest migration code (CASSANDRA-5996)
 * Remove CFDefinition (CASSANDRA-6253)
 * Use AtomicIntegerFieldUpdater in RefCountedMemory (CASSANDRA-6278)
 * User-defined types for CQL3 (CASSANDRA-5590)
 * Use of o.a.c.metrics in nodetool (CASSANDRA-5871, 6406)
 * Batch read from OTC's queue and cleanup (CASSANDRA-1632)
 * Secondary index support for collections (CASSANDRA-4511, 6383)
 * SSTable metadata(Stats.db) format change (CASSANDRA-6356)
 * Push composites support in the storage engine
   (CASSANDRA-5417, CASSANDRA-6520)
 * Add snapshot space used to cfstats (CASSANDRA-6231)
 * Add cardinality estimator for key count estimation (CASSANDRA-5906)
 * CF id is changed to be non-deterministic. Data dir/key cache are created
   uniquely for CF id (CASSANDRA-5202)
 * New counters implementation (CASSANDRA-6504)
 * Replace UnsortedColumns, EmptyColumns, TreeMapBackedSortedColumns with new
   ArrayBackedSortedColumns (CASSANDRA-6630, CASSANDRA-6662, CASSANDRA-6690)
 * Add option to use row cache with a given amount of rows (CASSANDRA-5357)
 * Avoid repairing already repaired data (CASSANDRA-5351)
 * Reject counter updates with USING TTL/TIMESTAMP (CASSANDRA-6649)
 * Replace index_interval with min/max_index_interval (CASSANDRA-6379)
 * Lift limitation that order by columns must be selected for IN queries (CASSANDRA-4911)


2.0.5
 * Reduce garbage generated by bloom filter lookups (CASSANDRA-6609)
 * Add ks.cf names to tombstone logging (CASSANDRA-6597)
 * Use LOCAL_QUORUM for LWT operations at LOCAL_SERIAL (CASSANDRA-6495)
 * Wait for gossip to settle before accepting client connections (CASSANDRA-4288)
 * Delete unfinished compaction incrementally (CASSANDRA-6086)
 * Allow specifying custom secondary index options in CQL3 (CASSANDRA-6480)
 * Improve replica pinning for cache efficiency in DES (CASSANDRA-6485)
 * Fix LOCAL_SERIAL from thrift (CASSANDRA-6584)
 * Don't special case received counts in CAS timeout exceptions (CASSANDRA-6595)
 * Add support for 2.1 global counter shards (CASSANDRA-6505)
 * Fix NPE when streaming connection is not yet established (CASSANDRA-6210)
 * Avoid rare duplicate read repair triggering (CASSANDRA-6606)
 * Fix paging discardFirst (CASSANDRA-6555)
 * Fix ArrayIndexOutOfBoundsException in 2ndary index query (CASSANDRA-6470)
 * Release sstables upon rebuilding 2i (CASSANDRA-6635)
 * Add AbstractCompactionStrategy.startup() method (CASSANDRA-6637)
 * SSTableScanner may skip rows during cleanup (CASSANDRA-6638)
 * sstables from stalled repair sessions can resurrect deleted data (CASSANDRA-6503)
 * Switch stress to use ITransportFactory (CASSANDRA-6641)
 * Fix IllegalArgumentException during prepare (CASSANDRA-6592)
 * Fix possible loss of 2ndary index entries during compaction (CASSANDRA-6517)
 * Fix direct Memory on architectures that do not support unaligned long access
   (CASSANDRA-6628)
 * Let scrub optionally skip broken counter partitions (CASSANDRA-5930)
Merged from 1.2:
 * fsync compression metadata (CASSANDRA-6531)
 * Validate CF existence on execution for prepared statement (CASSANDRA-6535)
 * Add ability to throttle batchlog replay (CASSANDRA-6550)
 * Fix executing LOCAL_QUORUM with SimpleStrategy (CASSANDRA-6545)
 * Avoid StackOverflow when using large IN queries (CASSANDRA-6567)
 * Nodetool upgradesstables includes secondary indexes (CASSANDRA-6598)
 * Paginate batchlog replay (CASSANDRA-6569)
 * skip blocking on streaming during drain (CASSANDRA-6603)
 * Improve error message when schema doesn't match loaded sstable (CASSANDRA-6262)
 * Add properties to adjust FD initial value and max interval (CASSANDRA-4375)
 * Fix preparing with batch and delete from collection (CASSANDRA-6607)
 * Fix ABSC reverse iterator's remove() method (CASSANDRA-6629)
 * Handle host ID conflicts properly (CASSANDRA-6615)
 * Move handling of migration event source to solve bootstrap race. (CASSANDRA-6648)
 * Make sure compaction throughput value doesn't overflow with int math (CASSANDRA-6647)


2.0.4
 * Allow removing snapshots of no-longer-existing CFs (CASSANDRA-6418)
 * add StorageService.stopDaemon() (CASSANDRA-4268)
 * add IRE for invalid CF supplied to get_count (CASSANDRA-5701)
 * add client encryption support to sstableloader (CASSANDRA-6378)
 * Fix accept() loop for SSL sockets post-shutdown (CASSANDRA-6468)
 * Fix size-tiered compaction in LCS L0 (CASSANDRA-6496)
 * Fix assertion failure in filterColdSSTables (CASSANDRA-6483)
 * Fix row tombstones in larger-than-memory compactions (CASSANDRA-6008)
 * Fix cleanup ClassCastException (CASSANDRA-6462)
 * Reduce gossip memory use by interning VersionedValue strings (CASSANDRA-6410)
 * Allow specifying datacenters to participate in a repair (CASSANDRA-6218)
 * Fix divide-by-zero in PCI (CASSANDRA-6403)
 * Fix setting last compacted key in the wrong level for LCS (CASSANDRA-6284)
 * Add millisecond precision formats to the timestamp parser (CASSANDRA-6395)
 * Expose a total memtable size metric for a CF (CASSANDRA-6391)
 * cqlsh: handle symlinks properly (CASSANDRA-6425)
 * Fix potential infinite loop when paging query with IN (CASSANDRA-6464)
 * Fix assertion error in AbstractQueryPager.discardFirst (CASSANDRA-6447)
 * Fix streaming older SSTable yields unnecessary tombstones (CASSANDRA-6527)
Merged from 1.2:
 * Improved error message on bad properties in DDL queries (CASSANDRA-6453)
 * Randomize batchlog candidates selection (CASSANDRA-6481)
 * Fix thundering herd on endpoint cache invalidation (CASSANDRA-6345, 6485)
 * Improve batchlog write performance with vnodes (CASSANDRA-6488)
 * cqlsh: quote single quotes in strings inside collections (CASSANDRA-6172)
 * Improve gossip performance for typical messages (CASSANDRA-6409)
 * Throw IRE if a prepared statement has more markers than supported 
   (CASSANDRA-5598)
 * Expose Thread metrics for the native protocol server (CASSANDRA-6234)
 * Change snapshot response message verb to INTERNAL to avoid dropping it 
   (CASSANDRA-6415)
 * Warn when collection read has > 65K elements (CASSANDRA-5428)
 * Fix cache persistence when both row and key cache are enabled 
   (CASSANDRA-6413)
 * (Hadoop) add describe_local_ring (CASSANDRA-6268)
 * Fix handling of concurrent directory creation failure (CASSANDRA-6459)
 * Allow executing CREATE statements multiple times (CASSANDRA-6471)
 * Don't send confusing info with timeouts (CASSANDRA-6491)
 * Don't resubmit counter mutation runnables internally (CASSANDRA-6427)
 * Don't drop local mutations without a hint (CASSANDRA-6510)
 * Don't allow null max_hint_window_in_ms (CASSANDRA-6419)
 * Validate SliceRange start and finish lengths (CASSANDRA-6521)


2.0.3
 * Fix FD leak on slice read path (CASSANDRA-6275)
 * Cancel read meter task when closing SSTR (CASSANDRA-6358)
 * free off-heap IndexSummary during bulk (CASSANDRA-6359)
 * Recover from IOException in accept() thread (CASSANDRA-6349)
 * Improve Gossip tolerance of abnormally slow tasks (CASSANDRA-6338)
 * Fix trying to hint timed out counter writes (CASSANDRA-6322)
 * Allow restoring specific columnfamilies from archived CL (CASSANDRA-4809)
 * Avoid flushing compaction_history after each operation (CASSANDRA-6287)
 * Fix repair assertion error when tombstones expire (CASSANDRA-6277)
 * Skip loading corrupt key cache (CASSANDRA-6260)
 * Fixes for compacting larger-than-memory rows (CASSANDRA-6274)
 * Compact hottest sstables first and optionally omit coldest from
   compaction entirely (CASSANDRA-6109)
 * Fix modifying column_metadata from thrift (CASSANDRA-6182)
 * cqlsh: fix LIST USERS output (CASSANDRA-6242)
 * Add IRequestSink interface (CASSANDRA-6248)
 * Update memtable size while flushing (CASSANDRA-6249)
 * Provide hooks around CQL2/CQL3 statement execution (CASSANDRA-6252)
 * Require Permission.SELECT for CAS updates (CASSANDRA-6247)
 * New CQL-aware SSTableWriter (CASSANDRA-5894)
 * Reject CAS operation when the protocol v1 is used (CASSANDRA-6270)
 * Correctly throw error when frame too large (CASSANDRA-5981)
 * Fix serialization bug in PagedRange with 2ndary indexes (CASSANDRA-6299)
 * Fix CQL3 table validation in Thrift (CASSANDRA-6140)
 * Fix bug missing results with IN clauses (CASSANDRA-6327)
 * Fix paging with reversed slices (CASSANDRA-6343)
 * Set minTimestamp correctly to be able to drop expired sstables (CASSANDRA-6337)
 * Support NaN and Infinity as float literals (CASSANDRA-6003)
 * Remove RF from nodetool ring output (CASSANDRA-6289)
 * Fix attempting to flush empty rows (CASSANDRA-6374)
 * Fix potential out of bounds exception when paging (CASSANDRA-6333)
Merged from 1.2:
 * Optimize FD phi calculation (CASSANDRA-6386)
 * Improve initial FD phi estimate when starting up (CASSANDRA-6385)
 * Don't list CQL3 table in CLI describe even if named explicitely 
   (CASSANDRA-5750)
 * Invalidate row cache when dropping CF (CASSANDRA-6351)
 * add non-jamm path for cached statements (CASSANDRA-6293)
 * add windows bat files for shell commands (CASSANDRA-6145)
 * Require logging in for Thrift CQL2/3 statement preparation (CASSANDRA-6254)
 * restrict max_num_tokens to 1536 (CASSANDRA-6267)
 * Nodetool gets default JMX port from cassandra-env.sh (CASSANDRA-6273)
 * make calculatePendingRanges asynchronous (CASSANDRA-6244)
 * Remove blocking flushes in gossip thread (CASSANDRA-6297)
 * Fix potential socket leak in connectionpool creation (CASSANDRA-6308)
 * Allow LOCAL_ONE/LOCAL_QUORUM to work with SimpleStrategy (CASSANDRA-6238)
 * cqlsh: handle 'null' as session duration (CASSANDRA-6317)
 * Fix json2sstable handling of range tombstones (CASSANDRA-6316)
 * Fix missing one row in reverse query (CASSANDRA-6330)
 * Fix reading expired row value from row cache (CASSANDRA-6325)
 * Fix AssertionError when doing set element deletion (CASSANDRA-6341)
 * Make CL code for the native protocol match the one in C* 2.0
   (CASSANDRA-6347)
 * Disallow altering CQL3 table from thrift (CASSANDRA-6370)
 * Fix size computation of prepared statement (CASSANDRA-6369)


2.0.2
 * Update FailureDetector to use nanontime (CASSANDRA-4925)
 * Fix FileCacheService regressions (CASSANDRA-6149)
 * Never return WriteTimeout for CL.ANY (CASSANDRA-6132)
 * Fix race conditions in bulk loader (CASSANDRA-6129)
 * Add configurable metrics reporting (CASSANDRA-4430)
 * drop queries exceeding a configurable number of tombstones (CASSANDRA-6117)
 * Track and persist sstable read activity (CASSANDRA-5515)
 * Fixes for speculative retry (CASSANDRA-5932, CASSANDRA-6194)
 * Improve memory usage of metadata min/max column names (CASSANDRA-6077)
 * Fix thrift validation refusing row markers on CQL3 tables (CASSANDRA-6081)
 * Fix insertion of collections with CAS (CASSANDRA-6069)
 * Correctly send metadata on SELECT COUNT (CASSANDRA-6080)
 * Track clients' remote addresses in ClientState (CASSANDRA-6070)
 * Create snapshot dir if it does not exist when migrating
   leveled manifest (CASSANDRA-6093)
 * make sequential nodetool repair the default (CASSANDRA-5950)
 * Add more hooks for compaction strategy implementations (CASSANDRA-6111)
 * Fix potential NPE on composite 2ndary indexes (CASSANDRA-6098)
 * Delete can potentially be skipped in batch (CASSANDRA-6115)
 * Allow alter keyspace on system_traces (CASSANDRA-6016)
 * Disallow empty column names in cql (CASSANDRA-6136)
 * Use Java7 file-handling APIs and fix file moving on Windows (CASSANDRA-5383)
 * Save compaction history to system keyspace (CASSANDRA-5078)
 * Fix NPE if StorageService.getOperationMode() is executed before full startup (CASSANDRA-6166)
 * CQL3: support pre-epoch longs for TimestampType (CASSANDRA-6212)
 * Add reloadtriggers command to nodetool (CASSANDRA-4949)
 * cqlsh: ignore empty 'value alias' in DESCRIBE (CASSANDRA-6139)
 * Fix sstable loader (CASSANDRA-6205)
 * Reject bootstrapping if the node already exists in gossip (CASSANDRA-5571)
 * Fix NPE while loading paxos state (CASSANDRA-6211)
 * cqlsh: add SHOW SESSION <tracing-session> command (CASSANDRA-6228)
Merged from 1.2:
 * (Hadoop) Require CFRR batchSize to be at least 2 (CASSANDRA-6114)
 * Add a warning for small LCS sstable size (CASSANDRA-6191)
 * Add ability to list specific KS/CF combinations in nodetool cfstats (CASSANDRA-4191)
 * Mark CF clean if a mutation raced the drop and got it marked dirty (CASSANDRA-5946)
 * Add a LOCAL_ONE consistency level (CASSANDRA-6202)
 * Limit CQL prepared statement cache by size instead of count (CASSANDRA-6107)
 * Tracing should log write failure rather than raw exceptions (CASSANDRA-6133)
 * lock access to TM.endpointToHostIdMap (CASSANDRA-6103)
 * Allow estimated memtable size to exceed slab allocator size (CASSANDRA-6078)
 * Start MeteredFlusher earlier to prevent OOM during CL replay (CASSANDRA-6087)
 * Avoid sending Truncate command to fat clients (CASSANDRA-6088)
 * Allow where clause conditions to be in parenthesis (CASSANDRA-6037)
 * Do not open non-ssl storage port if encryption option is all (CASSANDRA-3916)
 * Move batchlog replay to its own executor (CASSANDRA-6079)
 * Add tombstone debug threshold and histogram (CASSANDRA-6042, 6057)
 * Enable tcp keepalive on incoming connections (CASSANDRA-4053)
 * Fix fat client schema pull NPE (CASSANDRA-6089)
 * Fix memtable flushing for indexed tables (CASSANDRA-6112)
 * Fix skipping columns with multiple slices (CASSANDRA-6119)
 * Expose connected thrift + native client counts (CASSANDRA-5084)
 * Optimize auth setup (CASSANDRA-6122)
 * Trace index selection (CASSANDRA-6001)
 * Update sstablesPerReadHistogram to use biased sampling (CASSANDRA-6164)
 * Log UnknownColumnfamilyException when closing socket (CASSANDRA-5725)
 * Properly error out on CREATE INDEX for counters table (CASSANDRA-6160)
 * Handle JMX notification failure for repair (CASSANDRA-6097)
 * (Hadoop) Fetch no more than 128 splits in parallel (CASSANDRA-6169)
 * stress: add username/password authentication support (CASSANDRA-6068)
 * Fix indexed queries with row cache enabled on parent table (CASSANDRA-5732)
 * Fix compaction race during columnfamily drop (CASSANDRA-5957)
 * Fix validation of empty column names for compact tables (CASSANDRA-6152)
 * Skip replaying mutations that pass CRC but fail to deserialize (CASSANDRA-6183)
 * Rework token replacement to use replace_address (CASSANDRA-5916)
 * Fix altering column types (CASSANDRA-6185)
 * cqlsh: fix CREATE/ALTER WITH completion (CASSANDRA-6196)
 * add windows bat files for shell commands (CASSANDRA-6145)
 * Fix potential stack overflow during range tombstones insertion (CASSANDRA-6181)
 * (Hadoop) Make LOCAL_ONE the default consistency level (CASSANDRA-6214)


2.0.1
 * Fix bug that could allow reading deleted data temporarily (CASSANDRA-6025)
 * Improve memory use defaults (CASSANDRA-6059)
 * Make ThriftServer more easlly extensible (CASSANDRA-6058)
 * Remove Hadoop dependency from ITransportFactory (CASSANDRA-6062)
 * add file_cache_size_in_mb setting (CASSANDRA-5661)
 * Improve error message when yaml contains invalid properties (CASSANDRA-5958)
 * Improve leveled compaction's ability to find non-overlapping L0 compactions
   to work on concurrently (CASSANDRA-5921)
 * Notify indexer of columns shadowed by range tombstones (CASSANDRA-5614)
 * Log Merkle tree stats (CASSANDRA-2698)
 * Switch from crc32 to adler32 for compressed sstable checksums (CASSANDRA-5862)
 * Improve offheap memcpy performance (CASSANDRA-5884)
 * Use a range aware scanner for cleanup (CASSANDRA-2524)
 * Cleanup doesn't need to inspect sstables that contain only local data
   (CASSANDRA-5722)
 * Add ability for CQL3 to list partition keys (CASSANDRA-4536)
 * Improve native protocol serialization (CASSANDRA-5664)
 * Upgrade Thrift to 0.9.1 (CASSANDRA-5923)
 * Require superuser status for adding triggers (CASSANDRA-5963)
 * Make standalone scrubber handle old and new style leveled manifest
   (CASSANDRA-6005)
 * Fix paxos bugs (CASSANDRA-6012, 6013, 6023)
 * Fix paged ranges with multiple replicas (CASSANDRA-6004)
 * Fix potential AssertionError during tracing (CASSANDRA-6041)
 * Fix NPE in sstablesplit (CASSANDRA-6027)
 * Migrate pre-2.0 key/value/column aliases to system.schema_columns
   (CASSANDRA-6009)
 * Paging filter empty rows too agressively (CASSANDRA-6040)
 * Support variadic parameters for IN clauses (CASSANDRA-4210)
 * cqlsh: return the result of CAS writes (CASSANDRA-5796)
 * Fix validation of IN clauses with 2ndary indexes (CASSANDRA-6050)
 * Support named bind variables in CQL (CASSANDRA-6033)
Merged from 1.2:
 * Allow cache-keys-to-save to be set at runtime (CASSANDRA-5980)
 * Avoid second-guessing out-of-space state (CASSANDRA-5605)
 * Tuning knobs for dealing with large blobs and many CFs (CASSANDRA-5982)
 * (Hadoop) Fix CQLRW for thrift tables (CASSANDRA-6002)
 * Fix possible divide-by-zero in HHOM (CASSANDRA-5990)
 * Allow local batchlog writes for CL.ANY (CASSANDRA-5967)
 * Upgrade metrics-core to version 2.2.0 (CASSANDRA-5947)
 * Fix CqlRecordWriter with composite keys (CASSANDRA-5949)
 * Add snitch, schema version, cluster, partitioner to JMX (CASSANDRA-5881)
 * Allow disabling SlabAllocator (CASSANDRA-5935)
 * Make user-defined compaction JMX blocking (CASSANDRA-4952)
 * Fix streaming does not transfer wrapped range (CASSANDRA-5948)
 * Fix loading index summary containing empty key (CASSANDRA-5965)
 * Correctly handle limits in CompositesSearcher (CASSANDRA-5975)
 * Pig: handle CQL collections (CASSANDRA-5867)
 * Pass the updated cf to the PRSI index() method (CASSANDRA-5999)
 * Allow empty CQL3 batches (as no-op) (CASSANDRA-5994)
 * Support null in CQL3 functions (CASSANDRA-5910)
 * Replace the deprecated MapMaker with CacheLoader (CASSANDRA-6007)
 * Add SSTableDeletingNotification to DataTracker (CASSANDRA-6010)
 * Fix snapshots in use get deleted during snapshot repair (CASSANDRA-6011)
 * Move hints and exception count to o.a.c.metrics (CASSANDRA-6017)
 * Fix memory leak in snapshot repair (CASSANDRA-6047)
 * Fix sstable2sjon for CQL3 tables (CASSANDRA-5852)


2.0.0
 * Fix thrift validation when inserting into CQL3 tables (CASSANDRA-5138)
 * Fix periodic memtable flushing behavior with clean memtables (CASSANDRA-5931)
 * Fix dateOf() function for pre-2.0 timestamp columns (CASSANDRA-5928)
 * Fix SSTable unintentionally loads BF when opened for batch (CASSANDRA-5938)
 * Add stream session progress to JMX (CASSANDRA-4757)
 * Fix NPE during CAS operation (CASSANDRA-5925)
Merged from 1.2:
 * Fix getBloomFilterDiskSpaceUsed for AlwaysPresentFilter (CASSANDRA-5900)
 * Don't announce schema version until we've loaded the changes locally
   (CASSANDRA-5904)
 * Fix to support off heap bloom filters size greater than 2 GB (CASSANDRA-5903)
 * Properly handle parsing huge map and set literals (CASSANDRA-5893)


2.0.0-rc2
 * enable vnodes by default (CASSANDRA-5869)
 * fix CAS contention timeout (CASSANDRA-5830)
 * fix HsHa to respect max frame size (CASSANDRA-4573)
 * Fix (some) 2i on composite components omissions (CASSANDRA-5851)
 * cqlsh: add DESCRIBE FULL SCHEMA variant (CASSANDRA-5880)
Merged from 1.2:
 * Correctly validate sparse composite cells in scrub (CASSANDRA-5855)
 * Add KeyCacheHitRate metric to CF metrics (CASSANDRA-5868)
 * cqlsh: add support for multiline comments (CASSANDRA-5798)
 * Handle CQL3 SELECT duplicate IN restrictions on clustering columns
   (CASSANDRA-5856)


2.0.0-rc1
 * improve DecimalSerializer performance (CASSANDRA-5837)
 * fix potential spurious wakeup in AsyncOneResponse (CASSANDRA-5690)
 * fix schema-related trigger issues (CASSANDRA-5774)
 * Better validation when accessing CQL3 table from thrift (CASSANDRA-5138)
 * Fix assertion error during repair (CASSANDRA-5801)
 * Fix range tombstone bug (CASSANDRA-5805)
 * DC-local CAS (CASSANDRA-5797)
 * Add a native_protocol_version column to the system.local table (CASSANRDA-5819)
 * Use index_interval from cassandra.yaml when upgraded (CASSANDRA-5822)
 * Fix buffer underflow on socket close (CASSANDRA-5792)
Merged from 1.2:
 * Fix reading DeletionTime from 1.1-format sstables (CASSANDRA-5814)
 * cqlsh: add collections support to COPY (CASSANDRA-5698)
 * retry important messages for any IOException (CASSANDRA-5804)
 * Allow empty IN relations in SELECT/UPDATE/DELETE statements (CASSANDRA-5626)
 * cqlsh: fix crashing on Windows due to libedit detection (CASSANDRA-5812)
 * fix bulk-loading compressed sstables (CASSANDRA-5820)
 * (Hadoop) fix quoting in CqlPagingRecordReader and CqlRecordWriter 
   (CASSANDRA-5824)
 * update default LCS sstable size to 160MB (CASSANDRA-5727)
 * Allow compacting 2Is via nodetool (CASSANDRA-5670)
 * Hex-encode non-String keys in OPP (CASSANDRA-5793)
 * nodetool history logging (CASSANDRA-5823)
 * (Hadoop) fix support for Thrift tables in CqlPagingRecordReader 
   (CASSANDRA-5752)
 * add "all time blocked" to StatusLogger output (CASSANDRA-5825)
 * Future-proof inter-major-version schema migrations (CASSANDRA-5845)
 * (Hadoop) add CqlPagingRecordReader support for ReversedType in Thrift table
   (CASSANDRA-5718)
 * Add -no-snapshot option to scrub (CASSANDRA-5891)
 * Fix to support off heap bloom filters size greater than 2 GB (CASSANDRA-5903)
 * Properly handle parsing huge map and set literals (CASSANDRA-5893)
 * Fix LCS L0 compaction may overlap in L1 (CASSANDRA-5907)
 * New sstablesplit tool to split large sstables offline (CASSANDRA-4766)
 * Fix potential deadlock in native protocol server (CASSANDRA-5926)
 * Disallow incompatible type change in CQL3 (CASSANDRA-5882)
Merged from 1.1:
 * Correctly validate sparse composite cells in scrub (CASSANDRA-5855)


2.0.0-beta2
 * Replace countPendingHints with Hints Created metric (CASSANDRA-5746)
 * Allow nodetool with no args, and with help to run without a server (CASSANDRA-5734)
 * Cleanup AbstractType/TypeSerializer classes (CASSANDRA-5744)
 * Remove unimplemented cli option schema-mwt (CASSANDRA-5754)
 * Support range tombstones in thrift (CASSANDRA-5435)
 * Normalize table-manipulating CQL3 statements' class names (CASSANDRA-5759)
 * cqlsh: add missing table options to DESCRIBE output (CASSANDRA-5749)
 * Fix assertion error during repair (CASSANDRA-5757)
 * Fix bulkloader (CASSANDRA-5542)
 * Add LZ4 compression to the native protocol (CASSANDRA-5765)
 * Fix bugs in the native protocol v2 (CASSANDRA-5770)
 * CAS on 'primary key only' table (CASSANDRA-5715)
 * Support streaming SSTables of old versions (CASSANDRA-5772)
 * Always respect protocol version in native protocol (CASSANDRA-5778)
 * Fix ConcurrentModificationException during streaming (CASSANDRA-5782)
 * Update deletion timestamp in Commit#updatesWithPaxosTime (CASSANDRA-5787)
 * Thrift cas() method crashes if input columns are not sorted (CASSANDRA-5786)
 * Order columns names correctly when querying for CAS (CASSANDRA-5788)
 * Fix streaming retry (CASSANDRA-5775)
Merged from 1.2:
 * if no seeds can be a reached a node won't start in a ring by itself (CASSANDRA-5768)
 * add cassandra.unsafesystem property (CASSANDRA-5704)
 * (Hadoop) quote identifiers in CqlPagingRecordReader (CASSANDRA-5763)
 * Add replace_node functionality for vnodes (CASSANDRA-5337)
 * Add timeout events to query traces (CASSANDRA-5520)
 * Fix serialization of the LEFT gossip value (CASSANDRA-5696)
 * Pig: support for cql3 tables (CASSANDRA-5234)
 * Fix skipping range tombstones with reverse queries (CASSANDRA-5712)
 * Expire entries out of ThriftSessionManager (CASSANDRA-5719)
 * Don't keep ancestor information in memory (CASSANDRA-5342)
 * Expose native protocol server status in nodetool info (CASSANDRA-5735)
 * Fix pathetic performance of range tombstones (CASSANDRA-5677)
 * Fix querying with an empty (impossible) range (CASSANDRA-5573)
 * cqlsh: handle CUSTOM 2i in DESCRIBE output (CASSANDRA-5760)
 * Fix minor bug in Range.intersects(Bound) (CASSANDRA-5771)
 * cqlsh: handle disabled compression in DESCRIBE output (CASSANDRA-5766)
 * Ensure all UP events are notified on the native protocol (CASSANDRA-5769)
 * Fix formatting of sstable2json with multiple -k arguments (CASSANDRA-5781)
 * Don't rely on row marker for queries in general to hide lost markers
   after TTL expires (CASSANDRA-5762)
 * Sort nodetool help output (CASSANDRA-5776)
 * Fix column expiring during 2 phases compaction (CASSANDRA-5799)
 * now() is being rejected in INSERTs when inside collections (CASSANDRA-5795)


2.0.0-beta1
 * Add support for indexing clustered columns (CASSANDRA-5125)
 * Removed on-heap row cache (CASSANDRA-5348)
 * use nanotime consistently for node-local timeouts (CASSANDRA-5581)
 * Avoid unnecessary second pass on name-based queries (CASSANDRA-5577)
 * Experimental triggers (CASSANDRA-1311)
 * JEMalloc support for off-heap allocation (CASSANDRA-3997)
 * Single-pass compaction (CASSANDRA-4180)
 * Removed token range bisection (CASSANDRA-5518)
 * Removed compatibility with pre-1.2.5 sstables and network messages
   (CASSANDRA-5511)
 * removed PBSPredictor (CASSANDRA-5455)
 * CAS support (CASSANDRA-5062, 5441, 5442, 5443, 5619, 5667)
 * Leveled compaction performs size-tiered compactions in L0 
   (CASSANDRA-5371, 5439)
 * Add yaml network topology snitch for mixed ec2/other envs (CASSANDRA-5339)
 * Log when a node is down longer than the hint window (CASSANDRA-4554)
 * Optimize tombstone creation for ExpiringColumns (CASSANDRA-4917)
 * Improve LeveledScanner work estimation (CASSANDRA-5250, 5407)
 * Replace compaction lock with runWithCompactionsDisabled (CASSANDRA-3430)
 * Change Message IDs to ints (CASSANDRA-5307)
 * Move sstable level information into the Stats component, removing the
   need for a separate Manifest file (CASSANDRA-4872)
 * avoid serializing to byte[] on commitlog append (CASSANDRA-5199)
 * make index_interval configurable per columnfamily (CASSANDRA-3961, CASSANDRA-5650)
 * add default_time_to_live (CASSANDRA-3974)
 * add memtable_flush_period_in_ms (CASSANDRA-4237)
 * replace supercolumns internally by composites (CASSANDRA-3237, 5123)
 * upgrade thrift to 0.9.0 (CASSANDRA-3719)
 * drop unnecessary keyspace parameter from user-defined compaction API 
   (CASSANDRA-5139)
 * more robust solution to incomplete compactions + counters (CASSANDRA-5151)
 * Change order of directory searching for c*.in.sh (CASSANDRA-3983)
 * Add tool to reset SSTable compaction level for LCS (CASSANDRA-5271)
 * Allow custom configuration loader (CASSANDRA-5045)
 * Remove memory emergency pressure valve logic (CASSANDRA-3534)
 * Reduce request latency with eager retry (CASSANDRA-4705)
 * cqlsh: Remove ASSUME command (CASSANDRA-5331)
 * Rebuild BF when loading sstables if bloom_filter_fp_chance
   has changed since compaction (CASSANDRA-5015)
 * remove row-level bloom filters (CASSANDRA-4885)
 * Change Kernel Page Cache skipping into row preheating (disabled by default)
   (CASSANDRA-4937)
 * Improve repair by deciding on a gcBefore before sending
   out TreeRequests (CASSANDRA-4932)
 * Add an official way to disable compactions (CASSANDRA-5074)
 * Reenable ALTER TABLE DROP with new semantics (CASSANDRA-3919)
 * Add binary protocol versioning (CASSANDRA-5436)
 * Swap THshaServer for TThreadedSelectorServer (CASSANDRA-5530)
 * Add alias support to SELECT statement (CASSANDRA-5075)
 * Don't create empty RowMutations in CommitLogReplayer (CASSANDRA-5541)
 * Use range tombstones when dropping cfs/columns from schema (CASSANDRA-5579)
 * cqlsh: drop CQL2/CQL3-beta support (CASSANDRA-5585)
 * Track max/min column names in sstables to be able to optimize slice
   queries (CASSANDRA-5514, CASSANDRA-5595, CASSANDRA-5600)
 * Binary protocol: allow batching already prepared statements (CASSANDRA-4693)
 * Allow preparing timestamp, ttl and limit in CQL3 queries (CASSANDRA-4450)
 * Support native link w/o JNA in Java7 (CASSANDRA-3734)
 * Use SASL authentication in binary protocol v2 (CASSANDRA-5545)
 * Replace Thrift HsHa with LMAX Disruptor based implementation (CASSANDRA-5582)
 * cqlsh: Add row count to SELECT output (CASSANDRA-5636)
 * Include a timestamp with all read commands to determine column expiration
   (CASSANDRA-5149)
 * Streaming 2.0 (CASSANDRA-5286, 5699)
 * Conditional create/drop ks/table/index statements in CQL3 (CASSANDRA-2737)
 * more pre-table creation property validation (CASSANDRA-5693)
 * Redesign repair messages (CASSANDRA-5426)
 * Fix ALTER RENAME post-5125 (CASSANDRA-5702)
 * Disallow renaming a 2ndary indexed column (CASSANDRA-5705)
 * Rename Table to Keyspace (CASSANDRA-5613)
 * Ensure changing column_index_size_in_kb on different nodes don't corrupt the
   sstable (CASSANDRA-5454)
 * Move resultset type information into prepare, not execute (CASSANDRA-5649)
 * Auto paging in binary protocol (CASSANDRA-4415, 5714)
 * Don't tie client side use of AbstractType to JDBC (CASSANDRA-4495)
 * Adds new TimestampType to replace DateType (CASSANDRA-5723, CASSANDRA-5729)
Merged from 1.2:
 * make starting native protocol server idempotent (CASSANDRA-5728)
 * Fix loading key cache when a saved entry is no longer valid (CASSANDRA-5706)
 * Fix serialization of the LEFT gossip value (CASSANDRA-5696)
 * cqlsh: Don't show 'null' in place of empty values (CASSANDRA-5675)
 * Race condition in detecting version on a mixed 1.1/1.2 cluster
   (CASSANDRA-5692)
 * Fix skipping range tombstones with reverse queries (CASSANDRA-5712)
 * Expire entries out of ThriftSessionManager (CASSANRDA-5719)
 * Don't keep ancestor information in memory (CASSANDRA-5342)
 * cqlsh: fix handling of semicolons inside BATCH queries (CASSANDRA-5697)


1.2.6
 * Fix tracing when operation completes before all responses arrive 
   (CASSANDRA-5668)
 * Fix cross-DC mutation forwarding (CASSANDRA-5632)
 * Reduce SSTableLoader memory usage (CASSANDRA-5555)
 * Scale hinted_handoff_throttle_in_kb to cluster size (CASSANDRA-5272)
 * (Hadoop) Add CQL3 input/output formats (CASSANDRA-4421, 5622)
 * (Hadoop) Fix InputKeyRange in CFIF (CASSANDRA-5536)
 * Fix dealing with ridiculously large max sstable sizes in LCS (CASSANDRA-5589)
 * Ignore pre-truncate hints (CASSANDRA-4655)
 * Move System.exit on OOM into a separate thread (CASSANDRA-5273)
 * Write row markers when serializing schema (CASSANDRA-5572)
 * Check only SSTables for the requested range when streaming (CASSANDRA-5569)
 * Improve batchlog replay behavior and hint ttl handling (CASSANDRA-5314)
 * Exclude localTimestamp from validation for tombstones (CASSANDRA-5398)
 * cqlsh: add custom prompt support (CASSANDRA-5539)
 * Reuse prepared statements in hot auth queries (CASSANDRA-5594)
 * cqlsh: add vertical output option (see EXPAND) (CASSANDRA-5597)
 * Add a rate limit option to stress (CASSANDRA-5004)
 * have BulkLoader ignore snapshots directories (CASSANDRA-5587) 
 * fix SnitchProperties logging context (CASSANDRA-5602)
 * Expose whether jna is enabled and memory is locked via JMX (CASSANDRA-5508)
 * cqlsh: fix COPY FROM with ReversedType (CASSANDRA-5610)
 * Allow creating CUSTOM indexes on collections (CASSANDRA-5615)
 * Evaluate now() function at execution time (CASSANDRA-5616)
 * Expose detailed read repair metrics (CASSANDRA-5618)
 * Correct blob literal + ReversedType parsing (CASSANDRA-5629)
 * Allow GPFS to prefer the internal IP like EC2MRS (CASSANDRA-5630)
 * fix help text for -tspw cassandra-cli (CASSANDRA-5643)
 * don't throw away initial causes exceptions for internode encryption issues 
   (CASSANDRA-5644)
 * Fix message spelling errors for cql select statements (CASSANDRA-5647)
 * Suppress custom exceptions thru jmx (CASSANDRA-5652)
 * Update CREATE CUSTOM INDEX syntax (CASSANDRA-5639)
 * Fix PermissionDetails.equals() method (CASSANDRA-5655)
 * Never allow partition key ranges in CQL3 without token() (CASSANDRA-5666)
 * Gossiper incorrectly drops AppState for an upgrading node (CASSANDRA-5660)
 * Connection thrashing during multi-region ec2 during upgrade, due to 
   messaging version (CASSANDRA-5669)
 * Avoid over reconnecting in EC2MRS (CASSANDRA-5678)
 * Fix ReadResponseSerializer.serializedSize() for digest reads (CASSANDRA-5476)
 * allow sstable2json on 2i CFs (CASSANDRA-5694)
Merged from 1.1:
 * Remove buggy thrift max message length option (CASSANDRA-5529)
 * Fix NPE in Pig's widerow mode (CASSANDRA-5488)
 * Add split size parameter to Pig and disable split combination (CASSANDRA-5544)


1.2.5
 * make BytesToken.toString only return hex bytes (CASSANDRA-5566)
 * Ensure that submitBackground enqueues at least one task (CASSANDRA-5554)
 * fix 2i updates with identical values and timestamps (CASSANDRA-5540)
 * fix compaction throttling bursty-ness (CASSANDRA-4316)
 * reduce memory consumption of IndexSummary (CASSANDRA-5506)
 * remove per-row column name bloom filters (CASSANDRA-5492)
 * Include fatal errors in trace events (CASSANDRA-5447)
 * Ensure that PerRowSecondaryIndex is notified of row-level deletes
   (CASSANDRA-5445)
 * Allow empty blob literals in CQL3 (CASSANDRA-5452)
 * Fix streaming RangeTombstones at column index boundary (CASSANDRA-5418)
 * Fix preparing statements when current keyspace is not set (CASSANDRA-5468)
 * Fix SemanticVersion.isSupportedBy minor/patch handling (CASSANDRA-5496)
 * Don't provide oldCfId for post-1.1 system cfs (CASSANDRA-5490)
 * Fix primary range ignores replication strategy (CASSANDRA-5424)
 * Fix shutdown of binary protocol server (CASSANDRA-5507)
 * Fix repair -snapshot not working (CASSANDRA-5512)
 * Set isRunning flag later in binary protocol server (CASSANDRA-5467)
 * Fix use of CQL3 functions with descending clustering order (CASSANDRA-5472)
 * Disallow renaming columns one at a time for thrift table in CQL3
   (CASSANDRA-5531)
 * cqlsh: add CLUSTERING ORDER BY support to DESCRIBE (CASSANDRA-5528)
 * Add custom secondary index support to CQL3 (CASSANDRA-5484)
 * Fix repair hanging silently on unexpected error (CASSANDRA-5229)
 * Fix Ec2Snitch regression introduced by CASSANDRA-5171 (CASSANDRA-5432)
 * Add nodetool enablebackup/disablebackup (CASSANDRA-5556)
 * cqlsh: fix DESCRIBE after case insensitive USE (CASSANDRA-5567)
Merged from 1.1
 * Add retry mechanism to OTC for non-droppable_verbs (CASSANDRA-5393)
 * Use allocator information to improve memtable memory usage estimate
   (CASSANDRA-5497)
 * Fix trying to load deleted row into row cache on startup (CASSANDRA-4463)
 * fsync leveled manifest to avoid corruption (CASSANDRA-5535)
 * Fix Bound intersection computation (CASSANDRA-5551)
 * sstablescrub now respects max memory size in cassandra.in.sh (CASSANDRA-5562)


1.2.4
 * Ensure that PerRowSecondaryIndex updates see the most recent values
   (CASSANDRA-5397)
 * avoid duplicate index entries ind PrecompactedRow and 
   ParallelCompactionIterable (CASSANDRA-5395)
 * remove the index entry on oldColumn when new column is a tombstone 
   (CASSANDRA-5395)
 * Change default stream throughput from 400 to 200 mbps (CASSANDRA-5036)
 * Gossiper logs DOWN for symmetry with UP (CASSANDRA-5187)
 * Fix mixing prepared statements between keyspaces (CASSANDRA-5352)
 * Fix consistency level during bootstrap - strike 3 (CASSANDRA-5354)
 * Fix transposed arguments in AlreadyExistsException (CASSANDRA-5362)
 * Improve asynchronous hint delivery (CASSANDRA-5179)
 * Fix Guava dependency version (12.0 -> 13.0.1) for Maven (CASSANDRA-5364)
 * Validate that provided CQL3 collection value are < 64K (CASSANDRA-5355)
 * Make upgradeSSTable skip current version sstables by default (CASSANDRA-5366)
 * Optimize min/max timestamp collection (CASSANDRA-5373)
 * Invalid streamId in cql binary protocol when using invalid CL 
   (CASSANDRA-5164)
 * Fix validation for IN where clauses with collections (CASSANDRA-5376)
 * Copy resultSet on count query to avoid ConcurrentModificationException 
   (CASSANDRA-5382)
 * Correctly typecheck in CQL3 even with ReversedType (CASSANDRA-5386)
 * Fix streaming compressed files when using encryption (CASSANDRA-5391)
 * cassandra-all 1.2.0 pom missing netty dependency (CASSANDRA-5392)
 * Fix writetime/ttl functions on null values (CASSANDRA-5341)
 * Fix NPE during cql3 select with token() (CASSANDRA-5404)
 * IndexHelper.skipBloomFilters won't skip non-SHA filters (CASSANDRA-5385)
 * cqlsh: Print maps ordered by key, sort sets (CASSANDRA-5413)
 * Add null syntax support in CQL3 for inserts (CASSANDRA-3783)
 * Allow unauthenticated set_keyspace() calls (CASSANDRA-5423)
 * Fix potential incremental backups race (CASSANDRA-5410)
 * Fix prepared BATCH statements with batch-level timestamps (CASSANDRA-5415)
 * Allow overriding superuser setup delay (CASSANDRA-5430)
 * cassandra-shuffle with JMX usernames and passwords (CASSANDRA-5431)
Merged from 1.1:
 * cli: Quote ks and cf names in schema output when needed (CASSANDRA-5052)
 * Fix bad default for min/max timestamp in SSTableMetadata (CASSANDRA-5372)
 * Fix cf name extraction from manifest in Directories.migrateFile() 
   (CASSANDRA-5242)
 * Support pluggable internode authentication (CASSANDRA-5401)


1.2.3
 * add check for sstable overlap within a level on startup (CASSANDRA-5327)
 * replace ipv6 colons in jmx object names (CASSANDRA-5298, 5328)
 * Avoid allocating SSTableBoundedScanner during repair when the range does 
   not intersect the sstable (CASSANDRA-5249)
 * Don't lowercase property map keys (this breaks NTS) (CASSANDRA-5292)
 * Fix composite comparator with super columns (CASSANDRA-5287)
 * Fix insufficient validation of UPDATE queries against counter cfs
   (CASSANDRA-5300)
 * Fix PropertyFileSnitch default DC/Rack behavior (CASSANDRA-5285)
 * Handle null values when executing prepared statement (CASSANDRA-5081)
 * Add netty to pom dependencies (CASSANDRA-5181)
 * Include type arguments in Thrift CQLPreparedResult (CASSANDRA-5311)
 * Fix compaction not removing columns when bf_fp_ratio is 1 (CASSANDRA-5182)
 * cli: Warn about missing CQL3 tables in schema descriptions (CASSANDRA-5309)
 * Re-enable unknown option in replication/compaction strategies option for
   backward compatibility (CASSANDRA-4795)
 * Add binary protocol support to stress (CASSANDRA-4993)
 * cqlsh: Fix COPY FROM value quoting and null handling (CASSANDRA-5305)
 * Fix repair -pr for vnodes (CASSANDRA-5329)
 * Relax CL for auth queries for non-default users (CASSANDRA-5310)
 * Fix AssertionError during repair (CASSANDRA-5245)
 * Don't announce migrations to pre-1.2 nodes (CASSANDRA-5334)
Merged from 1.1:
 * Update offline scrub for 1.0 -> 1.1 directory structure (CASSANDRA-5195)
 * add tmp flag to Descriptor hashcode (CASSANDRA-4021)
 * fix logging of "Found table data in data directories" when only system tables
   are present (CASSANDRA-5289)
 * cli: Add JMX authentication support (CASSANDRA-5080)
 * nodetool: ability to repair specific range (CASSANDRA-5280)
 * Fix possible assertion triggered in SliceFromReadCommand (CASSANDRA-5284)
 * cqlsh: Add inet type support on Windows (ipv4-only) (CASSANDRA-4801)
 * Fix race when initializing ColumnFamilyStore (CASSANDRA-5350)
 * Add UseTLAB JVM flag (CASSANDRA-5361)


1.2.2
 * fix potential for multiple concurrent compactions of the same sstables
   (CASSANDRA-5256)
 * avoid no-op caching of byte[] on commitlog append (CASSANDRA-5199)
 * fix symlinks under data dir not working (CASSANDRA-5185)
 * fix bug in compact storage metadata handling (CASSANDRA-5189)
 * Validate login for USE queries (CASSANDRA-5207)
 * cli: remove default username and password (CASSANDRA-5208)
 * configure populate_io_cache_on_flush per-CF (CASSANDRA-4694)
 * allow configuration of internode socket buffer (CASSANDRA-3378)
 * Make sstable directory picking blacklist-aware again (CASSANDRA-5193)
 * Correctly expire gossip states for edge cases (CASSANDRA-5216)
 * Improve handling of directory creation failures (CASSANDRA-5196)
 * Expose secondary indicies to the rest of nodetool (CASSANDRA-4464)
 * Binary protocol: avoid sending notification for 0.0.0.0 (CASSANDRA-5227)
 * add UseCondCardMark XX jvm settings on jdk 1.7 (CASSANDRA-4366)
 * CQL3 refactor to allow conversion function (CASSANDRA-5226)
 * Fix drop of sstables in some circumstance (CASSANDRA-5232)
 * Implement caching of authorization results (CASSANDRA-4295)
 * Add support for LZ4 compression (CASSANDRA-5038)
 * Fix missing columns in wide rows queries (CASSANDRA-5225)
 * Simplify auth setup and make system_auth ks alterable (CASSANDRA-5112)
 * Stop compactions from hanging during bootstrap (CASSANDRA-5244)
 * fix compressed streaming sending extra chunk (CASSANDRA-5105)
 * Add CQL3-based implementations of IAuthenticator and IAuthorizer
   (CASSANDRA-4898)
 * Fix timestamp-based tomstone removal logic (CASSANDRA-5248)
 * cli: Add JMX authentication support (CASSANDRA-5080)
 * Fix forceFlush behavior (CASSANDRA-5241)
 * cqlsh: Add username autocompletion (CASSANDRA-5231)
 * Fix CQL3 composite partition key error (CASSANDRA-5240)
 * Allow IN clause on last clustering key (CASSANDRA-5230)
Merged from 1.1:
 * fix start key/end token validation for wide row iteration (CASSANDRA-5168)
 * add ConfigHelper support for Thrift frame and max message sizes (CASSANDRA-5188)
 * fix nodetool repair not fail on node down (CASSANDRA-5203)
 * always collect tombstone hints (CASSANDRA-5068)
 * Fix error when sourcing file in cqlsh (CASSANDRA-5235)


1.2.1
 * stream undelivered hints on decommission (CASSANDRA-5128)
 * GossipingPropertyFileSnitch loads saved dc/rack info if needed (CASSANDRA-5133)
 * drain should flush system CFs too (CASSANDRA-4446)
 * add inter_dc_tcp_nodelay setting (CASSANDRA-5148)
 * re-allow wrapping ranges for start_token/end_token range pairitspwng (CASSANDRA-5106)
 * fix validation compaction of empty rows (CASSANDRA-5136)
 * nodetool methods to enable/disable hint storage/delivery (CASSANDRA-4750)
 * disallow bloom filter false positive chance of 0 (CASSANDRA-5013)
 * add threadpool size adjustment methods to JMXEnabledThreadPoolExecutor and 
   CompactionManagerMBean (CASSANDRA-5044)
 * fix hinting for dropped local writes (CASSANDRA-4753)
 * off-heap cache doesn't need mutable column container (CASSANDRA-5057)
 * apply disk_failure_policy to bad disks on initial directory creation 
   (CASSANDRA-4847)
 * Optimize name-based queries to use ArrayBackedSortedColumns (CASSANDRA-5043)
 * Fall back to old manifest if most recent is unparseable (CASSANDRA-5041)
 * pool [Compressed]RandomAccessReader objects on the partitioned read path
   (CASSANDRA-4942)
 * Add debug logging to list filenames processed by Directories.migrateFile 
   method (CASSANDRA-4939)
 * Expose black-listed directories via JMX (CASSANDRA-4848)
 * Log compaction merge counts (CASSANDRA-4894)
 * Minimize byte array allocation by AbstractData{Input,Output} (CASSANDRA-5090)
 * Add SSL support for the binary protocol (CASSANDRA-5031)
 * Allow non-schema system ks modification for shuffle to work (CASSANDRA-5097)
 * cqlsh: Add default limit to SELECT statements (CASSANDRA-4972)
 * cqlsh: fix DESCRIBE for 1.1 cfs in CQL3 (CASSANDRA-5101)
 * Correctly gossip with nodes >= 1.1.7 (CASSANDRA-5102)
 * Ensure CL guarantees on digest mismatch (CASSANDRA-5113)
 * Validate correctly selects on composite partition key (CASSANDRA-5122)
 * Fix exception when adding collection (CASSANDRA-5117)
 * Handle states for non-vnode clusters correctly (CASSANDRA-5127)
 * Refuse unrecognized replication and compaction strategy options (CASSANDRA-4795)
 * Pick the correct value validator in sstable2json for cql3 tables (CASSANDRA-5134)
 * Validate login for describe_keyspace, describe_keyspaces and set_keyspace
   (CASSANDRA-5144)
 * Fix inserting empty maps (CASSANDRA-5141)
 * Don't remove tokens from System table for node we know (CASSANDRA-5121)
 * fix streaming progress report for compresed files (CASSANDRA-5130)
 * Coverage analysis for low-CL queries (CASSANDRA-4858)
 * Stop interpreting dates as valid timeUUID value (CASSANDRA-4936)
 * Adds E notation for floating point numbers (CASSANDRA-4927)
 * Detect (and warn) unintentional use of the cql2 thrift methods when cql3 was
   intended (CASSANDRA-5172)
 * cli: Quote ks and cf names in schema output when needed (CASSANDRA-5052)
 * Fix cf name extraction from manifest in Directories.migrateFile() (CASSANDRA-5242)
 * Replace mistaken usage of commons-logging with slf4j (CASSANDRA-5464)
 * Ensure Jackson dependency matches lib (CASSANDRA-5126)
 * Expose droppable tombstone ratio stats over JMX (CASSANDRA-5159)
Merged from 1.1:
 * Simplify CompressedRandomAccessReader to work around JDK FD bug (CASSANDRA-5088)
 * Improve handling a changing target throttle rate mid-compaction (CASSANDRA-5087)
 * Pig: correctly decode row keys in widerow mode (CASSANDRA-5098)
 * nodetool repair command now prints progress (CASSANDRA-4767)
 * fix user defined compaction to run against 1.1 data directory (CASSANDRA-5118)
 * Fix CQL3 BATCH authorization caching (CASSANDRA-5145)
 * fix get_count returns incorrect value with TTL (CASSANDRA-5099)
 * better handling for mid-compaction failure (CASSANDRA-5137)
 * convert default marshallers list to map for better readability (CASSANDRA-5109)
 * fix ConcurrentModificationException in getBootstrapSource (CASSANDRA-5170)
 * fix sstable maxtimestamp for row deletes and pre-1.1.1 sstables (CASSANDRA-5153)
 * Fix thread growth on node removal (CASSANDRA-5175)
 * Make Ec2Region's datacenter name configurable (CASSANDRA-5155)


1.2.0
 * Disallow counters in collections (CASSANDRA-5082)
 * cqlsh: add unit tests (CASSANDRA-3920)
 * fix default bloom_filter_fp_chance for LeveledCompactionStrategy (CASSANDRA-5093)
Merged from 1.1:
 * add validation for get_range_slices with start_key and end_token (CASSANDRA-5089)


1.2.0-rc2
 * fix nodetool ownership display with vnodes (CASSANDRA-5065)
 * cqlsh: add DESCRIBE KEYSPACES command (CASSANDRA-5060)
 * Fix potential infinite loop when reloading CFS (CASSANDRA-5064)
 * Fix SimpleAuthorizer example (CASSANDRA-5072)
 * cqlsh: force CL.ONE for tracing and system.schema* queries (CASSANDRA-5070)
 * Includes cassandra-shuffle in the debian package (CASSANDRA-5058)
Merged from 1.1:
 * fix multithreaded compaction deadlock (CASSANDRA-4492)
 * fix temporarily missing schema after upgrade from pre-1.1.5 (CASSANDRA-5061)
 * Fix ALTER TABLE overriding compression options with defaults
   (CASSANDRA-4996, 5066)
 * fix specifying and altering crc_check_chance (CASSANDRA-5053)
 * fix Murmur3Partitioner ownership% calculation (CASSANDRA-5076)
 * Don't expire columns sooner than they should in 2ndary indexes (CASSANDRA-5079)


1.2-rc1
 * rename rpc_timeout settings to request_timeout (CASSANDRA-5027)
 * add BF with 0.1 FP to LCS by default (CASSANDRA-5029)
 * Fix preparing insert queries (CASSANDRA-5016)
 * Fix preparing queries with counter increment (CASSANDRA-5022)
 * Fix preparing updates with collections (CASSANDRA-5017)
 * Don't generate UUID based on other node address (CASSANDRA-5002)
 * Fix message when trying to alter a clustering key type (CASSANDRA-5012)
 * Update IAuthenticator to match the new IAuthorizer (CASSANDRA-5003)
 * Fix inserting only a key in CQL3 (CASSANDRA-5040)
 * Fix CQL3 token() function when used with strings (CASSANDRA-5050)
Merged from 1.1:
 * reduce log spam from invalid counter shards (CASSANDRA-5026)
 * Improve schema propagation performance (CASSANDRA-5025)
 * Fix for IndexHelper.IndexFor throws OOB Exception (CASSANDRA-5030)
 * cqlsh: make it possible to describe thrift CFs (CASSANDRA-4827)
 * cqlsh: fix timestamp formatting on some platforms (CASSANDRA-5046)


1.2-beta3
 * make consistency level configurable in cqlsh (CASSANDRA-4829)
 * fix cqlsh rendering of blob fields (CASSANDRA-4970)
 * fix cqlsh DESCRIBE command (CASSANDRA-4913)
 * save truncation position in system table (CASSANDRA-4906)
 * Move CompressionMetadata off-heap (CASSANDRA-4937)
 * allow CLI to GET cql3 columnfamily data (CASSANDRA-4924)
 * Fix rare race condition in getExpireTimeForEndpoint (CASSANDRA-4402)
 * acquire references to overlapping sstables during compaction so bloom filter
   doesn't get free'd prematurely (CASSANDRA-4934)
 * Don't share slice query filter in CQL3 SelectStatement (CASSANDRA-4928)
 * Separate tracing from Log4J (CASSANDRA-4861)
 * Exclude gcable tombstones from merkle-tree computation (CASSANDRA-4905)
 * Better printing of AbstractBounds for tracing (CASSANDRA-4931)
 * Optimize mostRecentTombstone check in CC.collectAllData (CASSANDRA-4883)
 * Change stream session ID to UUID to avoid collision from same node (CASSANDRA-4813)
 * Use Stats.db when bulk loading if present (CASSANDRA-4957)
 * Skip repair on system_trace and keyspaces with RF=1 (CASSANDRA-4956)
 * (cql3) Remove arbitrary SELECT limit (CASSANDRA-4918)
 * Correctly handle prepared operation on collections (CASSANDRA-4945)
 * Fix CQL3 LIMIT (CASSANDRA-4877)
 * Fix Stress for CQL3 (CASSANDRA-4979)
 * Remove cassandra specific exceptions from JMX interface (CASSANDRA-4893)
 * (CQL3) Force using ALLOW FILTERING on potentially inefficient queries (CASSANDRA-4915)
 * (cql3) Fix adding column when the table has collections (CASSANDRA-4982)
 * (cql3) Fix allowing collections with compact storage (CASSANDRA-4990)
 * (cql3) Refuse ttl/writetime function on collections (CASSANDRA-4992)
 * Replace IAuthority with new IAuthorizer (CASSANDRA-4874)
 * clqsh: fix KEY pseudocolumn escaping when describing Thrift tables
   in CQL3 mode (CASSANDRA-4955)
 * add basic authentication support for Pig CassandraStorage (CASSANDRA-3042)
 * fix CQL2 ALTER TABLE compaction_strategy_class altering (CASSANDRA-4965)
Merged from 1.1:
 * Fall back to old describe_splits if d_s_ex is not available (CASSANDRA-4803)
 * Improve error reporting when streaming ranges fail (CASSANDRA-5009)
 * Fix cqlsh timestamp formatting of timezone info (CASSANDRA-4746)
 * Fix assertion failure with leveled compaction (CASSANDRA-4799)
 * Check for null end_token in get_range_slice (CASSANDRA-4804)
 * Remove all remnants of removed nodes (CASSANDRA-4840)
 * Add aut-reloading of the log4j file in debian package (CASSANDRA-4855)
 * Fix estimated row cache entry size (CASSANDRA-4860)
 * reset getRangeSlice filter after finishing a row for get_paged_slice
   (CASSANDRA-4919)
 * expunge row cache post-truncate (CASSANDRA-4940)
 * Allow static CF definition with compact storage (CASSANDRA-4910)
 * Fix endless loop/compaction of schema_* CFs due to broken timestamps (CASSANDRA-4880)
 * Fix 'wrong class type' assertion in CounterColumn (CASSANDRA-4976)


1.2-beta2
 * fp rate of 1.0 disables BF entirely; LCS defaults to 1.0 (CASSANDRA-4876)
 * off-heap bloom filters for row keys (CASSANDRA_4865)
 * add extension point for sstable components (CASSANDRA-4049)
 * improve tracing output (CASSANDRA-4852, 4862)
 * make TRACE verb droppable (CASSANDRA-4672)
 * fix BulkLoader recognition of CQL3 columnfamilies (CASSANDRA-4755)
 * Sort commitlog segments for replay by id instead of mtime (CASSANDRA-4793)
 * Make hint delivery asynchronous (CASSANDRA-4761)
 * Pluggable Thrift transport factories for CLI and cqlsh (CASSANDRA-4609, 4610)
 * cassandra-cli: allow Double value type to be inserted to a column (CASSANDRA-4661)
 * Add ability to use custom TServerFactory implementations (CASSANDRA-4608)
 * optimize batchlog flushing to skip successful batches (CASSANDRA-4667)
 * include metadata for system keyspace itself in schema tables (CASSANDRA-4416)
 * add check to PropertyFileSnitch to verify presence of location for
   local node (CASSANDRA-4728)
 * add PBSPredictor consistency modeler (CASSANDRA-4261)
 * remove vestiges of Thrift unframed mode (CASSANDRA-4729)
 * optimize single-row PK lookups (CASSANDRA-4710)
 * adjust blockFor calculation to account for pending ranges due to node 
   movement (CASSANDRA-833)
 * Change CQL version to 3.0.0 and stop accepting 3.0.0-beta1 (CASSANDRA-4649)
 * (CQL3) Make prepared statement global instead of per connection 
   (CASSANDRA-4449)
 * Fix scrubbing of CQL3 created tables (CASSANDRA-4685)
 * (CQL3) Fix validation when using counter and regular columns in the same 
   table (CASSANDRA-4706)
 * Fix bug starting Cassandra with simple authentication (CASSANDRA-4648)
 * Add support for batchlog in CQL3 (CASSANDRA-4545, 4738)
 * Add support for multiple column family outputs in CFOF (CASSANDRA-4208)
 * Support repairing only the local DC nodes (CASSANDRA-4747)
 * Use rpc_address for binary protocol and change default port (CASSANDRA-4751)
 * Fix use of collections in prepared statements (CASSANDRA-4739)
 * Store more information into peers table (CASSANDRA-4351, 4814)
 * Configurable bucket size for size tiered compaction (CASSANDRA-4704)
 * Run leveled compaction in parallel (CASSANDRA-4310)
 * Fix potential NPE during CFS reload (CASSANDRA-4786)
 * Composite indexes may miss results (CASSANDRA-4796)
 * Move consistency level to the protocol level (CASSANDRA-4734, 4824)
 * Fix Subcolumn slice ends not respected (CASSANDRA-4826)
 * Fix Assertion error in cql3 select (CASSANDRA-4783)
 * Fix list prepend logic (CQL3) (CASSANDRA-4835)
 * Add booleans as literals in CQL3 (CASSANDRA-4776)
 * Allow renaming PK columns in CQL3 (CASSANDRA-4822)
 * Fix binary protocol NEW_NODE event (CASSANDRA-4679)
 * Fix potential infinite loop in tombstone compaction (CASSANDRA-4781)
 * Remove system tables accounting from schema (CASSANDRA-4850)
 * (cql3) Force provided columns in clustering key order in 
   'CLUSTERING ORDER BY' (CASSANDRA-4881)
 * Fix composite index bug (CASSANDRA-4884)
 * Fix short read protection for CQL3 (CASSANDRA-4882)
 * Add tracing support to the binary protocol (CASSANDRA-4699)
 * (cql3) Don't allow prepared marker inside collections (CASSANDRA-4890)
 * Re-allow order by on non-selected columns (CASSANDRA-4645)
 * Bug when composite index is created in a table having collections (CASSANDRA-4909)
 * log index scan subject in CompositesSearcher (CASSANDRA-4904)
Merged from 1.1:
 * add get[Row|Key]CacheEntries to CacheServiceMBean (CASSANDRA-4859)
 * fix get_paged_slice to wrap to next row correctly (CASSANDRA-4816)
 * fix indexing empty column values (CASSANDRA-4832)
 * allow JdbcDate to compose null Date objects (CASSANDRA-4830)
 * fix possible stackoverflow when compacting 1000s of sstables
   (CASSANDRA-4765)
 * fix wrong leveled compaction progress calculation (CASSANDRA-4807)
 * add a close() method to CRAR to prevent leaking file descriptors (CASSANDRA-4820)
 * fix potential infinite loop in get_count (CASSANDRA-4833)
 * fix compositeType.{get/from}String methods (CASSANDRA-4842)
 * (CQL) fix CREATE COLUMNFAMILY permissions check (CASSANDRA-4864)
 * Fix DynamicCompositeType same type comparison (CASSANDRA-4711)
 * Fix duplicate SSTable reference when stream session failed (CASSANDRA-3306)
 * Allow static CF definition with compact storage (CASSANDRA-4910)
 * Fix endless loop/compaction of schema_* CFs due to broken timestamps (CASSANDRA-4880)
 * Fix 'wrong class type' assertion in CounterColumn (CASSANDRA-4976)


1.2-beta1
 * add atomic_batch_mutate (CASSANDRA-4542, -4635)
 * increase default max_hint_window_in_ms to 3h (CASSANDRA-4632)
 * include message initiation time to replicas so they can more
   accurately drop timed-out requests (CASSANDRA-2858)
 * fix clientutil.jar dependencies (CASSANDRA-4566)
 * optimize WriteResponse (CASSANDRA-4548)
 * new metrics (CASSANDRA-4009)
 * redesign KEYS indexes to avoid read-before-write (CASSANDRA-2897)
 * debug tracing (CASSANDRA-1123)
 * parallelize row cache loading (CASSANDRA-4282)
 * Make compaction, flush JBOD-aware (CASSANDRA-4292)
 * run local range scans on the read stage (CASSANDRA-3687)
 * clean up ioexceptions (CASSANDRA-2116)
 * add disk_failure_policy (CASSANDRA-2118)
 * Introduce new json format with row level deletion (CASSANDRA-4054)
 * remove redundant "name" column from schema_keyspaces (CASSANDRA-4433)
 * improve "nodetool ring" handling of multi-dc clusters (CASSANDRA-3047)
 * update NTS calculateNaturalEndpoints to be O(N log N) (CASSANDRA-3881)
 * split up rpc timeout by operation type (CASSANDRA-2819)
 * rewrite key cache save/load to use only sequential i/o (CASSANDRA-3762)
 * update MS protocol with a version handshake + broadcast address id
   (CASSANDRA-4311)
 * multithreaded hint replay (CASSANDRA-4189)
 * add inter-node message compression (CASSANDRA-3127)
 * remove COPP (CASSANDRA-2479)
 * Track tombstone expiration and compact when tombstone content is
   higher than a configurable threshold, default 20% (CASSANDRA-3442, 4234)
 * update MurmurHash to version 3 (CASSANDRA-2975)
 * (CLI) track elapsed time for `delete' operation (CASSANDRA-4060)
 * (CLI) jline version is bumped to 1.0 to properly  support
   'delete' key function (CASSANDRA-4132)
 * Save IndexSummary into new SSTable 'Summary' component (CASSANDRA-2392, 4289)
 * Add support for range tombstones (CASSANDRA-3708)
 * Improve MessagingService efficiency (CASSANDRA-3617)
 * Avoid ID conflicts from concurrent schema changes (CASSANDRA-3794)
 * Set thrift HSHA server thread limit to unlimited by default (CASSANDRA-4277)
 * Avoids double serialization of CF id in RowMutation messages
   (CASSANDRA-4293)
 * stream compressed sstables directly with java nio (CASSANDRA-4297)
 * Support multiple ranges in SliceQueryFilter (CASSANDRA-3885)
 * Add column metadata to system column families (CASSANDRA-4018)
 * (cql3) Always use composite types by default (CASSANDRA-4329)
 * (cql3) Add support for set, map and list (CASSANDRA-3647)
 * Validate date type correctly (CASSANDRA-4441)
 * (cql3) Allow definitions with only a PK (CASSANDRA-4361)
 * (cql3) Add support for row key composites (CASSANDRA-4179)
 * improve DynamicEndpointSnitch by using reservoir sampling (CASSANDRA-4038)
 * (cql3) Add support for 2ndary indexes (CASSANDRA-3680)
 * (cql3) fix defining more than one PK to be invalid (CASSANDRA-4477)
 * remove schema agreement checking from all external APIs (Thrift, CQL and CQL3) (CASSANDRA-4487)
 * add Murmur3Partitioner and make it default for new installations (CASSANDRA-3772, 4621)
 * (cql3) update pseudo-map syntax to use map syntax (CASSANDRA-4497)
 * Finer grained exceptions hierarchy and provides error code with exceptions (CASSANDRA-3979)
 * Adds events push to binary protocol (CASSANDRA-4480)
 * Rewrite nodetool help (CASSANDRA-2293)
 * Make CQL3 the default for CQL (CASSANDRA-4640)
 * update stress tool to be able to use CQL3 (CASSANDRA-4406)
 * Accept all thrift update on CQL3 cf but don't expose their metadata (CASSANDRA-4377)
 * Replace Throttle with Guava's RateLimiter for HintedHandOff (CASSANDRA-4541)
 * fix counter add/get using CQL2 and CQL3 in stress tool (CASSANDRA-4633)
 * Add sstable count per level to cfstats (CASSANDRA-4537)
 * (cql3) Add ALTER KEYSPACE statement (CASSANDRA-4611)
 * (cql3) Allow defining default consistency levels (CASSANDRA-4448)
 * (cql3) Fix queries using LIMIT missing results (CASSANDRA-4579)
 * fix cross-version gossip messaging (CASSANDRA-4576)
 * added inet data type (CASSANDRA-4627)


1.1.6
 * Wait for writes on synchronous read digest mismatch (CASSANDRA-4792)
 * fix commitlog replay for nanotime-infected sstables (CASSANDRA-4782)
 * preflight check ttl for maximum of 20 years (CASSANDRA-4771)
 * (Pig) fix widerow input with single column rows (CASSANDRA-4789)
 * Fix HH to compact with correct gcBefore, which avoids wiping out
   undelivered hints (CASSANDRA-4772)
 * LCS will merge up to 32 L0 sstables as intended (CASSANDRA-4778)
 * NTS will default unconfigured DC replicas to zero (CASSANDRA-4675)
 * use default consistency level in counter validation if none is
   explicitly provide (CASSANDRA-4700)
 * Improve IAuthority interface by introducing fine-grained
   access permissions and grant/revoke commands (CASSANDRA-4490, 4644)
 * fix assumption error in CLI when updating/describing keyspace 
   (CASSANDRA-4322)
 * Adds offline sstablescrub to debian packaging (CASSANDRA-4642)
 * Automatic fixing of overlapping leveled sstables (CASSANDRA-4644)
 * fix error when using ORDER BY with extended selections (CASSANDRA-4689)
 * (CQL3) Fix validation for IN queries for non-PK cols (CASSANDRA-4709)
 * fix re-created keyspace disappering after 1.1.5 upgrade 
   (CASSANDRA-4698, 4752)
 * (CLI) display elapsed time in 2 fraction digits (CASSANDRA-3460)
 * add authentication support to sstableloader (CASSANDRA-4712)
 * Fix CQL3 'is reversed' logic (CASSANDRA-4716, 4759)
 * (CQL3) Don't return ReversedType in result set metadata (CASSANDRA-4717)
 * Backport adding AlterKeyspace statement (CASSANDRA-4611)
 * (CQL3) Correcty accept upper-case data types (CASSANDRA-4770)
 * Add binary protocol events for schema changes (CASSANDRA-4684)
Merged from 1.0:
 * Switch from NBHM to CHM in MessagingService's callback map, which
   prevents OOM in long-running instances (CASSANDRA-4708)


1.1.5
 * add SecondaryIndex.reload API (CASSANDRA-4581)
 * use millis + atomicint for commitlog segment creation instead of
   nanotime, which has issues under some hypervisors (CASSANDRA-4601)
 * fix FD leak in slice queries (CASSANDRA-4571)
 * avoid recursion in leveled compaction (CASSANDRA-4587)
 * increase stack size under Java7 to 180K
 * Log(info) schema changes (CASSANDRA-4547)
 * Change nodetool setcachecapcity to manipulate global caches (CASSANDRA-4563)
 * (cql3) fix setting compaction strategy (CASSANDRA-4597)
 * fix broken system.schema_* timestamps on system startup (CASSANDRA-4561)
 * fix wrong skip of cache saving (CASSANDRA-4533)
 * Avoid NPE when lost+found is in data dir (CASSANDRA-4572)
 * Respect five-minute flush moratorium after initial CL replay (CASSANDRA-4474)
 * Adds ntp as recommended in debian packaging (CASSANDRA-4606)
 * Configurable transport in CF Record{Reader|Writer} (CASSANDRA-4558)
 * (cql3) fix potential NPE with both equal and unequal restriction (CASSANDRA-4532)
 * (cql3) improves ORDER BY validation (CASSANDRA-4624)
 * Fix potential deadlock during counter writes (CASSANDRA-4578)
 * Fix cql error with ORDER BY when using IN (CASSANDRA-4612)
Merged from 1.0:
 * increase Xss to 160k to accomodate latest 1.6 JVMs (CASSANDRA-4602)
 * fix toString of hint destination tokens (CASSANDRA-4568)
 * Fix multiple values for CurrentLocal NodeID (CASSANDRA-4626)


1.1.4
 * fix offline scrub to catch >= out of order rows (CASSANDRA-4411)
 * fix cassandra-env.sh on RHEL and other non-dash-based systems 
   (CASSANDRA-4494)
Merged from 1.0:
 * (Hadoop) fix setting key length for old-style mapred api (CASSANDRA-4534)
 * (Hadoop) fix iterating through a resultset consisting entirely
   of tombstoned rows (CASSANDRA-4466)


1.1.3
 * (cqlsh) add COPY TO (CASSANDRA-4434)
 * munmap commitlog segments before rename (CASSANDRA-4337)
 * (JMX) rename getRangeKeySample to sampleKeyRange to avoid returning
   multi-MB results as an attribute (CASSANDRA-4452)
 * flush based on data size, not throughput; overwritten columns no 
   longer artificially inflate liveRatio (CASSANDRA-4399)
 * update default commitlog segment size to 32MB and total commitlog
   size to 32/1024 MB for 32/64 bit JVMs, respectively (CASSANDRA-4422)
 * avoid using global partitioner to estimate ranges in index sstables
   (CASSANDRA-4403)
 * restore pre-CASSANDRA-3862 approach to removing expired tombstones
   from row cache during compaction (CASSANDRA-4364)
 * (stress) support for CQL prepared statements (CASSANDRA-3633)
 * Correctly catch exception when Snappy cannot be loaded (CASSANDRA-4400)
 * (cql3) Support ORDER BY when IN condition is given in WHERE clause (CASSANDRA-4327)
 * (cql3) delete "component_index" column on DROP TABLE call (CASSANDRA-4420)
 * change nanoTime() to currentTimeInMillis() in schema related code (CASSANDRA-4432)
 * add a token generation tool (CASSANDRA-3709)
 * Fix LCS bug with sstable containing only 1 row (CASSANDRA-4411)
 * fix "Can't Modify Index Name" problem on CF update (CASSANDRA-4439)
 * Fix assertion error in getOverlappingSSTables during repair (CASSANDRA-4456)
 * fix nodetool's setcompactionthreshold command (CASSANDRA-4455)
 * Ensure compacted files are never used, to avoid counter overcount (CASSANDRA-4436)
Merged from 1.0:
 * Push the validation of secondary index values to the SecondaryIndexManager (CASSANDRA-4240)
 * allow dropping columns shadowed by not-yet-expired supercolumn or row
   tombstones in PrecompactedRow (CASSANDRA-4396)


1.1.2
 * Fix cleanup not deleting index entries (CASSANDRA-4379)
 * Use correct partitioner when saving + loading caches (CASSANDRA-4331)
 * Check schema before trying to export sstable (CASSANDRA-2760)
 * Raise a meaningful exception instead of NPE when PFS encounters
   an unconfigured node + no default (CASSANDRA-4349)
 * fix bug in sstable blacklisting with LCS (CASSANDRA-4343)
 * LCS no longer promotes tiny sstables out of L0 (CASSANDRA-4341)
 * skip tombstones during hint replay (CASSANDRA-4320)
 * fix NPE in compactionstats (CASSANDRA-4318)
 * enforce 1m min keycache for auto (CASSANDRA-4306)
 * Have DeletedColumn.isMFD always return true (CASSANDRA-4307)
 * (cql3) exeption message for ORDER BY constraints said primary filter can be
    an IN clause, which is misleading (CASSANDRA-4319)
 * (cql3) Reject (not yet supported) creation of 2ndardy indexes on tables with
   composite primary keys (CASSANDRA-4328)
 * Set JVM stack size to 160k for java 7 (CASSANDRA-4275)
 * cqlsh: add COPY command to load data from CSV flat files (CASSANDRA-4012)
 * CFMetaData.fromThrift to throw ConfigurationException upon error (CASSANDRA-4353)
 * Use CF comparator to sort indexed columns in SecondaryIndexManager
   (CASSANDRA-4365)
 * add strategy_options to the KSMetaData.toString() output (CASSANDRA-4248)
 * (cql3) fix range queries containing unqueried results (CASSANDRA-4372)
 * (cql3) allow updating column_alias types (CASSANDRA-4041)
 * (cql3) Fix deletion bug (CASSANDRA-4193)
 * Fix computation of overlapping sstable for leveled compaction (CASSANDRA-4321)
 * Improve scrub and allow to run it offline (CASSANDRA-4321)
 * Fix assertionError in StorageService.bulkLoad (CASSANDRA-4368)
 * (cqlsh) add option to authenticate to a keyspace at startup (CASSANDRA-4108)
 * (cqlsh) fix ASSUME functionality (CASSANDRA-4352)
 * Fix ColumnFamilyRecordReader to not return progress > 100% (CASSANDRA-3942)
Merged from 1.0:
 * Set gc_grace on index CF to 0 (CASSANDRA-4314)


1.1.1
 * add populate_io_cache_on_flush option (CASSANDRA-2635)
 * allow larger cache capacities than 2GB (CASSANDRA-4150)
 * add getsstables command to nodetool (CASSANDRA-4199)
 * apply parent CF compaction settings to secondary index CFs (CASSANDRA-4280)
 * preserve commitlog size cap when recycling segments at startup
   (CASSANDRA-4201)
 * (Hadoop) fix split generation regression (CASSANDRA-4259)
 * ignore min/max compactions settings in LCS, while preserving
   behavior that min=max=0 disables autocompaction (CASSANDRA-4233)
 * log number of rows read from saved cache (CASSANDRA-4249)
 * calculate exact size required for cleanup operations (CASSANDRA-1404)
 * avoid blocking additional writes during flush when the commitlog
   gets behind temporarily (CASSANDRA-1991)
 * enable caching on index CFs based on data CF cache setting (CASSANDRA-4197)
 * warn on invalid replication strategy creation options (CASSANDRA-4046)
 * remove [Freeable]Memory finalizers (CASSANDRA-4222)
 * include tombstone size in ColumnFamily.size, which can prevent OOM
   during sudden mass delete operations by yielding a nonzero liveRatio
   (CASSANDRA-3741)
 * Open 1 sstableScanner per level for leveled compaction (CASSANDRA-4142)
 * Optimize reads when row deletion timestamps allow us to restrict
   the set of sstables we check (CASSANDRA-4116)
 * add support for commitlog archiving and point-in-time recovery
   (CASSANDRA-3690)
 * avoid generating redundant compaction tasks during streaming
   (CASSANDRA-4174)
 * add -cf option to nodetool snapshot, and takeColumnFamilySnapshot to
   StorageService mbean (CASSANDRA-556)
 * optimize cleanup to drop entire sstables where possible (CASSANDRA-4079)
 * optimize truncate when autosnapshot is disabled (CASSANDRA-4153)
 * update caches to use byte[] keys to reduce memory overhead (CASSANDRA-3966)
 * add column limit to cli (CASSANDRA-3012, 4098)
 * clean up and optimize DataOutputBuffer, used by CQL compression and
   CompositeType (CASSANDRA-4072)
 * optimize commitlog checksumming (CASSANDRA-3610)
 * identify and blacklist corrupted SSTables from future compactions 
   (CASSANDRA-2261)
 * Move CfDef and KsDef validation out of thrift (CASSANDRA-4037)
 * Expose API to repair a user provided range (CASSANDRA-3912)
 * Add way to force the cassandra-cli to refresh its schema (CASSANDRA-4052)
 * Avoid having replicate on write tasks stacking up at CL.ONE (CASSANDRA-2889)
 * (cql3) Backwards compatibility for composite comparators in non-cql3-aware
   clients (CASSANDRA-4093)
 * (cql3) Fix order by for reversed queries (CASSANDRA-4160)
 * (cql3) Add ReversedType support (CASSANDRA-4004)
 * (cql3) Add timeuuid type (CASSANDRA-4194)
 * (cql3) Minor fixes (CASSANDRA-4185)
 * (cql3) Fix prepared statement in BATCH (CASSANDRA-4202)
 * (cql3) Reduce the list of reserved keywords (CASSANDRA-4186)
 * (cql3) Move max/min compaction thresholds to compaction strategy options
   (CASSANDRA-4187)
 * Fix exception during move when localhost is the only source (CASSANDRA-4200)
 * (cql3) Allow paging through non-ordered partitioner results (CASSANDRA-3771)
 * (cql3) Fix drop index (CASSANDRA-4192)
 * (cql3) Don't return range ghosts anymore (CASSANDRA-3982)
 * fix re-creating Keyspaces/ColumnFamilies with the same name as dropped
   ones (CASSANDRA-4219)
 * fix SecondaryIndex LeveledManifest save upon snapshot (CASSANDRA-4230)
 * fix missing arrayOffset in FBUtilities.hash (CASSANDRA-4250)
 * (cql3) Add name of parameters in CqlResultSet (CASSANDRA-4242)
 * (cql3) Correctly validate order by queries (CASSANDRA-4246)
 * rename stress to cassandra-stress for saner packaging (CASSANDRA-4256)
 * Fix exception on colum metadata with non-string comparator (CASSANDRA-4269)
 * Check for unknown/invalid compression options (CASSANDRA-4266)
 * (cql3) Adds simple access to column timestamp and ttl (CASSANDRA-4217)
 * (cql3) Fix range queries with secondary indexes (CASSANDRA-4257)
 * Better error messages from improper input in cli (CASSANDRA-3865)
 * Try to stop all compaction upon Keyspace or ColumnFamily drop (CASSANDRA-4221)
 * (cql3) Allow keyspace properties to contain hyphens (CASSANDRA-4278)
 * (cql3) Correctly validate keyspace access in create table (CASSANDRA-4296)
 * Avoid deadlock in migration stage (CASSANDRA-3882)
 * Take supercolumn names and deletion info into account in memtable throughput
   (CASSANDRA-4264)
 * Add back backward compatibility for old style replication factor (CASSANDRA-4294)
 * Preserve compatibility with pre-1.1 index queries (CASSANDRA-4262)
Merged from 1.0:
 * Fix super columns bug where cache is not updated (CASSANDRA-4190)
 * fix maxTimestamp to include row tombstones (CASSANDRA-4116)
 * (CLI) properly handle quotes in create/update keyspace commands (CASSANDRA-4129)
 * Avoids possible deadlock during bootstrap (CASSANDRA-4159)
 * fix stress tool that hangs forever on timeout or error (CASSANDRA-4128)
 * stress tool to return appropriate exit code on failure (CASSANDRA-4188)
 * fix compaction NPE when out of disk space and assertions disabled
   (CASSANDRA-3985)
 * synchronize LCS getEstimatedTasks to avoid CME (CASSANDRA-4255)
 * ensure unique streaming session id's (CASSANDRA-4223)
 * kick off background compaction when min/max thresholds change 
   (CASSANDRA-4279)
 * improve ability of STCS.getBuckets to deal with 100s of 1000s of
   sstables, such as when convertinb back from LCS (CASSANDRA-4287)
 * Oversize integer in CQL throws NumberFormatException (CASSANDRA-4291)
 * fix 1.0.x node join to mixed version cluster, other nodes >= 1.1 (CASSANDRA-4195)
 * Fix LCS splitting sstable base on uncompressed size (CASSANDRA-4419)
 * Push the validation of secondary index values to the SecondaryIndexManager (CASSANDRA-4240)
 * Don't purge columns during upgradesstables (CASSANDRA-4462)
 * Make cqlsh work with piping (CASSANDRA-4113)
 * Validate arguments for nodetool decommission (CASSANDRA-4061)
 * Report thrift status in nodetool info (CASSANDRA-4010)


1.1.0-final
 * average a reduced liveRatio estimate with the previous one (CASSANDRA-4065)
 * Allow KS and CF names up to 48 characters (CASSANDRA-4157)
 * fix stress build (CASSANDRA-4140)
 * add time remaining estimate to nodetool compactionstats (CASSANDRA-4167)
 * (cql) fix NPE in cql3 ALTER TABLE (CASSANDRA-4163)
 * (cql) Add support for CL.TWO and CL.THREE in CQL (CASSANDRA-4156)
 * (cql) Fix type in CQL3 ALTER TABLE preventing update (CASSANDRA-4170)
 * (cql) Throw invalid exception from CQL3 on obsolete options (CASSANDRA-4171)
 * (cqlsh) fix recognizing uppercase SELECT keyword (CASSANDRA-4161)
 * Pig: wide row support (CASSANDRA-3909)
Merged from 1.0:
 * avoid streaming empty files with bulk loader if sstablewriter errors out
   (CASSANDRA-3946)


1.1-rc1
 * Include stress tool in binary builds (CASSANDRA-4103)
 * (Hadoop) fix wide row iteration when last row read was deleted
   (CASSANDRA-4154)
 * fix read_repair_chance to really default to 0.1 in the cli (CASSANDRA-4114)
 * Adds caching and bloomFilterFpChange to CQL options (CASSANDRA-4042)
 * Adds posibility to autoconfigure size of the KeyCache (CASSANDRA-4087)
 * fix KEYS index from skipping results (CASSANDRA-3996)
 * Remove sliced_buffer_size_in_kb dead option (CASSANDRA-4076)
 * make loadNewSStable preserve sstable version (CASSANDRA-4077)
 * Respect 1.0 cache settings as much as possible when upgrading 
   (CASSANDRA-4088)
 * relax path length requirement for sstable files when upgrading on 
   non-Windows platforms (CASSANDRA-4110)
 * fix terminination of the stress.java when errors were encountered
   (CASSANDRA-4128)
 * Move CfDef and KsDef validation out of thrift (CASSANDRA-4037)
 * Fix get_paged_slice (CASSANDRA-4136)
 * CQL3: Support slice with exclusive start and stop (CASSANDRA-3785)
Merged from 1.0:
 * support PropertyFileSnitch in bulk loader (CASSANDRA-4145)
 * add auto_snapshot option allowing disabling snapshot before drop/truncate
   (CASSANDRA-3710)
 * allow short snitch names (CASSANDRA-4130)


1.1-beta2
 * rename loaded sstables to avoid conflicts with local snapshots
   (CASSANDRA-3967)
 * start hint replay as soon as FD notifies that the target is back up
   (CASSANDRA-3958)
 * avoid unproductive deserializing of cached rows during compaction
   (CASSANDRA-3921)
 * fix concurrency issues with CQL keyspace creation (CASSANDRA-3903)
 * Show Effective Owership via Nodetool ring <keyspace> (CASSANDRA-3412)
 * Update ORDER BY syntax for CQL3 (CASSANDRA-3925)
 * Fix BulkRecordWriter to not throw NPE if reducer gets no map data from Hadoop (CASSANDRA-3944)
 * Fix bug with counters in super columns (CASSANDRA-3821)
 * Remove deprecated merge_shard_chance (CASSANDRA-3940)
 * add a convenient way to reset a node's schema (CASSANDRA-2963)
 * fix for intermittent SchemaDisagreementException (CASSANDRA-3884)
 * CLI `list <CF>` to limit number of columns and their order (CASSANDRA-3012)
 * ignore deprecated KsDef/CfDef/ColumnDef fields in native schema (CASSANDRA-3963)
 * CLI to report when unsupported column_metadata pair was given (CASSANDRA-3959)
 * reincarnate removed and deprecated KsDef/CfDef attributes (CASSANDRA-3953)
 * Fix race between writes and read for cache (CASSANDRA-3862)
 * perform static initialization of StorageProxy on start-up (CASSANDRA-3797)
 * support trickling fsync() on writes (CASSANDRA-3950)
 * expose counters for unavailable/timeout exceptions given to thrift clients (CASSANDRA-3671)
 * avoid quadratic startup time in LeveledManifest (CASSANDRA-3952)
 * Add type information to new schema_ columnfamilies and remove thrift
   serialization for schema (CASSANDRA-3792)
 * add missing column validator options to the CLI help (CASSANDRA-3926)
 * skip reading saved key cache if CF's caching strategy is NONE or ROWS_ONLY (CASSANDRA-3954)
 * Unify migration code (CASSANDRA-4017)
Merged from 1.0:
 * cqlsh: guess correct version of Python for Arch Linux (CASSANDRA-4090)
 * (CLI) properly handle quotes in create/update keyspace commands (CASSANDRA-4129)
 * Avoids possible deadlock during bootstrap (CASSANDRA-4159)
 * fix stress tool that hangs forever on timeout or error (CASSANDRA-4128)
 * Fix super columns bug where cache is not updated (CASSANDRA-4190)
 * stress tool to return appropriate exit code on failure (CASSANDRA-4188)


1.0.9
 * improve index sampling performance (CASSANDRA-4023)
 * always compact away deleted hints immediately after handoff (CASSANDRA-3955)
 * delete hints from dropped ColumnFamilies on handoff instead of
   erroring out (CASSANDRA-3975)
 * add CompositeType ref to the CLI doc for create/update column family (CASSANDRA-3980)
 * Pig: support Counter ColumnFamilies (CASSANDRA-3973)
 * Pig: Composite column support (CASSANDRA-3684)
 * Avoid NPE during repair when a keyspace has no CFs (CASSANDRA-3988)
 * Fix division-by-zero error on get_slice (CASSANDRA-4000)
 * don't change manifest level for cleanup, scrub, and upgradesstables
   operations under LeveledCompactionStrategy (CASSANDRA-3989, 4112)
 * fix race leading to super columns assertion failure (CASSANDRA-3957)
 * fix NPE on invalid CQL delete command (CASSANDRA-3755)
 * allow custom types in CLI's assume command (CASSANDRA-4081)
 * fix totalBytes count for parallel compactions (CASSANDRA-3758)
 * fix intermittent NPE in get_slice (CASSANDRA-4095)
 * remove unnecessary asserts in native code interfaces (CASSANDRA-4096)
 * Validate blank keys in CQL to avoid assertion errors (CASSANDRA-3612)
 * cqlsh: fix bad decoding of some column names (CASSANDRA-4003)
 * cqlsh: fix incorrect padding with unicode chars (CASSANDRA-4033)
 * Fix EC2 snitch incorrectly reporting region (CASSANDRA-4026)
 * Shut down thrift during decommission (CASSANDRA-4086)
 * Expose nodetool cfhistograms for 2ndary indexes (CASSANDRA-4063)
Merged from 0.8:
 * Fix ConcurrentModificationException in gossiper (CASSANDRA-4019)


1.1-beta1
 * (cqlsh)
   + add SOURCE and CAPTURE commands, and --file option (CASSANDRA-3479)
   + add ALTER COLUMNFAMILY WITH (CASSANDRA-3523)
   + bundle Python dependencies with Cassandra (CASSANDRA-3507)
   + added to Debian package (CASSANDRA-3458)
   + display byte data instead of erroring out on decode failure 
     (CASSANDRA-3874)
 * add nodetool rebuild_index (CASSANDRA-3583)
 * add nodetool rangekeysample (CASSANDRA-2917)
 * Fix streaming too much data during move operations (CASSANDRA-3639)
 * Nodetool and CLI connect to localhost by default (CASSANDRA-3568)
 * Reduce memory used by primary index sample (CASSANDRA-3743)
 * (Hadoop) separate input/output configurations (CASSANDRA-3197, 3765)
 * avoid returning internal Cassandra classes over JMX (CASSANDRA-2805)
 * add row-level isolation via SnapTree (CASSANDRA-2893)
 * Optimize key count estimation when opening sstable on startup
   (CASSANDRA-2988)
 * multi-dc replication optimization supporting CL > ONE (CASSANDRA-3577)
 * add command to stop compactions (CASSANDRA-1740, 3566, 3582)
 * multithreaded streaming (CASSANDRA-3494)
 * removed in-tree redhat spec (CASSANDRA-3567)
 * "defragment" rows for name-based queries under STCS, again (CASSANDRA-2503)
 * Recycle commitlog segments for improved performance 
   (CASSANDRA-3411, 3543, 3557, 3615)
 * update size-tiered compaction to prioritize small tiers (CASSANDRA-2407)
 * add message expiration logic to OutboundTcpConnection (CASSANDRA-3005)
 * off-heap cache to use sun.misc.Unsafe instead of JNA (CASSANDRA-3271)
 * EACH_QUORUM is only supported for writes (CASSANDRA-3272)
 * replace compactionlock use in schema migration by checking CFS.isValid
   (CASSANDRA-3116)
 * recognize that "SELECT first ... *" isn't really "SELECT *" (CASSANDRA-3445)
 * Use faster bytes comparison (CASSANDRA-3434)
 * Bulk loader is no longer a fat client, (HADOOP) bulk load output format
   (CASSANDRA-3045)
 * (Hadoop) add support for KeyRange.filter
 * remove assumption that keys and token are in bijection
   (CASSANDRA-1034, 3574, 3604)
 * always remove endpoints from delevery queue in HH (CASSANDRA-3546)
 * fix race between cf flush and its 2ndary indexes flush (CASSANDRA-3547)
 * fix potential race in AES when a repair fails (CASSANDRA-3548)
 * Remove columns shadowed by a deleted container even when we cannot purge
   (CASSANDRA-3538)
 * Improve memtable slice iteration performance (CASSANDRA-3545)
 * more efficient allocation of small bloom filters (CASSANDRA-3618)
 * Use separate writer thread in SSTableSimpleUnsortedWriter (CASSANDRA-3619)
 * fsync the directory after new sstable or commitlog segment are created (CASSANDRA-3250)
 * fix minor issues reported by FindBugs (CASSANDRA-3658)
 * global key/row caches (CASSANDRA-3143, 3849)
 * optimize memtable iteration during range scan (CASSANDRA-3638)
 * introduce 'crc_check_chance' in CompressionParameters to support
   a checksum percentage checking chance similarly to read-repair (CASSANDRA-3611)
 * a way to deactivate global key/row cache on per-CF basis (CASSANDRA-3667)
 * fix LeveledCompactionStrategy broken because of generation pre-allocation
   in LeveledManifest (CASSANDRA-3691)
 * finer-grained control over data directories (CASSANDRA-2749)
 * Fix ClassCastException during hinted handoff (CASSANDRA-3694)
 * Upgrade Thrift to 0.7 (CASSANDRA-3213)
 * Make stress.java insert operation to use microseconds (CASSANDRA-3725)
 * Allows (internally) doing a range query with a limit of columns instead of
   rows (CASSANDRA-3742)
 * Allow rangeSlice queries to be start/end inclusive/exclusive (CASSANDRA-3749)
 * Fix BulkLoader to support new SSTable layout and add stream
   throttling to prevent an NPE when there is no yaml config (CASSANDRA-3752)
 * Allow concurrent schema migrations (CASSANDRA-1391, 3832)
 * Add SnapshotCommand to trigger snapshot on remote node (CASSANDRA-3721)
 * Make CFMetaData conversions to/from thrift/native schema inverses
   (CASSANDRA_3559)
 * Add initial code for CQL 3.0-beta (CASSANDRA-2474, 3781, 3753)
 * Add wide row support for ColumnFamilyInputFormat (CASSANDRA-3264)
 * Allow extending CompositeType comparator (CASSANDRA-3657)
 * Avoids over-paging during get_count (CASSANDRA-3798)
 * Add new command to rebuild a node without (repair) merkle tree calculations
   (CASSANDRA-3483, 3922)
 * respect not only row cache capacity but caching mode when
   trying to read data (CASSANDRA-3812)
 * fix system tests (CASSANDRA-3827)
 * CQL support for altering row key type in ALTER TABLE (CASSANDRA-3781)
 * turn compression on by default (CASSANDRA-3871)
 * make hexToBytes refuse invalid input (CASSANDRA-2851)
 * Make secondary indexes CF inherit compression and compaction from their
   parent CF (CASSANDRA-3877)
 * Finish cleanup up tombstone purge code (CASSANDRA-3872)
 * Avoid NPE on aboarted stream-out sessions (CASSANDRA-3904)
 * BulkRecordWriter throws NPE for counter columns (CASSANDRA-3906)
 * Support compression using BulkWriter (CASSANDRA-3907)


1.0.8
 * fix race between cleanup and flush on secondary index CFSes (CASSANDRA-3712)
 * avoid including non-queried nodes in rangeslice read repair
   (CASSANDRA-3843)
 * Only snapshot CF being compacted for snapshot_before_compaction 
   (CASSANDRA-3803)
 * Log active compactions in StatusLogger (CASSANDRA-3703)
 * Compute more accurate compaction score per level (CASSANDRA-3790)
 * Return InvalidRequest when using a keyspace that doesn't exist
   (CASSANDRA-3764)
 * disallow user modification of System keyspace (CASSANDRA-3738)
 * allow using sstable2json on secondary index data (CASSANDRA-3738)
 * (cqlsh) add DESCRIBE COLUMNFAMILIES (CASSANDRA-3586)
 * (cqlsh) format blobs correctly and use colors to improve output
   readability (CASSANDRA-3726)
 * synchronize BiMap of bootstrapping tokens (CASSANDRA-3417)
 * show index options in CLI (CASSANDRA-3809)
 * add optional socket timeout for streaming (CASSANDRA-3838)
 * fix truncate not to leave behind non-CFS backed secondary indexes
   (CASSANDRA-3844)
 * make CLI `show schema` to use output stream directly instead
   of StringBuilder (CASSANDRA-3842)
 * remove the wait on hint future during write (CASSANDRA-3870)
 * (cqlsh) ignore missing CfDef opts (CASSANDRA-3933)
 * (cqlsh) look for cqlshlib relative to realpath (CASSANDRA-3767)
 * Fix short read protection (CASSANDRA-3934)
 * Make sure infered and actual schema match (CASSANDRA-3371)
 * Fix NPE during HH delivery (CASSANDRA-3677)
 * Don't put boostrapping node in 'hibernate' status (CASSANDRA-3737)
 * Fix double quotes in windows bat files (CASSANDRA-3744)
 * Fix bad validator lookup (CASSANDRA-3789)
 * Fix soft reset in EC2MultiRegionSnitch (CASSANDRA-3835)
 * Don't leave zombie connections with THSHA thrift server (CASSANDRA-3867)
 * (cqlsh) fix deserialization of data (CASSANDRA-3874)
 * Fix removetoken force causing an inconsistent state (CASSANDRA-3876)
 * Fix ahndling of some types with Pig (CASSANDRA-3886)
 * Don't allow to drop the system keyspace (CASSANDRA-3759)
 * Make Pig deletes disabled by default and configurable (CASSANDRA-3628)
Merged from 0.8:
 * (Pig) fix CassandraStorage to use correct comparator in Super ColumnFamily
   case (CASSANDRA-3251)
 * fix thread safety issues in commitlog replay, primarily affecting
   systems with many (100s) of CF definitions (CASSANDRA-3751)
 * Fix relevant tombstone ignored with super columns (CASSANDRA-3875)


1.0.7
 * fix regression in HH page size calculation (CASSANDRA-3624)
 * retry failed stream on IOException (CASSANDRA-3686)
 * allow configuring bloom_filter_fp_chance (CASSANDRA-3497)
 * attempt hint delivery every ten minutes, or when failure detector
   notifies us that a node is back up, whichever comes first.  hint
   handoff throttle delay default changed to 1ms, from 50 (CASSANDRA-3554)
 * add nodetool setstreamthroughput (CASSANDRA-3571)
 * fix assertion when dropping a columnfamily with no sstables (CASSANDRA-3614)
 * more efficient allocation of small bloom filters (CASSANDRA-3618)
 * CLibrary.createHardLinkWithExec() to check for errors (CASSANDRA-3101)
 * Avoid creating empty and non cleaned writer during compaction (CASSANDRA-3616)
 * stop thrift service in shutdown hook so we can quiesce MessagingService
   (CASSANDRA-3335)
 * (CQL) compaction_strategy_options and compression_parameters for
   CREATE COLUMNFAMILY statement (CASSANDRA-3374)
 * Reset min/max compaction threshold when creating size tiered compaction
   strategy (CASSANDRA-3666)
 * Don't ignore IOException during compaction (CASSANDRA-3655)
 * Fix assertion error for CF with gc_grace=0 (CASSANDRA-3579)
 * Shutdown ParallelCompaction reducer executor after use (CASSANDRA-3711)
 * Avoid < 0 value for pending tasks in leveled compaction (CASSANDRA-3693)
 * (Hadoop) Support TimeUUID in Pig CassandraStorage (CASSANDRA-3327)
 * Check schema is ready before continuing boostrapping (CASSANDRA-3629)
 * Catch overflows during parsing of chunk_length_kb (CASSANDRA-3644)
 * Improve stream protocol mismatch errors (CASSANDRA-3652)
 * Avoid multiple thread doing HH to the same target (CASSANDRA-3681)
 * Add JMX property for rp_timeout_in_ms (CASSANDRA-2940)
 * Allow DynamicCompositeType to compare component of different types
   (CASSANDRA-3625)
 * Flush non-cfs backed secondary indexes (CASSANDRA-3659)
 * Secondary Indexes should report memory consumption (CASSANDRA-3155)
 * fix for SelectStatement start/end key are not set correctly
   when a key alias is involved (CASSANDRA-3700)
 * fix CLI `show schema` command insert of an extra comma in
   column_metadata (CASSANDRA-3714)
Merged from 0.8:
 * avoid logging (harmless) exception when GC takes < 1ms (CASSANDRA-3656)
 * prevent new nodes from thinking down nodes are up forever (CASSANDRA-3626)
 * use correct list of replicas for LOCAL_QUORUM reads when read repair
   is disabled (CASSANDRA-3696)
 * block on flush before compacting hints (may prevent OOM) (CASSANDRA-3733)


1.0.6
 * (CQL) fix cqlsh support for replicate_on_write (CASSANDRA-3596)
 * fix adding to leveled manifest after streaming (CASSANDRA-3536)
 * filter out unavailable cipher suites when using encryption (CASSANDRA-3178)
 * (HADOOP) add old-style api support for CFIF and CFRR (CASSANDRA-2799)
 * Support TimeUUIDType column names in Stress.java tool (CASSANDRA-3541)
 * (CQL) INSERT/UPDATE/DELETE/TRUNCATE commands should allow CF names to
   be qualified by keyspace (CASSANDRA-3419)
 * always remove endpoints from delevery queue in HH (CASSANDRA-3546)
 * fix race between cf flush and its 2ndary indexes flush (CASSANDRA-3547)
 * fix potential race in AES when a repair fails (CASSANDRA-3548)
 * fix default value validation usage in CLI SET command (CASSANDRA-3553)
 * Optimize componentsFor method for compaction and startup time
   (CASSANDRA-3532)
 * (CQL) Proper ColumnFamily metadata validation on CREATE COLUMNFAMILY 
   (CASSANDRA-3565)
 * fix compression "chunk_length_kb" option to set correct kb value for 
   thrift/avro (CASSANDRA-3558)
 * fix missing response during range slice repair (CASSANDRA-3551)
 * 'describe ring' moved from CLI to nodetool and available through JMX (CASSANDRA-3220)
 * add back partitioner to sstable metadata (CASSANDRA-3540)
 * fix NPE in get_count for counters (CASSANDRA-3601)
Merged from 0.8:
 * remove invalid assertion that table was opened before dropping it
   (CASSANDRA-3580)
 * range and index scans now only send requests to enough replicas to
   satisfy requested CL + RR (CASSANDRA-3598)
 * use cannonical host for local node in nodetool info (CASSANDRA-3556)
 * remove nonlocal DC write optimization since it only worked with
   CL.ONE or CL.LOCAL_QUORUM (CASSANDRA-3577, 3585)
 * detect misuses of CounterColumnType (CASSANDRA-3422)
 * turn off string interning in json2sstable, take 2 (CASSANDRA-2189)
 * validate compression parameters on add/update of the ColumnFamily 
   (CASSANDRA-3573)
 * Check for 0.0.0.0 is incorrect in CFIF (CASSANDRA-3584)
 * Increase vm.max_map_count in debian packaging (CASSANDRA-3563)
 * gossiper will never add itself to saved endpoints (CASSANDRA-3485)


1.0.5
 * revert CASSANDRA-3407 (see CASSANDRA-3540)
 * fix assertion error while forwarding writes to local nodes (CASSANDRA-3539)


1.0.4
 * fix self-hinting of timed out read repair updates and make hinted handoff
   less prone to OOMing a coordinator (CASSANDRA-3440)
 * expose bloom filter sizes via JMX (CASSANDRA-3495)
 * enforce RP tokens 0..2**127 (CASSANDRA-3501)
 * canonicalize paths exposed through JMX (CASSANDRA-3504)
 * fix "liveSize" stat when sstables are removed (CASSANDRA-3496)
 * add bloom filter FP rates to nodetool cfstats (CASSANDRA-3347)
 * record partitioner in sstable metadata component (CASSANDRA-3407)
 * add new upgradesstables nodetool command (CASSANDRA-3406)
 * skip --debug requirement to see common exceptions in CLI (CASSANDRA-3508)
 * fix incorrect query results due to invalid max timestamp (CASSANDRA-3510)
 * make sstableloader recognize compressed sstables (CASSANDRA-3521)
 * avoids race in OutboundTcpConnection in multi-DC setups (CASSANDRA-3530)
 * use SETLOCAL in cassandra.bat (CASSANDRA-3506)
 * fix ConcurrentModificationException in Table.all() (CASSANDRA-3529)
Merged from 0.8:
 * fix concurrence issue in the FailureDetector (CASSANDRA-3519)
 * fix array out of bounds error in counter shard removal (CASSANDRA-3514)
 * avoid dropping tombstones when they might still be needed to shadow
   data in a different sstable (CASSANDRA-2786)


1.0.3
 * revert name-based query defragmentation aka CASSANDRA-2503 (CASSANDRA-3491)
 * fix invalidate-related test failures (CASSANDRA-3437)
 * add next-gen cqlsh to bin/ (CASSANDRA-3188, 3131, 3493)
 * (CQL) fix handling of rows with no columns (CASSANDRA-3424, 3473)
 * fix querying supercolumns by name returning only a subset of
   subcolumns or old subcolumn versions (CASSANDRA-3446)
 * automatically compute sha1 sum for uncompressed data files (CASSANDRA-3456)
 * fix reading metadata/statistics component for version < h (CASSANDRA-3474)
 * add sstable forward-compatibility (CASSANDRA-3478)
 * report compression ratio in CFSMBean (CASSANDRA-3393)
 * fix incorrect size exception during streaming of counters (CASSANDRA-3481)
 * (CQL) fix for counter decrement syntax (CASSANDRA-3418)
 * Fix race introduced by CASSANDRA-2503 (CASSANDRA-3482)
 * Fix incomplete deletion of delivered hints (CASSANDRA-3466)
 * Avoid rescheduling compactions when no compaction was executed 
   (CASSANDRA-3484)
 * fix handling of the chunk_length_kb compression options (CASSANDRA-3492)
Merged from 0.8:
 * fix updating CF row_cache_provider (CASSANDRA-3414)
 * CFMetaData.convertToThrift method to set RowCacheProvider (CASSANDRA-3405)
 * acquire compactionlock during truncate (CASSANDRA-3399)
 * fix displaying cfdef entries for super columnfamilies (CASSANDRA-3415)
 * Make counter shard merging thread safe (CASSANDRA-3178)
 * Revert CASSANDRA-2855
 * Fix bug preventing the use of efficient cross-DC writes (CASSANDRA-3472)
 * `describe ring` command for CLI (CASSANDRA-3220)
 * (Hadoop) skip empty rows when entire row is requested, redux (CASSANDRA-2855)


1.0.2
 * "defragment" rows for name-based queries under STCS (CASSANDRA-2503)
 * Add timing information to cassandra-cli GET/SET/LIST queries (CASSANDRA-3326)
 * Only create one CompressionMetadata object per sstable (CASSANDRA-3427)
 * cleanup usage of StorageService.setMode() (CASSANDRA-3388)
 * Avoid large array allocation for compressed chunk offsets (CASSANDRA-3432)
 * fix DecimalType bytebuffer marshalling (CASSANDRA-3421)
 * fix bug that caused first column in per row indexes to be ignored 
   (CASSANDRA-3441)
 * add JMX call to clean (failed) repair sessions (CASSANDRA-3316)
 * fix sstableloader reference acquisition bug (CASSANDRA-3438)
 * fix estimated row size regression (CASSANDRA-3451)
 * make sure we don't return more columns than asked (CASSANDRA-3303, 3395)
Merged from 0.8:
 * acquire compactionlock during truncate (CASSANDRA-3399)
 * fix displaying cfdef entries for super columnfamilies (CASSANDRA-3415)


1.0.1
 * acquire references during index build to prevent delete problems
   on Windows (CASSANDRA-3314)
 * describe_ring should include datacenter/topology information (CASSANDRA-2882)
 * Thrift sockets are not properly buffered (CASSANDRA-3261)
 * performance improvement for bytebufferutil compare function (CASSANDRA-3286)
 * add system.versions ColumnFamily (CASSANDRA-3140)
 * reduce network copies (CASSANDRA-3333, 3373)
 * limit nodetool to 32MB of heap (CASSANDRA-3124)
 * (CQL) update parser to accept "timestamp" instead of "date" (CASSANDRA-3149)
 * Fix CLI `show schema` to include "compression_options" (CASSANDRA-3368)
 * Snapshot to include manifest under LeveledCompactionStrategy (CASSANDRA-3359)
 * (CQL) SELECT query should allow CF name to be qualified by keyspace (CASSANDRA-3130)
 * (CQL) Fix internal application error specifying 'using consistency ...'
   in lower case (CASSANDRA-3366)
 * fix Deflate compression when compression actually makes the data bigger
   (CASSANDRA-3370)
 * optimize UUIDGen to avoid lock contention on InetAddress.getLocalHost 
   (CASSANDRA-3387)
 * tolerate index being dropped mid-mutation (CASSANDRA-3334, 3313)
 * CompactionManager is now responsible for checking for new candidates
   post-task execution, enabling more consistent leveled compaction 
   (CASSANDRA-3391)
 * Cache HSHA threads (CASSANDRA-3372)
 * use CF/KS names as snapshot prefix for drop + truncate operations
   (CASSANDRA-2997)
 * Break bloom filters up to avoid heap fragmentation (CASSANDRA-2466)
 * fix cassandra hanging on jsvc stop (CASSANDRA-3302)
 * Avoid leveled compaction getting blocked on errors (CASSANDRA-3408)
 * Make reloading the compaction strategy safe (CASSANDRA-3409)
 * ignore 0.8 hints even if compaction begins before we try to purge
   them (CASSANDRA-3385)
 * remove procrun (bin\daemon) from Cassandra source tree and 
   artifacts (CASSANDRA-3331)
 * make cassandra compile under JDK7 (CASSANDRA-3275)
 * remove dependency of clientutil.jar to FBUtilities (CASSANDRA-3299)
 * avoid truncation errors by using long math on long values (CASSANDRA-3364)
 * avoid clock drift on some Windows machine (CASSANDRA-3375)
 * display cache provider in cli 'describe keyspace' command (CASSANDRA-3384)
 * fix incomplete topology information in describe_ring (CASSANDRA-3403)
 * expire dead gossip states based on time (CASSANDRA-2961)
 * improve CompactionTask extensibility (CASSANDRA-3330)
 * Allow one leveled compaction task to kick off another (CASSANDRA-3363)
 * allow encryption only between datacenters (CASSANDRA-2802)
Merged from 0.8:
 * fix truncate allowing data to be replayed post-restart (CASSANDRA-3297)
 * make iwriter final in IndexWriter to avoid NPE (CASSANDRA-2863)
 * (CQL) update grammar to require key clause in DELETE statement
   (CASSANDRA-3349)
 * (CQL) allow numeric keyspace names in USE statement (CASSANDRA-3350)
 * (Hadoop) skip empty rows when slicing the entire row (CASSANDRA-2855)
 * Fix handling of tombstone by SSTableExport/Import (CASSANDRA-3357)
 * fix ColumnIndexer to use long offsets (CASSANDRA-3358)
 * Improved CLI exceptions (CASSANDRA-3312)
 * Fix handling of tombstone by SSTableExport/Import (CASSANDRA-3357)
 * Only count compaction as active (for throttling) when they have
   successfully acquired the compaction lock (CASSANDRA-3344)
 * Display CLI version string on startup (CASSANDRA-3196)
 * (Hadoop) make CFIF try rpc_address or fallback to listen_address
   (CASSANDRA-3214)
 * (Hadoop) accept comma delimited lists of initial thrift connections
   (CASSANDRA-3185)
 * ColumnFamily min_compaction_threshold should be >= 2 (CASSANDRA-3342)
 * (Pig) add 0.8+ types and key validation type in schema (CASSANDRA-3280)
 * Fix completely removing column metadata using CLI (CASSANDRA-3126)
 * CLI `describe cluster;` output should be on separate lines for separate versions
   (CASSANDRA-3170)
 * fix changing durable_writes keyspace option during CF creation
   (CASSANDRA-3292)
 * avoid locking on update when no indexes are involved (CASSANDRA-3386)
 * fix assertionError during repair with ordered partitioners (CASSANDRA-3369)
 * correctly serialize key_validation_class for avro (CASSANDRA-3391)
 * don't expire counter tombstone after streaming (CASSANDRA-3394)
 * prevent nodes that failed to join from hanging around forever 
   (CASSANDRA-3351)
 * remove incorrect optimization from slice read path (CASSANDRA-3390)
 * Fix race in AntiEntropyService (CASSANDRA-3400)


1.0.0-final
 * close scrubbed sstable fd before deleting it (CASSANDRA-3318)
 * fix bug preventing obsolete commitlog segments from being removed
   (CASSANDRA-3269)
 * tolerate whitespace in seed CDL (CASSANDRA-3263)
 * Change default heap thresholds to max(min(1/2 ram, 1G), min(1/4 ram, 8GB))
   (CASSANDRA-3295)
 * Fix broken CompressedRandomAccessReaderTest (CASSANDRA-3298)
 * (CQL) fix type information returned for wildcard queries (CASSANDRA-3311)
 * add estimated tasks to LeveledCompactionStrategy (CASSANDRA-3322)
 * avoid including compaction cache-warming in keycache stats (CASSANDRA-3325)
 * run compaction and hinted handoff threads at MIN_PRIORITY (CASSANDRA-3308)
 * default hsha thrift server to cpu core count in rpc pool (CASSANDRA-3329)
 * add bin\daemon to binary tarball for Windows service (CASSANDRA-3331)
 * Fix places where uncompressed size of sstables was use in place of the
   compressed one (CASSANDRA-3338)
 * Fix hsha thrift server (CASSANDRA-3346)
 * Make sure repair only stream needed sstables (CASSANDRA-3345)


1.0.0-rc2
 * Log a meaningful warning when a node receives a message for a repair session
   that doesn't exist anymore (CASSANDRA-3256)
 * test for NUMA policy support as well as numactl presence (CASSANDRA-3245)
 * Fix FD leak when internode encryption is enabled (CASSANDRA-3257)
 * Remove incorrect assertion in mergeIterator (CASSANDRA-3260)
 * FBUtilities.hexToBytes(String) to throw NumberFormatException when string
   contains non-hex characters (CASSANDRA-3231)
 * Keep SimpleSnitch proximity ordering unchanged from what the Strategy
   generates, as intended (CASSANDRA-3262)
 * remove Scrub from compactionstats when finished (CASSANDRA-3255)
 * fix counter entry in jdbc TypesMap (CASSANDRA-3268)
 * fix full queue scenario for ParallelCompactionIterator (CASSANDRA-3270)
 * fix bootstrap process (CASSANDRA-3285)
 * don't try delivering hints if when there isn't any (CASSANDRA-3176)
 * CLI documentation change for ColumnFamily `compression_options` (CASSANDRA-3282)
 * ignore any CF ids sent by client for adding CF/KS (CASSANDRA-3288)
 * remove obsolete hints on first startup (CASSANDRA-3291)
 * use correct ISortedColumns for time-optimized reads (CASSANDRA-3289)
 * Evict gossip state immediately when a token is taken over by a new IP 
   (CASSANDRA-3259)


1.0.0-rc1
 * Update CQL to generate microsecond timestamps by default (CASSANDRA-3227)
 * Fix counting CFMetadata towards Memtable liveRatio (CASSANDRA-3023)
 * Kill server on wrapped OOME such as from FileChannel.map (CASSANDRA-3201)
 * remove unnecessary copy when adding to row cache (CASSANDRA-3223)
 * Log message when a full repair operation completes (CASSANDRA-3207)
 * Fix streamOutSession keeping sstables references forever if the remote end
   dies (CASSANDRA-3216)
 * Remove dynamic_snitch boolean from example configuration (defaulting to 
   true) and set default badness threshold to 0.1 (CASSANDRA-3229)
 * Base choice of random or "balanced" token on bootstrap on whether
   schema definitions were found (CASSANDRA-3219)
 * Fixes for LeveledCompactionStrategy score computation, prioritization,
   scheduling, and performance (CASSANDRA-3224, 3234)
 * parallelize sstable open at server startup (CASSANDRA-2988)
 * fix handling of exceptions writing to OutboundTcpConnection (CASSANDRA-3235)
 * Allow using quotes in "USE <keyspace>;" CLI command (CASSANDRA-3208)
 * Don't allow any cache loading exceptions to halt startup (CASSANDRA-3218)
 * Fix sstableloader --ignores option (CASSANDRA-3247)
 * File descriptor limit increased in packaging (CASSANDRA-3206)
 * Fix deadlock in commit log during flush (CASSANDRA-3253) 


1.0.0-beta1
 * removed binarymemtable (CASSANDRA-2692)
 * add commitlog_total_space_in_mb to prevent fragmented logs (CASSANDRA-2427)
 * removed commitlog_rotation_threshold_in_mb configuration (CASSANDRA-2771)
 * make AbstractBounds.normalize de-overlapp overlapping ranges (CASSANDRA-2641)
 * replace CollatingIterator, ReducingIterator with MergeIterator 
   (CASSANDRA-2062)
 * Fixed the ability to set compaction strategy in cli using create column 
   family command (CASSANDRA-2778)
 * clean up tmp files after failed compaction (CASSANDRA-2468)
 * restrict repair streaming to specific columnfamilies (CASSANDRA-2280)
 * don't bother persisting columns shadowed by a row tombstone (CASSANDRA-2589)
 * reset CF and SC deletion times after gc_grace (CASSANDRA-2317)
 * optimize away seek when compacting wide rows (CASSANDRA-2879)
 * single-pass streaming (CASSANDRA-2677, 2906, 2916, 3003)
 * use reference counting for deleting sstables instead of relying on GC
   (CASSANDRA-2521, 3179)
 * store hints as serialized mutations instead of pointers to data row
   (CASSANDRA-2045)
 * store hints in the coordinator node instead of in the closest replica 
   (CASSANDRA-2914)
 * add row_cache_keys_to_save CF option (CASSANDRA-1966)
 * check column family validity in nodetool repair (CASSANDRA-2933)
 * use lazy initialization instead of class initialization in NodeId
   (CASSANDRA-2953)
 * add paging to get_count (CASSANDRA-2894)
 * fix "short reads" in [multi]get (CASSANDRA-2643, 3157, 3192)
 * add optional compression for sstables (CASSANDRA-47, 2994, 3001, 3128)
 * add scheduler JMX metrics (CASSANDRA-2962)
 * add block level checksum for compressed data (CASSANDRA-1717)
 * make column family backed column map pluggable and introduce unsynchronized
   ArrayList backed one to speedup reads (CASSANDRA-2843, 3165, 3205)
 * refactoring of the secondary index api (CASSANDRA-2982)
 * make CL > ONE reads wait for digest reconciliation before returning
   (CASSANDRA-2494)
 * fix missing logging for some exceptions (CASSANDRA-2061)
 * refactor and optimize ColumnFamilyStore.files(...) and Descriptor.fromFilename(String)
   and few other places responsible for work with SSTable files (CASSANDRA-3040)
 * Stop reading from sstables once we know we have the most recent columns,
   for query-by-name requests (CASSANDRA-2498)
 * Add query-by-column mode to stress.java (CASSANDRA-3064)
 * Add "install" command to cassandra.bat (CASSANDRA-292)
 * clean up KSMetadata, CFMetadata from unnecessary
   Thrift<->Avro conversion methods (CASSANDRA-3032)
 * Add timeouts to client request schedulers (CASSANDRA-3079, 3096)
 * Cli to use hashes rather than array of hashes for strategy options (CASSANDRA-3081)
 * LeveledCompactionStrategy (CASSANDRA-1608, 3085, 3110, 3087, 3145, 3154, 3182)
 * Improvements of the CLI `describe` command (CASSANDRA-2630)
 * reduce window where dropped CF sstables may not be deleted (CASSANDRA-2942)
 * Expose gossip/FD info to JMX (CASSANDRA-2806)
 * Fix streaming over SSL when compressed SSTable involved (CASSANDRA-3051)
 * Add support for pluggable secondary index implementations (CASSANDRA-3078)
 * remove compaction_thread_priority setting (CASSANDRA-3104)
 * generate hints for replicas that timeout, not just replicas that are known
   to be down before starting (CASSANDRA-2034)
 * Add throttling for internode streaming (CASSANDRA-3080)
 * make the repair of a range repair all replica (CASSANDRA-2610, 3194)
 * expose the ability to repair the first range (as returned by the
   partitioner) of a node (CASSANDRA-2606)
 * Streams Compression (CASSANDRA-3015)
 * add ability to use multiple threads during a single compaction
   (CASSANDRA-2901)
 * make AbstractBounds.normalize support overlapping ranges (CASSANDRA-2641)
 * fix of the CQL count() behavior (CASSANDRA-3068)
 * use TreeMap backed column families for the SSTable simple writers
   (CASSANDRA-3148)
 * fix inconsistency of the CLI syntax when {} should be used instead of [{}]
   (CASSANDRA-3119)
 * rename CQL type names to match expected SQL behavior (CASSANDRA-3149, 3031)
 * Arena-based allocation for memtables (CASSANDRA-2252, 3162, 3163, 3168)
 * Default RR chance to 0.1 (CASSANDRA-3169)
 * Add RowLevel support to secondary index API (CASSANDRA-3147)
 * Make SerializingCacheProvider the default if JNA is available (CASSANDRA-3183)
 * Fix backwards compatibilty for CQL memtable properties (CASSANDRA-3190)
 * Add five-minute delay before starting compactions on a restarted server
   (CASSANDRA-3181)
 * Reduce copies done for intra-host messages (CASSANDRA-1788, 3144)
 * support of compaction strategy option for stress.java (CASSANDRA-3204)
 * make memtable throughput and column count thresholds no-ops (CASSANDRA-2449)
 * Return schema information along with the resultSet in CQL (CASSANDRA-2734)
 * Add new DecimalType (CASSANDRA-2883)
 * Fix assertion error in RowRepairResolver (CASSANDRA-3156)
 * Reduce unnecessary high buffer sizes (CASSANDRA-3171)
 * Pluggable compaction strategy (CASSANDRA-1610)
 * Add new broadcast_address config option (CASSANDRA-2491)


0.8.7
 * Kill server on wrapped OOME such as from FileChannel.map (CASSANDRA-3201)
 * Allow using quotes in "USE <keyspace>;" CLI command (CASSANDRA-3208)
 * Log message when a full repair operation completes (CASSANDRA-3207)
 * Don't allow any cache loading exceptions to halt startup (CASSANDRA-3218)
 * Fix sstableloader --ignores option (CASSANDRA-3247)
 * File descriptor limit increased in packaging (CASSANDRA-3206)
 * Log a meaningfull warning when a node receive a message for a repair session
   that doesn't exist anymore (CASSANDRA-3256)
 * Fix FD leak when internode encryption is enabled (CASSANDRA-3257)
 * FBUtilities.hexToBytes(String) to throw NumberFormatException when string
   contains non-hex characters (CASSANDRA-3231)
 * Keep SimpleSnitch proximity ordering unchanged from what the Strategy
   generates, as intended (CASSANDRA-3262)
 * remove Scrub from compactionstats when finished (CASSANDRA-3255)
 * Fix tool .bat files when CASSANDRA_HOME contains spaces (CASSANDRA-3258)
 * Force flush of status table when removing/updating token (CASSANDRA-3243)
 * Evict gossip state immediately when a token is taken over by a new IP (CASSANDRA-3259)
 * Fix bug where the failure detector can take too long to mark a host
   down (CASSANDRA-3273)
 * (Hadoop) allow wrapping ranges in queries (CASSANDRA-3137)
 * (Hadoop) check all interfaces for a match with split location
   before falling back to random replica (CASSANDRA-3211)
 * (Hadoop) Make Pig storage handle implements LoadMetadata (CASSANDRA-2777)
 * (Hadoop) Fix exception during PIG 'dump' (CASSANDRA-2810)
 * Fix stress COUNTER_GET option (CASSANDRA-3301)
 * Fix missing fields in CLI `show schema` output (CASSANDRA-3304)
 * Nodetool no longer leaks threads and closes JMX connections (CASSANDRA-3309)
 * fix truncate allowing data to be replayed post-restart (CASSANDRA-3297)
 * Move SimpleAuthority and SimpleAuthenticator to examples (CASSANDRA-2922)
 * Fix handling of tombstone by SSTableExport/Import (CASSANDRA-3357)
 * Fix transposition in cfHistograms (CASSANDRA-3222)
 * Allow using number as DC name when creating keyspace in CQL (CASSANDRA-3239)
 * Force flush of system table after updating/removing a token (CASSANDRA-3243)


0.8.6
 * revert CASSANDRA-2388
 * change TokenRange.endpoints back to listen/broadcast address to match
   pre-1777 behavior, and add TokenRange.rpc_endpoints instead (CASSANDRA-3187)
 * avoid trying to watch cassandra-topology.properties when loaded from jar
   (CASSANDRA-3138)
 * prevent users from creating keyspaces with LocalStrategy replication
   (CASSANDRA-3139)
 * fix CLI `show schema;` to output correct keyspace definition statement
   (CASSANDRA-3129)
 * CustomTThreadPoolServer to log TTransportException at DEBUG level
   (CASSANDRA-3142)
 * allow topology sort to work with non-unique rack names between 
   datacenters (CASSANDRA-3152)
 * Improve caching of same-version Messages on digest and repair paths
   (CASSANDRA-3158)
 * Randomize choice of first replica for counter increment (CASSANDRA-2890)
 * Fix using read_repair_chance instead of merge_shard_change (CASSANDRA-3202)
 * Avoid streaming data to nodes that already have it, on move as well as
   decommission (CASSANDRA-3041)
 * Fix divide by zero error in GCInspector (CASSANDRA-3164)
 * allow quoting of the ColumnFamily name in CLI `create column family`
   statement (CASSANDRA-3195)
 * Fix rolling upgrade from 0.7 to 0.8 problem (CASSANDRA-3166)
 * Accomodate missing encryption_options in IncomingTcpConnection.stream
   (CASSANDRA-3212)


0.8.5
 * fix NPE when encryption_options is unspecified (CASSANDRA-3007)
 * include column name in validation failure exceptions (CASSANDRA-2849)
 * make sure truncate clears out the commitlog so replay won't re-
   populate with truncated data (CASSANDRA-2950)
 * fix NPE when debug logging is enabled and dropped CF is present
   in a commitlog segment (CASSANDRA-3021)
 * fix cassandra.bat when CASSANDRA_HOME contains spaces (CASSANDRA-2952)
 * fix to SSTableSimpleUnsortedWriter bufferSize calculation (CASSANDRA-3027)
 * make cleanup and normal compaction able to skip empty rows
   (rows containing nothing but expired tombstones) (CASSANDRA-3039)
 * work around native memory leak in com.sun.management.GarbageCollectorMXBean
   (CASSANDRA-2868)
 * validate that column names in column_metadata are not equal to key_alias
   on create/update of the ColumnFamily and CQL 'ALTER' statement (CASSANDRA-3036)
 * return an InvalidRequestException if an indexed column is assigned
   a value larger than 64KB (CASSANDRA-3057)
 * fix of numeric-only and string column names handling in CLI "drop index" 
   (CASSANDRA-3054)
 * prune index scan resultset back to original request for lazy
   resultset expansion case (CASSANDRA-2964)
 * (Hadoop) fail jobs when Cassandra node has failed but TaskTracker
   has not (CASSANDRA-2388)
 * fix dynamic snitch ignoring nodes when read_repair_chance is zero
   (CASSANDRA-2662)
 * avoid retaining references to dropped CFS objects in 
   CompactionManager.estimatedCompactions (CASSANDRA-2708)
 * expose rpc timeouts per host in MessagingServiceMBean (CASSANDRA-2941)
 * avoid including cwd in classpath for deb and rpm packages (CASSANDRA-2881)
 * remove gossip state when a new IP takes over a token (CASSANDRA-3071)
 * allow sstable2json to work on index sstable files (CASSANDRA-3059)
 * always hint counters (CASSANDRA-3099)
 * fix log4j initialization in EmbeddedCassandraService (CASSANDRA-2857)
 * remove gossip state when a new IP takes over a token (CASSANDRA-3071)
 * work around native memory leak in com.sun.management.GarbageCollectorMXBean
    (CASSANDRA-2868)
 * fix UnavailableException with writes at CL.EACH_QUORM (CASSANDRA-3084)
 * fix parsing of the Keyspace and ColumnFamily names in numeric
   and string representations in CLI (CASSANDRA-3075)
 * fix corner cases in Range.differenceToFetch (CASSANDRA-3084)
 * fix ip address String representation in the ring cache (CASSANDRA-3044)
 * fix ring cache compatibility when mixing pre-0.8.4 nodes with post-
   in the same cluster (CASSANDRA-3023)
 * make repair report failure when a node participating dies (instead of
   hanging forever) (CASSANDRA-2433)
 * fix handling of the empty byte buffer by ReversedType (CASSANDRA-3111)
 * Add validation that Keyspace names are case-insensitively unique (CASSANDRA-3066)
 * catch invalid key_validation_class before instantiating UpdateColumnFamily (CASSANDRA-3102)
 * make Range and Bounds objects client-safe (CASSANDRA-3108)
 * optionally skip log4j configuration (CASSANDRA-3061)
 * bundle sstableloader with the debian package (CASSANDRA-3113)
 * don't try to build secondary indexes when there is none (CASSANDRA-3123)
 * improve SSTableSimpleUnsortedWriter speed for large rows (CASSANDRA-3122)
 * handle keyspace arguments correctly in nodetool snapshot (CASSANDRA-3038)
 * Fix SSTableImportTest on windows (CASSANDRA-3043)
 * expose compactionThroughputMbPerSec through JMX (CASSANDRA-3117)
 * log keyspace and CF of large rows being compacted


0.8.4
 * change TokenRing.endpoints to be a list of rpc addresses instead of 
   listen/broadcast addresses (CASSANDRA-1777)
 * include files-to-be-streamed in StreamInSession.getSources (CASSANDRA-2972)
 * use JAVA env var in cassandra-env.sh (CASSANDRA-2785, 2992)
 * avoid doing read for no-op replicate-on-write at CL=1 (CASSANDRA-2892)
 * refuse counter write for CL.ANY (CASSANDRA-2990)
 * switch back to only logging recent dropped messages (CASSANDRA-3004)
 * always deserialize RowMutation for counters (CASSANDRA-3006)
 * ignore saved replication_factor strategy_option for NTS (CASSANDRA-3011)
 * make sure pre-truncate CL segments are discarded (CASSANDRA-2950)


0.8.3
 * add ability to drop local reads/writes that are going to timeout
   (CASSANDRA-2943)
 * revamp token removal process, keep gossip states for 3 days (CASSANDRA-2496)
 * don't accept extra args for 0-arg nodetool commands (CASSANDRA-2740)
 * log unavailableexception details at debug level (CASSANDRA-2856)
 * expose data_dir though jmx (CASSANDRA-2770)
 * don't include tmp files as sstable when create cfs (CASSANDRA-2929)
 * log Java classpath on startup (CASSANDRA-2895)
 * keep gossipped version in sync with actual on migration coordinator 
   (CASSANDRA-2946)
 * use lazy initialization instead of class initialization in NodeId
   (CASSANDRA-2953)
 * check column family validity in nodetool repair (CASSANDRA-2933)
 * speedup bytes to hex conversions dramatically (CASSANDRA-2850)
 * Flush memtables on shutdown when durable writes are disabled 
   (CASSANDRA-2958)
 * improved POSIX compatibility of start scripts (CASsANDRA-2965)
 * add counter support to Hadoop InputFormat (CASSANDRA-2981)
 * fix bug where dirty commitlog segments were removed (and avoid keeping 
   segments with no post-flush activity permanently dirty) (CASSANDRA-2829)
 * fix throwing exception with batch mutation of counter super columns
   (CASSANDRA-2949)
 * ignore system tables during repair (CASSANDRA-2979)
 * throw exception when NTS is given replication_factor as an option
   (CASSANDRA-2960)
 * fix assertion error during compaction of counter CFs (CASSANDRA-2968)
 * avoid trying to create index names, when no index exists (CASSANDRA-2867)
 * don't sample the system table when choosing a bootstrap token
   (CASSANDRA-2825)
 * gossiper notifies of local state changes (CASSANDRA-2948)
 * add asynchronous and half-sync/half-async (hsha) thrift servers 
   (CASSANDRA-1405)
 * fix potential use of free'd native memory in SerializingCache 
   (CASSANDRA-2951)
 * prune index scan resultset back to original request for lazy
   resultset expansion case (CASSANDRA-2964)
 * (Hadoop) fail jobs when Cassandra node has failed but TaskTracker
    has not (CASSANDRA-2388)


0.8.2
 * CQL: 
   - include only one row per unique key for IN queries (CASSANDRA-2717)
   - respect client timestamp on full row deletions (CASSANDRA-2912)
 * improve thread-safety in StreamOutSession (CASSANDRA-2792)
 * allow deleting a row and updating indexed columns in it in the
   same mutation (CASSANDRA-2773)
 * Expose number of threads blocked on submitting memtable to flush
   in JMX (CASSANDRA-2817)
 * add ability to return "endpoints" to nodetool (CASSANDRA-2776)
 * Add support for multiple (comma-delimited) coordinator addresses
   to ColumnFamilyInputFormat (CASSANDRA-2807)
 * fix potential NPE while scheduling read repair for range slice
   (CASSANDRA-2823)
 * Fix race in SystemTable.getCurrentLocalNodeId (CASSANDRA-2824)
 * Correctly set default for replicate_on_write (CASSANDRA-2835)
 * improve nodetool compactionstats formatting (CASSANDRA-2844)
 * fix index-building status display (CASSANDRA-2853)
 * fix CLI perpetuating obsolete KsDef.replication_factor (CASSANDRA-2846)
 * improve cli treatment of multiline comments (CASSANDRA-2852)
 * handle row tombstones correctly in EchoedRow (CASSANDRA-2786)
 * add MessagingService.get[Recently]DroppedMessages and
   StorageService.getExceptionCount (CASSANDRA-2804)
 * fix possibility of spurious UnavailableException for LOCAL_QUORUM
   reads with dynamic snitch + read repair disabled (CASSANDRA-2870)
 * add ant-optional as dependence for the debian package (CASSANDRA-2164)
 * add option to specify limit for get_slice in the CLI (CASSANDRA-2646)
 * decrease HH page size (CASSANDRA-2832)
 * reset cli keyspace after dropping the current one (CASSANDRA-2763)
 * add KeyRange option to Hadoop inputformat (CASSANDRA-1125)
 * fix protocol versioning (CASSANDRA-2818, 2860)
 * support spaces in path to log4j configuration (CASSANDRA-2383)
 * avoid including inferred types in CF update (CASSANDRA-2809)
 * fix JMX bulkload call (CASSANDRA-2908)
 * fix updating KS with durable_writes=false (CASSANDRA-2907)
 * add simplified facade to SSTableWriter for bulk loading use
   (CASSANDRA-2911)
 * fix re-using index CF sstable names after drop/recreate (CASSANDRA-2872)
 * prepend CF to default index names (CASSANDRA-2903)
 * fix hint replay (CASSANDRA-2928)
 * Properly synchronize repair's merkle tree computation (CASSANDRA-2816)


0.8.1
 * CQL:
   - support for insert, delete in BATCH (CASSANDRA-2537)
   - support for IN to SELECT, UPDATE (CASSANDRA-2553)
   - timestamp support for INSERT, UPDATE, and BATCH (CASSANDRA-2555)
   - TTL support (CASSANDRA-2476)
   - counter support (CASSANDRA-2473)
   - ALTER COLUMNFAMILY (CASSANDRA-1709)
   - DROP INDEX (CASSANDRA-2617)
   - add SCHEMA/TABLE as aliases for KS/CF (CASSANDRA-2743)
   - server handles wait-for-schema-agreement (CASSANDRA-2756)
   - key alias support (CASSANDRA-2480)
 * add support for comparator parameters and a generic ReverseType
   (CASSANDRA-2355)
 * add CompositeType and DynamicCompositeType (CASSANDRA-2231)
 * optimize batches containing multiple updates to the same row
   (CASSANDRA-2583)
 * adjust hinted handoff page size to avoid OOM with large columns 
   (CASSANDRA-2652)
 * mark BRAF buffer invalid post-flush so we don't re-flush partial
   buffers again, especially on CL writes (CASSANDRA-2660)
 * add DROP INDEX support to CLI (CASSANDRA-2616)
 * don't perform HH to client-mode [storageproxy] nodes (CASSANDRA-2668)
 * Improve forceDeserialize/getCompactedRow encapsulation (CASSANDRA-2659)
 * Don't write CounterUpdateColumn to disk in tests (CASSANDRA-2650)
 * Add sstable bulk loading utility (CASSANDRA-1278)
 * avoid replaying hints to dropped columnfamilies (CASSANDRA-2685)
 * add placeholders for missing rows in range query pseudo-RR (CASSANDRA-2680)
 * remove no-op HHOM.renameHints (CASSANDRA-2693)
 * clone super columns to avoid modifying them during flush (CASSANDRA-2675)
 * allow writes to bypass the commitlog for certain keyspaces (CASSANDRA-2683)
 * avoid NPE when bypassing commitlog during memtable flush (CASSANDRA-2781)
 * Added support for making bootstrap retry if nodes flap (CASSANDRA-2644)
 * Added statusthrift to nodetool to report if thrift server is running (CASSANDRA-2722)
 * Fixed rows being cached if they do not exist (CASSANDRA-2723)
 * Support passing tableName and cfName to RowCacheProviders (CASSANDRA-2702)
 * close scrub file handles (CASSANDRA-2669)
 * throttle migration replay (CASSANDRA-2714)
 * optimize column serializer creation (CASSANDRA-2716)
 * Added support for making bootstrap retry if nodes flap (CASSANDRA-2644)
 * Added statusthrift to nodetool to report if thrift server is running
   (CASSANDRA-2722)
 * Fixed rows being cached if they do not exist (CASSANDRA-2723)
 * fix truncate/compaction race (CASSANDRA-2673)
 * workaround large resultsets causing large allocation retention
   by nio sockets (CASSANDRA-2654)
 * fix nodetool ring use with Ec2Snitch (CASSANDRA-2733)
 * fix removing columns and subcolumns that are supressed by a row or
   supercolumn tombstone during replica resolution (CASSANDRA-2590)
 * support sstable2json against snapshot sstables (CASSANDRA-2386)
 * remove active-pull schema requests (CASSANDRA-2715)
 * avoid marking entire list of sstables as actively being compacted
   in multithreaded compaction (CASSANDRA-2765)
 * seek back after deserializing a row to update cache with (CASSANDRA-2752)
 * avoid skipping rows in scrub for counter column family (CASSANDRA-2759)
 * fix ConcurrentModificationException in repair when dealing with 0.7 node
   (CASSANDRA-2767)
 * use threadsafe collections for StreamInSession (CASSANDRA-2766)
 * avoid infinite loop when creating merkle tree (CASSANDRA-2758)
 * avoids unmarking compacting sstable prematurely in cleanup (CASSANDRA-2769)
 * fix NPE when the commit log is bypassed (CASSANDRA-2718)
 * don't throw an exception in SS.isRPCServerRunning (CASSANDRA-2721)
 * make stress.jar executable (CASSANDRA-2744)
 * add daemon mode to java stress (CASSANDRA-2267)
 * expose the DC and rack of a node through JMX and nodetool ring (CASSANDRA-2531)
 * fix cache mbean getSize (CASSANDRA-2781)
 * Add Date, Float, Double, and Boolean types (CASSANDRA-2530)
 * Add startup flag to renew counter node id (CASSANDRA-2788)
 * add jamm agent to cassandra.bat (CASSANDRA-2787)
 * fix repair hanging if a neighbor has nothing to send (CASSANDRA-2797)
 * purge tombstone even if row is in only one sstable (CASSANDRA-2801)
 * Fix wrong purge of deleted cf during compaction (CASSANDRA-2786)
 * fix race that could result in Hadoop writer failing to throw an
   exception encountered after close() (CASSANDRA-2755)
 * fix scan wrongly throwing assertion error (CASSANDRA-2653)
 * Always use even distribution for merkle tree with RandomPartitionner
   (CASSANDRA-2841)
 * fix describeOwnership for OPP (CASSANDRA-2800)
 * ensure that string tokens do not contain commas (CASSANDRA-2762)


0.8.0-final
 * fix CQL grammar warning and cqlsh regression from CASSANDRA-2622
 * add ant generate-cql-html target (CASSANDRA-2526)
 * update CQL consistency levels (CASSANDRA-2566)
 * debian packaging fixes (CASSANDRA-2481, 2647)
 * fix UUIDType, IntegerType for direct buffers (CASSANDRA-2682, 2684)
 * switch to native Thrift for Hadoop map/reduce (CASSANDRA-2667)
 * fix StackOverflowError when building from eclipse (CASSANDRA-2687)
 * only provide replication_factor to strategy_options "help" for
   SimpleStrategy, OldNetworkTopologyStrategy (CASSANDRA-2678, 2713)
 * fix exception adding validators to non-string columns (CASSANDRA-2696)
 * avoid instantiating DatabaseDescriptor in JDBC (CASSANDRA-2694)
 * fix potential stack overflow during compaction (CASSANDRA-2626)
 * clone super columns to avoid modifying them during flush (CASSANDRA-2675)
 * reset underlying iterator in EchoedRow constructor (CASSANDRA-2653)


0.8.0-rc1
 * faster flushes and compaction from fixing excessively pessimistic 
   rebuffering in BRAF (CASSANDRA-2581)
 * fix returning null column values in the python cql driver (CASSANDRA-2593)
 * fix merkle tree splitting exiting early (CASSANDRA-2605)
 * snapshot_before_compaction directory name fix (CASSANDRA-2598)
 * Disable compaction throttling during bootstrap (CASSANDRA-2612) 
 * fix CQL treatment of > and < operators in range slices (CASSANDRA-2592)
 * fix potential double-application of counter updates on commitlog replay
   by moving replay position from header to sstable metadata (CASSANDRA-2419)
 * JDBC CQL driver exposes getColumn for access to timestamp
 * JDBC ResultSetMetadata properties added to AbstractType
 * r/m clustertool (CASSANDRA-2607)
 * add support for presenting row key as a column in CQL result sets 
   (CASSANDRA-2622)
 * Don't allow {LOCAL|EACH}_QUORUM unless strategy is NTS (CASSANDRA-2627)
 * validate keyspace strategy_options during CQL create (CASSANDRA-2624)
 * fix empty Result with secondary index when limit=1 (CASSANDRA-2628)
 * Fix regression where bootstrapping a node with no schema fails
   (CASSANDRA-2625)
 * Allow removing LocationInfo sstables (CASSANDRA-2632)
 * avoid attempting to replay mutations from dropped keyspaces (CASSANDRA-2631)
 * avoid using cached position of a key when GT is requested (CASSANDRA-2633)
 * fix counting bloom filter true positives (CASSANDRA-2637)
 * initialize local ep state prior to gossip startup if needed (CASSANDRA-2638)
 * fix counter increment lost after restart (CASSANDRA-2642)
 * add quote-escaping via backslash to CLI (CASSANDRA-2623)
 * fix pig example script (CASSANDRA-2487)
 * fix dynamic snitch race in adding latencies (CASSANDRA-2618)
 * Start/stop cassandra after more important services such as mdadm in
   debian packaging (CASSANDRA-2481)


0.8.0-beta2
 * fix NPE compacting index CFs (CASSANDRA-2528)
 * Remove checking all column families on startup for compaction candidates 
   (CASSANDRA-2444)
 * validate CQL create keyspace options (CASSANDRA-2525)
 * fix nodetool setcompactionthroughput (CASSANDRA-2550)
 * move	gossip heartbeat back to its own thread (CASSANDRA-2554)
 * validate cql TRUNCATE columnfamily before truncating (CASSANDRA-2570)
 * fix batch_mutate for mixed standard-counter mutations (CASSANDRA-2457)
 * disallow making schema changes to system keyspace (CASSANDRA-2563)
 * fix sending mutation messages multiple times (CASSANDRA-2557)
 * fix incorrect use of NBHM.size in ReadCallback that could cause
   reads to time out even when responses were received (CASSANDRA-2552)
 * trigger read repair correctly for LOCAL_QUORUM reads (CASSANDRA-2556)
 * Allow configuring the number of compaction thread (CASSANDRA-2558)
 * forceUserDefinedCompaction will attempt to compact what it is given
   even if the pessimistic estimate is that there is not enough disk space;
   automatic compactions will only compact 2 or more sstables (CASSANDRA-2575)
 * refuse to apply migrations with older timestamps than the current 
   schema (CASSANDRA-2536)
 * remove unframed Thrift transport option
 * include indexes in snapshots (CASSANDRA-2596)
 * improve ignoring of obsolete mutations in index maintenance (CASSANDRA-2401)
 * recognize attempt to drop just the index while leaving the column
   definition alone (CASSANDRA-2619)
  

0.8.0-beta1
 * remove Avro RPC support (CASSANDRA-926)
 * support for columns that act as incr/decr counters 
   (CASSANDRA-1072, 1937, 1944, 1936, 2101, 2093, 2288, 2105, 2384, 2236, 2342,
   2454)
 * CQL (CASSANDRA-1703, 1704, 1705, 1706, 1707, 1708, 1710, 1711, 1940, 
   2124, 2302, 2277, 2493)
 * avoid double RowMutation serialization on write path (CASSANDRA-1800)
 * make NetworkTopologyStrategy the default (CASSANDRA-1960)
 * configurable internode encryption (CASSANDRA-1567, 2152)
 * human readable column names in sstable2json output (CASSANDRA-1933)
 * change default JMX port to 7199 (CASSANDRA-2027)
 * backwards compatible internal messaging (CASSANDRA-1015)
 * atomic switch of memtables and sstables (CASSANDRA-2284)
 * add pluggable SeedProvider (CASSANDRA-1669)
 * Fix clustertool to not throw exception when calling get_endpoints (CASSANDRA-2437)
 * upgrade to thrift 0.6 (CASSANDRA-2412) 
 * repair works on a token range instead of full ring (CASSANDRA-2324)
 * purge tombstones from row cache (CASSANDRA-2305)
 * push replication_factor into strategy_options (CASSANDRA-1263)
 * give snapshots the same name on each node (CASSANDRA-1791)
 * remove "nodetool loadbalance" (CASSANDRA-2448)
 * multithreaded compaction (CASSANDRA-2191)
 * compaction throttling (CASSANDRA-2156)
 * add key type information and alias (CASSANDRA-2311, 2396)
 * cli no longer divides read_repair_chance by 100 (CASSANDRA-2458)
 * made CompactionInfo.getTaskType return an enum (CASSANDRA-2482)
 * add a server-wide cap on measured memtable memory usage and aggressively
   flush to keep under that threshold (CASSANDRA-2006)
 * add unified UUIDType (CASSANDRA-2233)
 * add off-heap row cache support (CASSANDRA-1969)


0.7.5
 * improvements/fixes to PIG driver (CASSANDRA-1618, CASSANDRA-2387,
   CASSANDRA-2465, CASSANDRA-2484)
 * validate index names (CASSANDRA-1761)
 * reduce contention on Table.flusherLock (CASSANDRA-1954)
 * try harder to detect failures during streaming, cleaning up temporary
   files more reliably (CASSANDRA-2088)
 * shut down server for OOM on a Thrift thread (CASSANDRA-2269)
 * fix tombstone handling in repair and sstable2json (CASSANDRA-2279)
 * preserve version when streaming data from old sstables (CASSANDRA-2283)
 * don't start repair if a neighboring node is marked as dead (CASSANDRA-2290)
 * purge tombstones from row cache (CASSANDRA-2305)
 * Avoid seeking when sstable2json exports the entire file (CASSANDRA-2318)
 * clear Built flag in system table when dropping an index (CASSANDRA-2320)
 * don't allow arbitrary argument for stress.java (CASSANDRA-2323)
 * validate values for index predicates in get_indexed_slice (CASSANDRA-2328)
 * queue secondary indexes for flush before the parent (CASSANDRA-2330)
 * allow job configuration to set the CL used in Hadoop jobs (CASSANDRA-2331)
 * add memtable_flush_queue_size defaulting to 4 (CASSANDRA-2333)
 * Allow overriding of initial_token, storage_port and rpc_port from system
   properties (CASSANDRA-2343)
 * fix comparator used for non-indexed secondary expressions in index scan
   (CASSANDRA-2347)
 * ensure size calculation and write phase of large-row compaction use
   the same threshold for TTL expiration (CASSANDRA-2349)
 * fix race when iterating CFs during add/drop (CASSANDRA-2350)
 * add ConsistencyLevel command to CLI (CASSANDRA-2354)
 * allow negative numbers in the cli (CASSANDRA-2358)
 * hard code serialVersionUID for tokens class (CASSANDRA-2361)
 * fix potential infinite loop in ByteBufferUtil.inputStream (CASSANDRA-2365)
 * fix encoding bugs in HintedHandoffManager, SystemTable when default
   charset is not UTF8 (CASSANDRA-2367)
 * avoids having removed node reappearing in Gossip (CASSANDRA-2371)
 * fix incorrect truncation of long to int when reading columns via block
   index (CASSANDRA-2376)
 * fix NPE during stream session (CASSANDRA-2377)
 * fix race condition that could leave orphaned data files when dropping CF or
   KS (CASSANDRA-2381)
 * fsync statistics component on write (CASSANDRA-2382)
 * fix duplicate results from CFS.scan (CASSANDRA-2406)
 * add IntegerType to CLI help (CASSANDRA-2414)
 * avoid caching token-only decoratedkeys (CASSANDRA-2416)
 * convert mmap assertion to if/throw so scrub can catch it (CASSANDRA-2417)
 * don't overwrite gc log (CASSANDR-2418)
 * invalidate row cache for streamed row to avoid inconsitencies
   (CASSANDRA-2420)
 * avoid copies in range/index scans (CASSANDRA-2425)
 * make sure we don't wipe data during cleanup if the node has not join
   the ring (CASSANDRA-2428)
 * Try harder to close files after compaction (CASSANDRA-2431)
 * re-set bootstrapped flag after move finishes (CASSANDRA-2435)
 * display validation_class in CLI 'describe keyspace' (CASSANDRA-2442)
 * make cleanup compactions cleanup the row cache (CASSANDRA-2451)
 * add column fields validation to scrub (CASSANDRA-2460)
 * use 64KB flush buffer instead of in_memory_compaction_limit (CASSANDRA-2463)
 * fix backslash substitutions in CLI (CASSANDRA-2492)
 * disable cache saving for system CFS (CASSANDRA-2502)
 * fixes for verifying destination availability under hinted conditions
   so UE can be thrown intead of timing out (CASSANDRA-2514)
 * fix update of validation class in column metadata (CASSANDRA-2512)
 * support LOCAL_QUORUM, EACH_QUORUM CLs outside of NTS (CASSANDRA-2516)
 * preserve version when streaming data from old sstables (CASSANDRA-2283)
 * fix backslash substitutions in CLI (CASSANDRA-2492)
 * count a row deletion as one operation towards memtable threshold 
   (CASSANDRA-2519)
 * support LOCAL_QUORUM, EACH_QUORUM CLs outside of NTS (CASSANDRA-2516)


0.7.4
 * add nodetool join command (CASSANDRA-2160)
 * fix secondary indexes on pre-existing or streamed data (CASSANDRA-2244)
 * initialize endpoint in gossiper earlier (CASSANDRA-2228)
 * add ability to write to Cassandra from Pig (CASSANDRA-1828)
 * add rpc_[min|max]_threads (CASSANDRA-2176)
 * add CL.TWO, CL.THREE (CASSANDRA-2013)
 * avoid exporting an un-requested row in sstable2json, when exporting 
   a key that does not exist (CASSANDRA-2168)
 * add incremental_backups option (CASSANDRA-1872)
 * add configurable row limit to Pig loadfunc (CASSANDRA-2276)
 * validate column values in batches as well as single-Column inserts
   (CASSANDRA-2259)
 * move sample schema from cassandra.yaml to schema-sample.txt,
   a cli scripts (CASSANDRA-2007)
 * avoid writing empty rows when scrubbing tombstoned rows (CASSANDRA-2296)
 * fix assertion error in range and index scans for CL < ALL
   (CASSANDRA-2282)
 * fix commitlog replay when flush position refers to data that didn't
   get synced before server died (CASSANDRA-2285)
 * fix fd leak in sstable2json with non-mmap'd i/o (CASSANDRA-2304)
 * reduce memory use during streaming of multiple sstables (CASSANDRA-2301)
 * purge tombstoned rows from cache after GCGraceSeconds (CASSANDRA-2305)
 * allow zero replicas in a NTS datacenter (CASSANDRA-1924)
 * make range queries respect snitch for local replicas (CASSANDRA-2286)
 * fix HH delivery when column index is larger than 2GB (CASSANDRA-2297)
 * make 2ary indexes use parent CF flush thresholds during initial build
   (CASSANDRA-2294)
 * update memtable_throughput to be a long (CASSANDRA-2158)


0.7.3
 * Keep endpoint state until aVeryLongTime (CASSANDRA-2115)
 * lower-latency read repair (CASSANDRA-2069)
 * add hinted_handoff_throttle_delay_in_ms option (CASSANDRA-2161)
 * fixes for cache save/load (CASSANDRA-2172, -2174)
 * Handle whole-row deletions in CFOutputFormat (CASSANDRA-2014)
 * Make memtable_flush_writers flush in parallel (CASSANDRA-2178)
 * Add compaction_preheat_key_cache option (CASSANDRA-2175)
 * refactor stress.py to have only one copy of the format string 
   used for creating row keys (CASSANDRA-2108)
 * validate index names for \w+ (CASSANDRA-2196)
 * Fix Cassandra cli to respect timeout if schema does not settle 
   (CASSANDRA-2187)
 * fix for compaction and cleanup writing old-format data into new-version 
   sstable (CASSANDRA-2211, -2216)
 * add nodetool scrub (CASSANDRA-2217, -2240)
 * fix sstable2json large-row pagination (CASSANDRA-2188)
 * fix EOFing on requests for the last bytes in a file (CASSANDRA-2213)
 * fix BufferedRandomAccessFile bugs (CASSANDRA-2218, -2241)
 * check for memtable flush_after_mins exceeded every 10s (CASSANDRA-2183)
 * fix cache saving on Windows (CASSANDRA-2207)
 * add validateSchemaAgreement call + synchronization to schema
   modification operations (CASSANDRA-2222)
 * fix for reversed slice queries on large rows (CASSANDRA-2212)
 * fat clients were writing local data (CASSANDRA-2223)
 * set DEFAULT_MEMTABLE_LIFETIME_IN_MINS to 24h
 * improve detection and cleanup of partially-written sstables 
   (CASSANDRA-2206)
 * fix supercolumn de/serialization when subcolumn comparator is different
   from supercolumn's (CASSANDRA-2104)
 * fix starting up on Windows when CASSANDRA_HOME contains whitespace
   (CASSANDRA-2237)
 * add [get|set][row|key]cacheSavePeriod to JMX (CASSANDRA-2100)
 * fix Hadoop ColumnFamilyOutputFormat dropping of mutations
   when batch fills up (CASSANDRA-2255)
 * move file deletions off of scheduledtasks executor (CASSANDRA-2253)


0.7.2
 * copy DecoratedKey.key when inserting into caches to avoid retaining
   a reference to the underlying buffer (CASSANDRA-2102)
 * format subcolumn names with subcomparator (CASSANDRA-2136)
 * fix column bloom filter deserialization (CASSANDRA-2165)


0.7.1
 * refactor MessageDigest creation code. (CASSANDRA-2107)
 * buffer network stack to avoid inefficient small TCP messages while avoiding
   the nagle/delayed ack problem (CASSANDRA-1896)
 * check log4j configuration for changes every 10s (CASSANDRA-1525, 1907)
 * more-efficient cross-DC replication (CASSANDRA-1530, -2051, -2138)
 * avoid polluting page cache with commitlog or sstable writes
   and seq scan operations (CASSANDRA-1470)
 * add RMI authentication options to nodetool (CASSANDRA-1921)
 * make snitches configurable at runtime (CASSANDRA-1374)
 * retry hadoop split requests on connection failure (CASSANDRA-1927)
 * implement describeOwnership for BOP, COPP (CASSANDRA-1928)
 * make read repair behave as expected for ConsistencyLevel > ONE
   (CASSANDRA-982, 2038)
 * distributed test harness (CASSANDRA-1859, 1964)
 * reduce flush lock contention (CASSANDRA-1930)
 * optimize supercolumn deserialization (CASSANDRA-1891)
 * fix CFMetaData.apply to only compare objects of the same class 
   (CASSANDRA-1962)
 * allow specifying specific SSTables to compact from JMX (CASSANDRA-1963)
 * fix race condition in MessagingService.targets (CASSANDRA-1959, 2094, 2081)
 * refuse to open sstables from a future version (CASSANDRA-1935)
 * zero-copy reads (CASSANDRA-1714)
 * fix copy bounds for word Text in wordcount demo (CASSANDRA-1993)
 * fixes for contrib/javautils (CASSANDRA-1979)
 * check more frequently for memtable expiration (CASSANDRA-2000)
 * fix writing SSTable column count statistics (CASSANDRA-1976)
 * fix streaming of multiple CFs during bootstrap (CASSANDRA-1992)
 * explicitly set JVM GC new generation size with -Xmn (CASSANDRA-1968)
 * add short options for CLI flags (CASSANDRA-1565)
 * make keyspace argument to "describe keyspace" in CLI optional
   when authenticated to keyspace already (CASSANDRA-2029)
 * added option to specify -Dcassandra.join_ring=false on startup
   to allow "warm spare" nodes or performing JMX maintenance before
   joining the ring (CASSANDRA-526)
 * log migrations at INFO (CASSANDRA-2028)
 * add CLI verbose option in file mode (CASSANDRA-2030)
 * add single-line "--" comments to CLI (CASSANDRA-2032)
 * message serialization tests (CASSANDRA-1923)
 * switch from ivy to maven-ant-tasks (CASSANDRA-2017)
 * CLI attempts to block for new schema to propagate (CASSANDRA-2044)
 * fix potential overflow in nodetool cfstats (CASSANDRA-2057)
 * add JVM shutdownhook to sync commitlog (CASSANDRA-1919)
 * allow nodes to be up without being part of  normal traffic (CASSANDRA-1951)
 * fix CLI "show keyspaces" with null options on NTS (CASSANDRA-2049)
 * fix possible ByteBuffer race conditions (CASSANDRA-2066)
 * reduce garbage generated by MessagingService to prevent load spikes
   (CASSANDRA-2058)
 * fix math in RandomPartitioner.describeOwnership (CASSANDRA-2071)
 * fix deletion of sstable non-data components (CASSANDRA-2059)
 * avoid blocking gossip while deleting handoff hints (CASSANDRA-2073)
 * ignore messages from newer versions, keep track of nodes in gossip 
   regardless of version (CASSANDRA-1970)
 * cache writing moved to CompactionManager to reduce i/o contention and
   updated to use non-cache-polluting writes (CASSANDRA-2053)
 * page through large rows when exporting to JSON (CASSANDRA-2041)
 * add flush_largest_memtables_at and reduce_cache_sizes_at options
   (CASSANDRA-2142)
 * add cli 'describe cluster' command (CASSANDRA-2127)
 * add cli support for setting username/password at 'connect' command 
   (CASSANDRA-2111)
 * add -D option to Stress.java to allow reading hosts from a file 
   (CASSANDRA-2149)
 * bound hints CF throughput between 32M and 256M (CASSANDRA-2148)
 * continue starting when invalid saved cache entries are encountered
   (CASSANDRA-2076)
 * add max_hint_window_in_ms option (CASSANDRA-1459)


0.7.0-final
 * fix offsets to ByteBuffer.get (CASSANDRA-1939)


0.7.0-rc4
 * fix cli crash after backgrounding (CASSANDRA-1875)
 * count timeouts in storageproxy latencies, and include latency 
   histograms in StorageProxyMBean (CASSANDRA-1893)
 * fix CLI get recognition of supercolumns (CASSANDRA-1899)
 * enable keepalive on intra-cluster sockets (CASSANDRA-1766)
 * count timeouts towards dynamicsnitch latencies (CASSANDRA-1905)
 * Expose index-building status in JMX + cli schema description
   (CASSANDRA-1871)
 * allow [LOCAL|EACH]_QUORUM to be used with non-NetworkTopology 
   replication Strategies
 * increased amount of index locks for faster commitlog replay
 * collect secondary index tombstones immediately (CASSANDRA-1914)
 * revert commitlog changes from #1780 (CASSANDRA-1917)
 * change RandomPartitioner min token to -1 to avoid collision w/
   tokens on actual nodes (CASSANDRA-1901)
 * examine the right nibble when validating TimeUUID (CASSANDRA-1910)
 * include secondary indexes in cleanup (CASSANDRA-1916)
 * CFS.scrubDataDirectories should also cleanup invalid secondary indexes
   (CASSANDRA-1904)
 * ability to disable/enable gossip on nodes to force them down
   (CASSANDRA-1108)


0.7.0-rc3
 * expose getNaturalEndpoints in StorageServiceMBean taking byte[]
   key; RMI cannot serialize ByteBuffer (CASSANDRA-1833)
 * infer org.apache.cassandra.locator for replication strategy classes
   when not otherwise specified
 * validation that generates less garbage (CASSANDRA-1814)
 * add TTL support to CLI (CASSANDRA-1838)
 * cli defaults to bytestype for subcomparator when creating
   column families (CASSANDRA-1835)
 * unregister index MBeans when index is dropped (CASSANDRA-1843)
 * make ByteBufferUtil.clone thread-safe (CASSANDRA-1847)
 * change exception for read requests during bootstrap from 
   InvalidRequest to Unavailable (CASSANDRA-1862)
 * respect row-level tombstones post-flush in range scans
   (CASSANDRA-1837)
 * ReadResponseResolver check digests against each other (CASSANDRA-1830)
 * return InvalidRequest when remove of subcolumn without supercolumn
   is requested (CASSANDRA-1866)
 * flush before repair (CASSANDRA-1748)
 * SSTableExport validates key order (CASSANDRA-1884)
 * large row support for SSTableExport (CASSANDRA-1867)
 * Re-cache hot keys post-compaction without hitting disk (CASSANDRA-1878)
 * manage read repair in coordinator instead of data source, to
   provide latency information to dynamic snitch (CASSANDRA-1873)


0.7.0-rc2
 * fix live-column-count of slice ranges including tombstoned supercolumn 
   with live subcolumn (CASSANDRA-1591)
 * rename o.a.c.internal.AntientropyStage -> AntiEntropyStage,
   o.a.c.request.Request_responseStage -> RequestResponseStage,
   o.a.c.internal.Internal_responseStage -> InternalResponseStage
 * add AbstractType.fromString (CASSANDRA-1767)
 * require index_type to be present when specifying index_name
   on ColumnDef (CASSANDRA-1759)
 * fix add/remove index bugs in CFMetadata (CASSANDRA-1768)
 * rebuild Strategy during system_update_keyspace (CASSANDRA-1762)
 * cli updates prompt to ... in continuation lines (CASSANDRA-1770)
 * support multiple Mutations per key in hadoop ColumnFamilyOutputFormat
   (CASSANDRA-1774)
 * improvements to Debian init script (CASSANDRA-1772)
 * use local classloader to check for version.properties (CASSANDRA-1778)
 * Validate that column names in column_metadata are valid for the
   defined comparator, and decode properly in cli (CASSANDRA-1773)
 * use cross-platform newlines in cli (CASSANDRA-1786)
 * add ExpiringColumn support to sstable import/export (CASSANDRA-1754)
 * add flush for each append to periodic commitlog mode; added
   periodic_without_flush option to disable this (CASSANDRA-1780)
 * close file handle used for post-flush truncate (CASSANDRA-1790)
 * various code cleanup (CASSANDRA-1793, -1794, -1795)
 * fix range queries against wrapped range (CASSANDRA-1781)
 * fix consistencylevel calculations for NetworkTopologyStrategy
   (CASSANDRA-1804)
 * cli support index type enum names (CASSANDRA-1810)
 * improved validation of column_metadata (CASSANDRA-1813)
 * reads at ConsistencyLevel > 1 throw UnavailableException
   immediately if insufficient live nodes exist (CASSANDRA-1803)
 * copy bytebuffers for local writes to avoid retaining the entire
   Thrift frame (CASSANDRA-1801)
 * fix NPE adding index to column w/o prior metadata (CASSANDRA-1764)
 * reduce fat client timeout (CASSANDRA-1730)
 * fix botched merge of CASSANDRA-1316


0.7.0-rc1
 * fix compaction and flush races with schema updates (CASSANDRA-1715)
 * add clustertool, config-converter, sstablekeys, and schematool 
   Windows .bat files (CASSANDRA-1723)
 * reject range queries received during bootstrap (CASSANDRA-1739)
 * fix wrapping-range queries on non-minimum token (CASSANDRA-1700)
 * add nodetool cfhistogram (CASSANDRA-1698)
 * limit repaired ranges to what the nodes have in common (CASSANDRA-1674)
 * index scan treats missing columns as not matching secondary
   expressions (CASSANDRA-1745)
 * Fix misuse of DataOutputBuffer.getData in AntiEntropyService
   (CASSANDRA-1729)
 * detect and warn when obsolete version of JNA is present (CASSANDRA-1760)
 * reduce fat client timeout (CASSANDRA-1730)
 * cleanup smallest CFs first to increase free temp space for larger ones
   (CASSANDRA-1811)
 * Update windows .bat files to work outside of main Cassandra
   directory (CASSANDRA-1713)
 * fix read repair regression from 0.6.7 (CASSANDRA-1727)
 * more-efficient read repair (CASSANDRA-1719)
 * fix hinted handoff replay (CASSANDRA-1656)
 * log type of dropped messages (CASSANDRA-1677)
 * upgrade to SLF4J 1.6.1
 * fix ByteBuffer bug in ExpiringColumn.updateDigest (CASSANDRA-1679)
 * fix IntegerType.getString (CASSANDRA-1681)
 * make -Djava.net.preferIPv4Stack=true the default (CASSANDRA-628)
 * add INTERNAL_RESPONSE verb to differentiate from responses related
   to client requests (CASSANDRA-1685)
 * log tpstats when dropping messages (CASSANDRA-1660)
 * include unreachable nodes in describeSchemaVersions (CASSANDRA-1678)
 * Avoid dropping messages off the client request path (CASSANDRA-1676)
 * fix jna errno reporting (CASSANDRA-1694)
 * add friendlier error for UnknownHostException on startup (CASSANDRA-1697)
 * include jna dependency in RPM package (CASSANDRA-1690)
 * add --skip-keys option to stress.py (CASSANDRA-1696)
 * improve cli handling of non-string keys and column names 
   (CASSANDRA-1701, -1693)
 * r/m extra subcomparator line in cli keyspaces output (CASSANDRA-1712)
 * add read repair chance to cli "show keyspaces"
 * upgrade to ConcurrentLinkedHashMap 1.1 (CASSANDRA-975)
 * fix index scan routing (CASSANDRA-1722)
 * fix tombstoning of supercolumns in range queries (CASSANDRA-1734)
 * clear endpoint cache after updating keyspace metadata (CASSANDRA-1741)
 * fix wrapping-range queries on non-minimum token (CASSANDRA-1700)
 * truncate includes secondary indexes (CASSANDRA-1747)
 * retain reference to PendingFile sstables (CASSANDRA-1749)
 * fix sstableimport regression (CASSANDRA-1753)
 * fix for bootstrap when no non-system tables are defined (CASSANDRA-1732)
 * handle replica unavailability in index scan (CASSANDRA-1755)
 * fix service initialization order deadlock (CASSANDRA-1756)
 * multi-line cli commands (CASSANDRA-1742)
 * fix race between snapshot and compaction (CASSANDRA-1736)
 * add listEndpointsPendingHints, deleteHintsForEndpoint JMX methods 
   (CASSANDRA-1551)


0.7.0-beta3
 * add strategy options to describe_keyspace output (CASSANDRA-1560)
 * log warning when using randomly generated token (CASSANDRA-1552)
 * re-organize JMX into .db, .net, .internal, .request (CASSANDRA-1217)
 * allow nodes to change IPs between restarts (CASSANDRA-1518)
 * remember ring state between restarts by default (CASSANDRA-1518)
 * flush index built flag so we can read it before log replay (CASSANDRA-1541)
 * lock row cache updates to prevent race condition (CASSANDRA-1293)
 * remove assertion causing rare (and harmless) error messages in
   commitlog (CASSANDRA-1330)
 * fix moving nodes with no keyspaces defined (CASSANDRA-1574)
 * fix unbootstrap when no data is present in a transfer range (CASSANDRA-1573)
 * take advantage of AVRO-495 to simplify our avro IDL (CASSANDRA-1436)
 * extend authorization hierarchy to column family (CASSANDRA-1554)
 * deletion support in secondary indexes (CASSANDRA-1571)
 * meaningful error message for invalid replication strategy class 
   (CASSANDRA-1566)
 * allow keyspace creation with RF > N (CASSANDRA-1428)
 * improve cli error handling (CASSANDRA-1580)
 * add cache save/load ability (CASSANDRA-1417, 1606, 1647)
 * add StorageService.getDrainProgress (CASSANDRA-1588)
 * Disallow bootstrap to an in-use token (CASSANDRA-1561)
 * Allow dynamic secondary index creation and destruction (CASSANDRA-1532)
 * log auto-guessed memtable thresholds (CASSANDRA-1595)
 * add ColumnDef support to cli (CASSANDRA-1583)
 * reduce index sample time by 75% (CASSANDRA-1572)
 * add cli support for column, strategy metadata (CASSANDRA-1578, 1612)
 * add cli support for schema modification (CASSANDRA-1584)
 * delete temp files on failed compactions (CASSANDRA-1596)
 * avoid blocking for dead nodes during removetoken (CASSANDRA-1605)
 * remove ConsistencyLevel.ZERO (CASSANDRA-1607)
 * expose in-progress compaction type in jmx (CASSANDRA-1586)
 * removed IClock & related classes from internals (CASSANDRA-1502)
 * fix removing tokens from SystemTable on decommission and removetoken
   (CASSANDRA-1609)
 * include CF metadata in cli 'show keyspaces' (CASSANDRA-1613)
 * switch from Properties to HashMap in PropertyFileSnitch to
   avoid synchronization bottleneck (CASSANDRA-1481)
 * PropertyFileSnitch configuration file renamed to 
   cassandra-topology.properties
 * add cli support for get_range_slices (CASSANDRA-1088, CASSANDRA-1619)
 * Make memtable flush thresholds per-CF instead of global 
   (CASSANDRA-1007, 1637)
 * add cli support for binary data without CfDef hints (CASSANDRA-1603)
 * fix building SSTable statistics post-stream (CASSANDRA-1620)
 * fix potential infinite loop in 2ary index queries (CASSANDRA-1623)
 * allow creating NTS keyspaces with no replicas configured (CASSANDRA-1626)
 * add jmx histogram of sstables accessed per read (CASSANDRA-1624)
 * remove system_rename_column_family and system_rename_keyspace from the
   client API until races can be fixed (CASSANDRA-1630, CASSANDRA-1585)
 * add cli sanity tests (CASSANDRA-1582)
 * update GC settings in cassandra.bat (CASSANDRA-1636)
 * cli support for index queries (CASSANDRA-1635)
 * cli support for updating schema memtable settings (CASSANDRA-1634)
 * cli --file option (CASSANDRA-1616)
 * reduce automatically chosen memtable sizes by 50% (CASSANDRA-1641)
 * move endpoint cache from snitch to strategy (CASSANDRA-1643)
 * fix commitlog recovery deleting the newly-created segment as well as
   the old ones (CASSANDRA-1644)
 * upgrade to Thrift 0.5 (CASSANDRA-1367)
 * renamed CL.DCQUORUM to LOCAL_QUORUM and DCQUORUMSYNC to EACH_QUORUM
 * cli truncate support (CASSANDRA-1653)
 * update GC settings in cassandra.bat (CASSANDRA-1636)
 * avoid logging when a node's ip/token is gossipped back to it (CASSANDRA-1666)


0.7-beta2
 * always use UTF-8 for hint keys (CASSANDRA-1439)
 * remove cassandra.yaml dependency from Hadoop and Pig (CASSADRA-1322)
 * expose CfDef metadata in describe_keyspaces (CASSANDRA-1363)
 * restore use of mmap_index_only option (CASSANDRA-1241)
 * dropping a keyspace with no column families generated an error 
   (CASSANDRA-1378)
 * rename RackAwareStrategy to OldNetworkTopologyStrategy, RackUnawareStrategy 
   to SimpleStrategy, DatacenterShardStrategy to NetworkTopologyStrategy,
   AbstractRackAwareSnitch to AbstractNetworkTopologySnitch (CASSANDRA-1392)
 * merge StorageProxy.mutate, mutateBlocking (CASSANDRA-1396)
 * faster UUIDType, LongType comparisons (CASSANDRA-1386, 1393)
 * fix setting read_repair_chance from CLI addColumnFamily (CASSANDRA-1399)
 * fix updates to indexed columns (CASSANDRA-1373)
 * fix race condition leaving to FileNotFoundException (CASSANDRA-1382)
 * fix sharded lock hash on index write path (CASSANDRA-1402)
 * add support for GT/E, LT/E in subordinate index clauses (CASSANDRA-1401)
 * cfId counter got out of sync when CFs were added (CASSANDRA-1403)
 * less chatty schema updates (CASSANDRA-1389)
 * rename column family mbeans. 'type' will now include either 
   'IndexColumnFamilies' or 'ColumnFamilies' depending on the CFS type.
   (CASSANDRA-1385)
 * disallow invalid keyspace and column family names. This includes name that
   matches a '^\w+' regex. (CASSANDRA-1377)
 * use JNA, if present, to take snapshots (CASSANDRA-1371)
 * truncate hints if starting 0.7 for the first time (CASSANDRA-1414)
 * fix FD leak in single-row slicepredicate queries (CASSANDRA-1416)
 * allow index expressions against columns that are not part of the 
   SlicePredicate (CASSANDRA-1410)
 * config-converter properly handles snitches and framed support 
   (CASSANDRA-1420)
 * remove keyspace argument from multiget_count (CASSANDRA-1422)
 * allow specifying cassandra.yaml location as (local or remote) URL
   (CASSANDRA-1126)
 * fix using DynamicEndpointSnitch with NetworkTopologyStrategy
   (CASSANDRA-1429)
 * Add CfDef.default_validation_class (CASSANDRA-891)
 * fix EstimatedHistogram.max (CASSANDRA-1413)
 * quorum read optimization (CASSANDRA-1622)
 * handle zero-length (or missing) rows during HH paging (CASSANDRA-1432)
 * include secondary indexes during schema migrations (CASSANDRA-1406)
 * fix commitlog header race during schema change (CASSANDRA-1435)
 * fix ColumnFamilyStoreMBeanIterator to use new type name (CASSANDRA-1433)
 * correct filename generated by xml->yaml converter (CASSANDRA-1419)
 * add CMSInitiatingOccupancyFraction=75 and UseCMSInitiatingOccupancyOnly
   to default JVM options
 * decrease jvm heap for cassandra-cli (CASSANDRA-1446)
 * ability to modify keyspaces and column family definitions on a live cluster
   (CASSANDRA-1285)
 * support for Hadoop Streaming [non-jvm map/reduce via stdin/out]
   (CASSANDRA-1368)
 * Move persistent sstable stats from the system table to an sstable component
   (CASSANDRA-1430)
 * remove failed bootstrap attempt from pending ranges when gossip times
   it out after 1h (CASSANDRA-1463)
 * eager-create tcp connections to other cluster members (CASSANDRA-1465)
 * enumerate stages and derive stage from message type instead of 
   transmitting separately (CASSANDRA-1465)
 * apply reversed flag during collation from different data sources
   (CASSANDRA-1450)
 * make failure to remove commitlog segment non-fatal (CASSANDRA-1348)
 * correct ordering of drain operations so CL.recover is no longer 
   necessary (CASSANDRA-1408)
 * removed keyspace from describe_splits method (CASSANDRA-1425)
 * rename check_schema_agreement to describe_schema_versions
   (CASSANDRA-1478)
 * fix QUORUM calculation for RF > 3 (CASSANDRA-1487)
 * remove tombstones during non-major compactions when bloom filter
   verifies that row does not exist in other sstables (CASSANDRA-1074)
 * nodes that coordinated a loadbalance in the past could not be seen by
   newly added nodes (CASSANDRA-1467)
 * exposed endpoint states (gossip details) via jmx (CASSANDRA-1467)
 * ensure that compacted sstables are not included when new readers are
   instantiated (CASSANDRA-1477)
 * by default, calculate heap size and memtable thresholds at runtime (CASSANDRA-1469)
 * fix races dealing with adding/dropping keyspaces and column families in
   rapid succession (CASSANDRA-1477)
 * clean up of Streaming system (CASSANDRA-1503, 1504, 1506)
 * add options to configure Thrift socket keepalive and buffer sizes (CASSANDRA-1426)
 * make contrib CassandraServiceDataCleaner recursive (CASSANDRA-1509)
 * min, max compaction threshold are configurable and persistent 
   per-ColumnFamily (CASSANDRA-1468)
 * fix replaying the last mutation in a commitlog unnecessarily 
   (CASSANDRA-1512)
 * invoke getDefaultUncaughtExceptionHandler from DTPE with the original
   exception rather than the ExecutionException wrapper (CASSANDRA-1226)
 * remove Clock from the Thrift (and Avro) API (CASSANDRA-1501)
 * Close intra-node sockets when connection is broken (CASSANDRA-1528)
 * RPM packaging spec file (CASSANDRA-786)
 * weighted request scheduler (CASSANDRA-1485)
 * treat expired columns as deleted (CASSANDRA-1539)
 * make IndexInterval configurable (CASSANDRA-1488)
 * add describe_snitch to Thrift API (CASSANDRA-1490)
 * MD5 authenticator compares plain text submitted password with MD5'd
   saved property, instead of vice versa (CASSANDRA-1447)
 * JMX MessagingService pending and completed counts (CASSANDRA-1533)
 * fix race condition processing repair responses (CASSANDRA-1511)
 * make repair blocking (CASSANDRA-1511)
 * create EndpointSnitchInfo and MBean to expose rack and DC (CASSANDRA-1491)
 * added option to contrib/word_count to output results back to Cassandra
   (CASSANDRA-1342)
 * rewrite Hadoop ColumnFamilyRecordWriter to pool connections, retry to
   multiple Cassandra nodes, and smooth impact on the Cassandra cluster
   by using smaller batch sizes (CASSANDRA-1434)
 * fix setting gc_grace_seconds via CLI (CASSANDRA-1549)
 * support TTL'd index values (CASSANDRA-1536)
 * make removetoken work like decommission (CASSANDRA-1216)
 * make cli comparator-aware and improve quote rules (CASSANDRA-1523,-1524)
 * make nodetool compact and cleanup blocking (CASSANDRA-1449)
 * add memtable, cache information to GCInspector logs (CASSANDRA-1558)
 * enable/disable HintedHandoff via JMX (CASSANDRA-1550)
 * Ignore stray files in the commit log directory (CASSANDRA-1547)
 * Disallow bootstrap to an in-use token (CASSANDRA-1561)


0.7-beta1
 * sstable versioning (CASSANDRA-389)
 * switched to slf4j logging (CASSANDRA-625)
 * add (optional) expiration time for column (CASSANDRA-699)
 * access levels for authentication/authorization (CASSANDRA-900)
 * add ReadRepairChance to CF definition (CASSANDRA-930)
 * fix heisenbug in system tests, especially common on OS X (CASSANDRA-944)
 * convert to byte[] keys internally and all public APIs (CASSANDRA-767)
 * ability to alter schema definitions on a live cluster (CASSANDRA-44)
 * renamed configuration file to cassandra.xml, and log4j.properties to
   log4j-server.properties, which must now be loaded from
   the classpath (which is how our scripts in bin/ have always done it)
   (CASSANDRA-971)
 * change get_count to require a SlicePredicate. create multi_get_count
   (CASSANDRA-744)
 * re-organized endpointsnitch implementations and added SimpleSnitch
   (CASSANDRA-994)
 * Added preload_row_cache option (CASSANDRA-946)
 * add CRC to commitlog header (CASSANDRA-999)
 * removed deprecated batch_insert and get_range_slice methods (CASSANDRA-1065)
 * add truncate thrift method (CASSANDRA-531)
 * http mini-interface using mx4j (CASSANDRA-1068)
 * optimize away copy of sliced row on memtable read path (CASSANDRA-1046)
 * replace constant-size 2GB mmaped segments and special casing for index 
   entries spanning segment boundaries, with SegmentedFile that computes 
   segments that always contain entire entries/rows (CASSANDRA-1117)
 * avoid reading large rows into memory during compaction (CASSANDRA-16)
 * added hadoop OutputFormat (CASSANDRA-1101)
 * efficient Streaming (no more anticompaction) (CASSANDRA-579)
 * split commitlog header into separate file and add size checksum to
   mutations (CASSANDRA-1179)
 * avoid allocating a new byte[] for each mutation on replay (CASSANDRA-1219)
 * revise HH schema to be per-endpoint (CASSANDRA-1142)
 * add joining/leaving status to nodetool ring (CASSANDRA-1115)
 * allow multiple repair sessions per node (CASSANDRA-1190)
 * optimize away MessagingService for local range queries (CASSANDRA-1261)
 * make framed transport the default so malformed requests can't OOM the 
   server (CASSANDRA-475)
 * significantly faster reads from row cache (CASSANDRA-1267)
 * take advantage of row cache during range queries (CASSANDRA-1302)
 * make GCGraceSeconds a per-ColumnFamily value (CASSANDRA-1276)
 * keep persistent row size and column count statistics (CASSANDRA-1155)
 * add IntegerType (CASSANDRA-1282)
 * page within a single row during hinted handoff (CASSANDRA-1327)
 * push DatacenterShardStrategy configuration into keyspace definition,
   eliminating datacenter.properties. (CASSANDRA-1066)
 * optimize forward slices starting with '' and single-index-block name 
   queries by skipping the column index (CASSANDRA-1338)
 * streaming refactor (CASSANDRA-1189)
 * faster comparison for UUID types (CASSANDRA-1043)
 * secondary index support (CASSANDRA-749 and subtasks)
 * make compaction buckets deterministic (CASSANDRA-1265)


0.6.6
 * Allow using DynamicEndpointSnitch with RackAwareStrategy (CASSANDRA-1429)
 * remove the remaining vestiges of the unfinished DatacenterShardStrategy 
   (replaced by NetworkTopologyStrategy in 0.7)
   

0.6.5
 * fix key ordering in range query results with RandomPartitioner
   and ConsistencyLevel > ONE (CASSANDRA-1145)
 * fix for range query starting with the wrong token range (CASSANDRA-1042)
 * page within a single row during hinted handoff (CASSANDRA-1327)
 * fix compilation on non-sun JDKs (CASSANDRA-1061)
 * remove String.trim() call on row keys in batch mutations (CASSANDRA-1235)
 * Log summary of dropped messages instead of spamming log (CASSANDRA-1284)
 * add dynamic endpoint snitch (CASSANDRA-981)
 * fix streaming for keyspaces with hyphens in their name (CASSANDRA-1377)
 * fix errors in hard-coded bloom filter optKPerBucket by computing it
   algorithmically (CASSANDRA-1220
 * remove message deserialization stage, and uncap read/write stages
   so slow reads/writes don't block gossip processing (CASSANDRA-1358)
 * add jmx port configuration to Debian package (CASSANDRA-1202)
 * use mlockall via JNA, if present, to prevent Linux from swapping
   out parts of the JVM (CASSANDRA-1214)


0.6.4
 * avoid queuing multiple hint deliveries for the same endpoint
   (CASSANDRA-1229)
 * better performance for and stricter checking of UTF8 column names
   (CASSANDRA-1232)
 * extend option to lower compaction priority to hinted handoff
   as well (CASSANDRA-1260)
 * log errors in gossip instead of re-throwing (CASSANDRA-1289)
 * avoid aborting commitlog replay prematurely if a flushed-but-
   not-removed commitlog segment is encountered (CASSANDRA-1297)
 * fix duplicate rows being read during mapreduce (CASSANDRA-1142)
 * failure detection wasn't closing command sockets (CASSANDRA-1221)
 * cassandra-cli.bat works on windows (CASSANDRA-1236)
 * pre-emptively drop requests that cannot be processed within RPCTimeout
   (CASSANDRA-685)
 * add ack to Binary write verb and update CassandraBulkLoader
   to wait for acks for each row (CASSANDRA-1093)
 * added describe_partitioner Thrift method (CASSANDRA-1047)
 * Hadoop jobs no longer require the Cassandra storage-conf.xml
   (CASSANDRA-1280, CASSANDRA-1047)
 * log thread pool stats when GC is excessive (CASSANDRA-1275)
 * remove gossip message size limit (CASSANDRA-1138)
 * parallelize local and remote reads during multiget, and respect snitch 
   when determining whether to do local read for CL.ONE (CASSANDRA-1317)
 * fix read repair to use requested consistency level on digest mismatch,
   rather than assuming QUORUM (CASSANDRA-1316)
 * process digest mismatch re-reads in parallel (CASSANDRA-1323)
 * switch hints CF comparator to BytesType (CASSANDRA-1274)


0.6.3
 * retry to make streaming connections up to 8 times. (CASSANDRA-1019)
 * reject describe_ring() calls on invalid keyspaces (CASSANDRA-1111)
 * fix cache size calculation for size of 100% (CASSANDRA-1129)
 * fix cache capacity only being recalculated once (CASSANDRA-1129)
 * remove hourly scan of all hints on the off chance that the gossiper
   missed a status change; instead, expose deliverHintsToEndpoint to JMX
   so it can be done manually, if necessary (CASSANDRA-1141)
 * don't reject reads at CL.ALL (CASSANDRA-1152)
 * reject deletions to supercolumns in CFs containing only standard
   columns (CASSANDRA-1139)
 * avoid preserving login information after client disconnects
   (CASSANDRA-1057)
 * prefer sun jdk to openjdk in debian init script (CASSANDRA-1174)
 * detect partioner config changes between restarts and fail fast 
   (CASSANDRA-1146)
 * use generation time to resolve node token reassignment disagreements
   (CASSANDRA-1118)
 * restructure the startup ordering of Gossiper and MessageService to avoid
   timing anomalies (CASSANDRA-1160)
 * detect incomplete commit log hearders (CASSANDRA-1119)
 * force anti-entropy service to stream files on the stream stage to avoid
   sending streams out of order (CASSANDRA-1169)
 * remove inactive stream managers after AES streams files (CASSANDRA-1169)
 * allow removing entire row through batch_mutate Deletion (CASSANDRA-1027)
 * add JMX metrics for row-level bloom filter false positives (CASSANDRA-1212)
 * added a redhat init script to contrib (CASSANDRA-1201)
 * use midpoint when bootstrapping a new machine into range with not
   much data yet instead of random token (CASSANDRA-1112)
 * kill server on OOM in executor stage as well as Thrift (CASSANDRA-1226)
 * remove opportunistic repairs, when two machines with overlapping replica
   responsibilities happen to finish major compactions of the same CF near
   the same time.  repairs are now fully manual (CASSANDRA-1190)
 * add ability to lower compaction priority (default is no change from 0.6.2)
   (CASSANDRA-1181)


0.6.2
 * fix contrib/word_count build. (CASSANDRA-992)
 * split CommitLogExecutorService into BatchCommitLogExecutorService and 
   PeriodicCommitLogExecutorService (CASSANDRA-1014)
 * add latency histograms to CFSMBean (CASSANDRA-1024)
 * make resolving timestamp ties deterministic by using value bytes
   as a tiebreaker (CASSANDRA-1039)
 * Add option to turn off Hinted Handoff (CASSANDRA-894)
 * fix windows startup (CASSANDRA-948)
 * make concurrent_reads, concurrent_writes configurable at runtime via JMX
   (CASSANDRA-1060)
 * disable GCInspector on non-Sun JVMs (CASSANDRA-1061)
 * fix tombstone handling in sstable rows with no other data (CASSANDRA-1063)
 * fix size of row in spanned index entries (CASSANDRA-1056)
 * install json2sstable, sstable2json, and sstablekeys to Debian package
 * StreamingService.StreamDestinations wouldn't empty itself after streaming
   finished (CASSANDRA-1076)
 * added Collections.shuffle(splits) before returning the splits in 
   ColumnFamilyInputFormat (CASSANDRA-1096)
 * do not recalculate cache capacity post-compaction if it's been manually 
   modified (CASSANDRA-1079)
 * better defaults for flush sorter + writer executor queue sizes
   (CASSANDRA-1100)
 * windows scripts for SSTableImport/Export (CASSANDRA-1051)
 * windows script for nodetool (CASSANDRA-1113)
 * expose PhiConvictThreshold (CASSANDRA-1053)
 * make repair of RF==1 a no-op (CASSANDRA-1090)
 * improve default JVM GC options (CASSANDRA-1014)
 * fix SlicePredicate serialization inside Hadoop jobs (CASSANDRA-1049)
 * close Thrift sockets in Hadoop ColumnFamilyRecordReader (CASSANDRA-1081)


0.6.1
 * fix NPE in sstable2json when no excluded keys are given (CASSANDRA-934)
 * keep the replica set constant throughout the read repair process
   (CASSANDRA-937)
 * allow querying getAllRanges with empty token list (CASSANDRA-933)
 * fix command line arguments inversion in clustertool (CASSANDRA-942)
 * fix race condition that could trigger a false-positive assertion
   during post-flush discard of old commitlog segments (CASSANDRA-936)
 * fix neighbor calculation for anti-entropy repair (CASSANDRA-924)
 * perform repair even for small entropy differences (CASSANDRA-924)
 * Use hostnames in CFInputFormat to allow Hadoop's naive string-based
   locality comparisons to work (CASSANDRA-955)
 * cache read-only BufferedRandomAccessFile length to avoid
   3 system calls per invocation (CASSANDRA-950)
 * nodes with IPv6 (and no IPv4) addresses could not join cluster
   (CASSANDRA-969)
 * Retrieve the correct number of undeleted columns, if any, from
   a supercolumn in a row that had been deleted previously (CASSANDRA-920)
 * fix index scans that cross the 2GB mmap boundaries for both mmap
   and standard i/o modes (CASSANDRA-866)
 * expose drain via nodetool (CASSANDRA-978)


0.6.0-RC1
 * JMX drain to flush memtables and run through commit log (CASSANDRA-880)
 * Bootstrapping can skip ranges under the right conditions (CASSANDRA-902)
 * fix merging row versions in range_slice for CL > ONE (CASSANDRA-884)
 * default write ConsistencyLeven chaned from ZERO to ONE
 * fix for index entries spanning mmap buffer boundaries (CASSANDRA-857)
 * use lexical comparison if time part of TimeUUIDs are the same 
   (CASSANDRA-907)
 * bound read, mutation, and response stages to fix possible OOM
   during log replay (CASSANDRA-885)
 * Use microseconds-since-epoch (UTC) in cli, instead of milliseconds
 * Treat batch_mutate Deletion with null supercolumn as "apply this predicate 
   to top level supercolumns" (CASSANDRA-834)
 * Streaming destination nodes do not update their JMX status (CASSANDRA-916)
 * Fix internal RPC timeout calculation (CASSANDRA-911)
 * Added Pig loadfunc to contrib/pig (CASSANDRA-910)


0.6.0-beta3
 * fix compaction bucketing bug (CASSANDRA-814)
 * update windows batch file (CASSANDRA-824)
 * deprecate KeysCachedFraction configuration directive in favor
   of KeysCached; move to unified-per-CF key cache (CASSANDRA-801)
 * add invalidateRowCache to ColumnFamilyStoreMBean (CASSANDRA-761)
 * send Handoff hints to natural locations to reduce load on
   remaining nodes in a failure scenario (CASSANDRA-822)
 * Add RowWarningThresholdInMB configuration option to warn before very 
   large rows get big enough to threaten node stability, and -x option to
   be able to remove them with sstable2json if the warning is unheeded
   until it's too late (CASSANDRA-843)
 * Add logging of GC activity (CASSANDRA-813)
 * fix ConcurrentModificationException in commitlog discard (CASSANDRA-853)
 * Fix hardcoded row count in Hadoop RecordReader (CASSANDRA-837)
 * Add a jmx status to the streaming service and change several DEBUG
   messages to INFO (CASSANDRA-845)
 * fix classpath in cassandra-cli.bat for Windows (CASSANDRA-858)
 * allow re-specifying host, port to cassandra-cli if invalid ones
   are first tried (CASSANDRA-867)
 * fix race condition handling rpc timeout in the coordinator
   (CASSANDRA-864)
 * Remove CalloutLocation and StagingFileDirectory from storage-conf files 
   since those settings are no longer used (CASSANDRA-878)
 * Parse a long from RowWarningThresholdInMB instead of an int (CASSANDRA-882)
 * Remove obsolete ControlPort code from DatabaseDescriptor (CASSANDRA-886)
 * move skipBytes side effect out of assert (CASSANDRA-899)
 * add "double getLoad" to StorageServiceMBean (CASSANDRA-898)
 * track row stats per CF at compaction time (CASSANDRA-870)
 * disallow CommitLogDirectory matching a DataFileDirectory (CASSANDRA-888)
 * default key cache size is 200k entries, changed from 10% (CASSANDRA-863)
 * add -Dcassandra-foreground=yes to cassandra.bat
 * exit if cluster name is changed unexpectedly (CASSANDRA-769)


0.6.0-beta1/beta2
 * add batch_mutate thrift command, deprecating batch_insert (CASSANDRA-336)
 * remove get_key_range Thrift API, deprecated in 0.5 (CASSANDRA-710)
 * add optional login() Thrift call for authentication (CASSANDRA-547)
 * support fat clients using gossiper and StorageProxy to perform
   replication in-process [jvm-only] (CASSANDRA-535)
 * support mmapped I/O for reads, on by default on 64bit JVMs 
   (CASSANDRA-408, CASSANDRA-669)
 * improve insert concurrency, particularly during Hinted Handoff
   (CASSANDRA-658)
 * faster network code (CASSANDRA-675)
 * stress.py moved to contrib (CASSANDRA-635)
 * row caching [must be explicitly enabled per-CF in config] (CASSANDRA-678)
 * present a useful measure of compaction progress in JMX (CASSANDRA-599)
 * add bin/sstablekeys (CASSNADRA-679)
 * add ConsistencyLevel.ANY (CASSANDRA-687)
 * make removetoken remove nodes from gossip entirely (CASSANDRA-644)
 * add ability to set cache sizes at runtime (CASSANDRA-708)
 * report latency and cache hit rate statistics with lifetime totals
   instead of average over the last minute (CASSANDRA-702)
 * support get_range_slice for RandomPartitioner (CASSANDRA-745)
 * per-keyspace replication factory and replication strategy (CASSANDRA-620)
 * track latency in microseconds (CASSANDRA-733)
 * add describe_ Thrift methods, deprecating get_string_property and 
   get_string_list_property
 * jmx interface for tracking operation mode and streams in general.
   (CASSANDRA-709)
 * keep memtables in sorted order to improve range query performance
   (CASSANDRA-799)
 * use while loop instead of recursion when trimming sstables compaction list 
   to avoid blowing stack in pathological cases (CASSANDRA-804)
 * basic Hadoop map/reduce support (CASSANDRA-342)


0.5.1
 * ensure all files for an sstable are streamed to the same directory.
   (CASSANDRA-716)
 * more accurate load estimate for bootstrapping (CASSANDRA-762)
 * tolerate dead or unavailable bootstrap target on write (CASSANDRA-731)
 * allow larger numbers of keys (> 140M) in a sstable bloom filter
   (CASSANDRA-790)
 * include jvm argument improvements from CASSANDRA-504 in debian package
 * change streaming chunk size to 32MB to accomodate Windows XP limitations
   (was 64MB) (CASSANDRA-795)
 * fix get_range_slice returning results in the wrong order (CASSANDRA-781)
 

0.5.0 final
 * avoid attempting to delete temporary bootstrap files twice (CASSANDRA-681)
 * fix bogus NaN in nodeprobe cfstats output (CASSANDRA-646)
 * provide a policy for dealing with single thread executors w/ a full queue
   (CASSANDRA-694)
 * optimize inner read in MessagingService, vastly improving multiple-node
   performance (CASSANDRA-675)
 * wait for table flush before streaming data back to a bootstrapping node.
   (CASSANDRA-696)
 * keep track of bootstrapping sources by table so that bootstrapping doesn't 
   give the indication of finishing early (CASSANDRA-673)


0.5.0 RC3
 * commit the correct version of the patch for CASSANDRA-663


0.5.0 RC2 (unreleased)
 * fix bugs in converting get_range_slice results to Thrift 
   (CASSANDRA-647, CASSANDRA-649)
 * expose java.util.concurrent.TimeoutException in StorageProxy methods
   (CASSANDRA-600)
 * TcpConnectionManager was holding on to disconnected connections, 
   giving the false indication they were being used. (CASSANDRA-651)
 * Remove duplicated write. (CASSANDRA-662)
 * Abort bootstrap if IP is already in the token ring (CASSANDRA-663)
 * increase default commitlog sync period, and wait for last sync to 
   finish before submitting another (CASSANDRA-668)


0.5.0 RC1
 * Fix potential NPE in get_range_slice (CASSANDRA-623)
 * add CRC32 to commitlog entries (CASSANDRA-605)
 * fix data streaming on windows (CASSANDRA-630)
 * GC compacted sstables after cleanup and compaction (CASSANDRA-621)
 * Speed up anti-entropy validation (CASSANDRA-629)
 * Fix anti-entropy assertion error (CASSANDRA-639)
 * Fix pending range conflicts when bootstapping or moving
   multiple nodes at once (CASSANDRA-603)
 * Handle obsolete gossip related to node movement in the case where
   one or more nodes is down when the movement occurs (CASSANDRA-572)
 * Include dead nodes in gossip to avoid a variety of problems
   and fix HH to removed nodes (CASSANDRA-634)
 * return an InvalidRequestException for mal-formed SlicePredicates
   (CASSANDRA-643)
 * fix bug determining closest neighbor for use in multiple datacenters
   (CASSANDRA-648)
 * Vast improvements in anticompaction speed (CASSANDRA-607)
 * Speed up log replay and writes by avoiding redundant serializations
   (CASSANDRA-652)


0.5.0 beta 2
 * Bootstrap improvements (several tickets)
 * add nodeprobe repair anti-entropy feature (CASSANDRA-193, CASSANDRA-520)
 * fix possibility of partition when many nodes restart at once
   in clusters with multiple seeds (CASSANDRA-150)
 * fix NPE in get_range_slice when no data is found (CASSANDRA-578)
 * fix potential NPE in hinted handoff (CASSANDRA-585)
 * fix cleanup of local "system" keyspace (CASSANDRA-576)
 * improve computation of cluster load balance (CASSANDRA-554)
 * added super column read/write, column count, and column/row delete to
   cassandra-cli (CASSANDRA-567, CASSANDRA-594)
 * fix returning live subcolumns of deleted supercolumns (CASSANDRA-583)
 * respect JAVA_HOME in bin/ scripts (several tickets)
 * add StorageService.initClient for fat clients on the JVM (CASSANDRA-535)
   (see contrib/client_only for an example of use)
 * make consistency_level functional in get_range_slice (CASSANDRA-568)
 * optimize key deserialization for RandomPartitioner (CASSANDRA-581)
 * avoid GCing tombstones except on major compaction (CASSANDRA-604)
 * increase failure conviction threshold, resulting in less nodes
   incorrectly (and temporarily) marked as down (CASSANDRA-610)
 * respect memtable thresholds during log replay (CASSANDRA-609)
 * support ConsistencyLevel.ALL on read (CASSANDRA-584)
 * add nodeprobe removetoken command (CASSANDRA-564)


0.5.0 beta
 * Allow multiple simultaneous flushes, improving flush throughput 
   on multicore systems (CASSANDRA-401)
 * Split up locks to improve write and read throughput on multicore systems
   (CASSANDRA-444, CASSANDRA-414)
 * More efficient use of memory during compaction (CASSANDRA-436)
 * autobootstrap option: when enabled, all non-seed nodes will attempt
   to bootstrap when started, until bootstrap successfully
   completes. -b option is removed.  (CASSANDRA-438)
 * Unless a token is manually specified in the configuration xml,
   a bootstraping node will use a token that gives it half the
   keys from the most-heavily-loaded node in the cluster,
   instead of generating a random token. 
   (CASSANDRA-385, CASSANDRA-517)
 * Miscellaneous bootstrap fixes (several tickets)
 * Ability to change a node's token even after it has data on it
   (CASSANDRA-541)
 * Ability to decommission a live node from the ring (CASSANDRA-435)
 * Semi-automatic loadbalancing via nodeprobe (CASSANDRA-192)
 * Add ability to set compaction thresholds at runtime via
   JMX / nodeprobe.  (CASSANDRA-465)
 * Add "comment" field to ColumnFamily definition. (CASSANDRA-481)
 * Additional JMX metrics (CASSANDRA-482)
 * JSON based export and import tools (several tickets)
 * Hinted Handoff fixes (several tickets)
 * Add key cache to improve read performance (CASSANDRA-423)
 * Simplified construction of custom ReplicationStrategy classes
   (CASSANDRA-497)
 * Graphical application (Swing) for ring integrity verification and 
   visualization was added to contrib (CASSANDRA-252)
 * Add DCQUORUM, DCQUORUMSYNC consistency levels and corresponding
   ReplicationStrategy / EndpointSnitch classes.  Experimental.
   (CASSANDRA-492)
 * Web client interface added to contrib (CASSANDRA-457)
 * More-efficient flush for Random, CollatedOPP partitioners 
   for normal writes (CASSANDRA-446) and bulk load (CASSANDRA-420)
 * Add MemtableFlushAfterMinutes, a global replacement for the old 
   per-CF FlushPeriodInMinutes setting (CASSANDRA-463)
 * optimizations to slice reading (CASSANDRA-350) and supercolumn
   queries (CASSANDRA-510)
 * force binding to given listenaddress for nodes with multiple
   interfaces (CASSANDRA-546)
 * stress.py benchmarking tool improvements (several tickets)
 * optimized replica placement code (CASSANDRA-525)
 * faster log replay on restart (CASSANDRA-539, CASSANDRA-540)
 * optimized local-node writes (CASSANDRA-558)
 * added get_range_slice, deprecating get_key_range (CASSANDRA-344)
 * expose TimedOutException to thrift (CASSANDRA-563)
 

0.4.2
 * Add validation disallowing null keys (CASSANDRA-486)
 * Fix race conditions in TCPConnectionManager (CASSANDRA-487)
 * Fix using non-utf8-aware comparison as a sanity check.
   (CASSANDRA-493)
 * Improve default garbage collector options (CASSANDRA-504)
 * Add "nodeprobe flush" (CASSANDRA-505)
 * remove NotFoundException from get_slice throws list (CASSANDRA-518)
 * fix get (not get_slice) of entire supercolumn (CASSANDRA-508)
 * fix null token during bootstrap (CASSANDRA-501)


0.4.1
 * Fix FlushPeriod columnfamily configuration regression
   (CASSANDRA-455)
 * Fix long column name support (CASSANDRA-460)
 * Fix for serializing a row that only contains tombstones
   (CASSANDRA-458)
 * Fix for discarding unneeded commitlog segments (CASSANDRA-459)
 * Add SnapshotBeforeCompaction configuration option (CASSANDRA-426)
 * Fix compaction abort under insufficient disk space (CASSANDRA-473)
 * Fix reading subcolumn slice from tombstoned CF (CASSANDRA-484)
 * Fix race condition in RVH causing occasional NPE (CASSANDRA-478)


0.4.0
 * fix get_key_range problems when a node is down (CASSANDRA-440)
   and add UnavailableException to more Thrift methods
 * Add example EndPointSnitch contrib code (several tickets)


0.4.0 RC2
 * fix SSTable generation clash during compaction (CASSANDRA-418)
 * reject method calls with null parameters (CASSANDRA-308)
 * properly order ranges in nodeprobe output (CASSANDRA-421)
 * fix logging of certain errors on executor threads (CASSANDRA-425)


0.4.0 RC1
 * Bootstrap feature is live; use -b on startup (several tickets)
 * Added multiget api (CASSANDRA-70)
 * fix Deadlock with SelectorManager.doProcess and TcpConnection.write
   (CASSANDRA-392)
 * remove key cache b/c of concurrency bugs in third-party
   CLHM library (CASSANDRA-405)
 * update non-major compaction logic to use two threshold values
   (CASSANDRA-407)
 * add periodic / batch commitlog sync modes (several tickets)
 * inline BatchMutation into batch_insert params (CASSANDRA-403)
 * allow setting the logging level at runtime via mbean (CASSANDRA-402)
 * change default comparator to BytesType (CASSANDRA-400)
 * add forwards-compatible ConsistencyLevel parameter to get_key_range
   (CASSANDRA-322)
 * r/m special case of blocking for local destination when writing with 
   ConsistencyLevel.ZERO (CASSANDRA-399)
 * Fixes to make BinaryMemtable [bulk load interface] useful (CASSANDRA-337);
   see contrib/bmt_example for an example of using it.
 * More JMX properties added (several tickets)
 * Thrift changes (several tickets)
    - Merged _super get methods with the normal ones; return values
      are now of ColumnOrSuperColumn.
    - Similarly, merged batch_insert_super into batch_insert.



0.4.0 beta
 * On-disk data format has changed to allow billions of keys/rows per
   node instead of only millions
 * Multi-keyspace support
 * Scan all sstables for all queries to avoid situations where
   different types of operation on the same ColumnFamily could
   disagree on what data was present
 * Snapshot support via JMX
 * Thrift API has changed a _lot_:
    - removed time-sorted CFs; instead, user-defined comparators
      may be defined on the column names, which are now byte arrays.
      Default comparators are provided for UTF8, Bytes, Ascii, Long (i64),
      and UUID types.
    - removed colon-delimited strings in thrift api in favor of explicit
      structs such as ColumnPath, ColumnParent, etc.  Also normalized
      thrift struct and argument naming.
    - Added columnFamily argument to get_key_range.
    - Change signature of get_slice to accept starting and ending
      columns as well as an offset.  (This allows use of indexes.)
      Added "ascending" flag to allow reasonably-efficient reverse
      scans as well.  Removed get_slice_by_range as redundant.
    - get_key_range operates on one CF at a time
    - changed `block` boolean on insert methods to ConsistencyLevel enum,
      with options of NONE, ONE, QUORUM, and ALL.
    - added similar consistency_level parameter to read methods
    - column-name-set slice with no names given now returns zero columns
      instead of all of them.  ("all" can run your server out of memory.
      use a range-based slice with a high max column count instead.)
 * Removed the web interface. Node information can now be obtained by 
   using the newly introduced nodeprobe utility.
 * More JMX stats
 * Remove magic values from internals (e.g. special key to indicate
   when to flush memtables)
 * Rename configuration "table" to "keyspace"
 * Moved to crash-only design; no more shutdown (just kill the process)
 * Lots of bug fixes

Full list of issues resolved in 0.4 is at https://issues.apache.org/jira/secure/IssueNavigator.jspa?reset=true&&pid=12310865&fixfor=12313862&resolution=1&sorter/field=issuekey&sorter/order=DESC


0.3.0 RC3
 * Fix potential deadlock under load in TCPConnection.
   (CASSANDRA-220)


0.3.0 RC2
 * Fix possible data loss when server is stopped after replaying
   log but before new inserts force memtable flush.
   (CASSANDRA-204)
 * Added BUGS file


0.3.0 RC1
 * Range queries on keys, including user-defined key collation
 * Remove support
 * Workarounds for a weird bug in JDK select/register that seems
   particularly common on VM environments. Cassandra should deploy
   fine on EC2 now
 * Much improved infrastructure: the beginnings of a decent test suite
   ("ant test" for unit tests; "nosetests" for system tests), code
   coverage reporting, etc.
 * Expanded node status reporting via JMX
 * Improved error reporting/logging on both server and client
 * Reduced memory footprint in default configuration
 * Combined blocking and non-blocking versions of insert APIs
 * Added FlushPeriodInMinutes configuration parameter to force
   flushing of infrequently-updated ColumnFamilies<|MERGE_RESOLUTION|>--- conflicted
+++ resolved
@@ -1,4 +1,3 @@
-<<<<<<< HEAD
 2.2.4
  * Expose phi values from failure detector via JMX and tweak debug
    and trace logging (CASSANDRA-9526)
@@ -6,13 +5,8 @@
  * Deprecate Pig support (CASSANDRA-10542)
  * Reduce contention getting instances of CompositeType (CASSANDRA-10433)
 Merged from 2.1:
+ * Fix potential NPE from handling result of SIM.highestSelectivityIndex (CASSANDRA-10550)
  * Fix paging issues with partitions containing only static columns data (CASSANDRA-10381)
-=======
-2.1.12
- * Fix potential NPE from handling result of SIM.highestSelectivityIndex (CASSANDRA-10550)
- * Fix paging issues with partitions containing only static columns data
-   (CASSANDRA-10381)
->>>>>>> da8be1c0
  * Fix conditions on static columns (CASSANDRA-10264)
  * AssertionError: attempted to delete non-existing file CommitLog (CASSANDRA-10377)
  * (cqlsh) Distinguish negative and positive infinity in output (CASSANDRA-10523)
