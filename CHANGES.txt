--- conflicted
+++ resolved
@@ -1,4 +1,7 @@
-<<<<<<< HEAD
+3.0.9
+Merged from 2.2:
+ * MemoryUtil.getShort() should return an unsigned short also for architectures not supporting unaligned memory accesses (CASSANDRA-11973)
+
 3.0.8
  * Fix potential race in schema during new table creation (CASSANDRA-12083)
  * cqlsh: fix error handling in rare COPY FROM failure scenario (CASSANDRA-12070)
@@ -7,12 +10,6 @@
  * Fix upgrading schema with super columns with non-text subcomparators (CASSANDRA-12023)
  * Add TimeWindowCompactionStrategy (CASSANDRA-9666)
 Merged from 2.2:
-=======
-2.2.8
- * MemoryUtil.getShort() should return an unsigned short also for architectures not supporting unaligned memory accesses (CASSANDRA-11973)
-
-2.2.7
->>>>>>> 38ed0613
  * Allow nodetool info to run with readonly JMX access (CASSANDRA-11755)
  * Validate bloom_filter_fp_chance against lowest supported
    value when the table is created (CASSANDRA-11920)
