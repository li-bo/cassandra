<<<<<<< HEAD
3.11.1
 * Add a compaction option to TWCS to ignore sstables overlapping checks (CASSANDRA-13418)
 * BTree.Builder memory leak (CASSANDRA-13754)
 * Revert CASSANDRA-10368 of supporting non-pk column filtering due to correctness (CASSANDRA-13798)
 * Fix cassandra-stress hang issues when an error during cluster connection happens (CASSANDRA-12938)
 * Better bootstrap failure message when blocked by (potential) range movement (CASSANDRA-13744)
 * "ignore" option is ignored in sstableloader (CASSANDRA-13721)
 * Deadlock in AbstractCommitLogSegmentManager (CASSANDRA-13652)
 * Duplicate the buffer before passing it to analyser in SASI operation (CASSANDRA-13512)
 * Properly evict pstmts from prepared statements cache (CASSANDRA-13641)
Merged from 3.0:
=======
3.0.15
 * Better handle corrupt final commitlog segment (CASSANDRA-11995)
>>>>>>> 0493545d
 * StreamingHistogram is not thread safe (CASSANDRA-13756)
 * Fix MV timestamp issues (CASSANDRA-11500)
 * Better tolerate improperly formatted bcrypt hashes (CASSANDRA-13626)
 * Fix race condition in read command serialization (CASSANDRA-13363)
 * Fix AssertionError in short read protection (CASSANDRA-13747)
 * Don't skip corrupted sstables on startup (CASSANDRA-13620)
 * Fix the merging of cells with different user type versions (CASSANDRA-13776)
 * Copy session properties on cqlsh.py do_login (CASSANDRA-13640)
 * Potential AssertionError during ReadRepair of range tombstone and partition deletions (CASSANDRA-13719)
 * Don't let stress write warmup data if n=0 (CASSANDRA-13773)
 * Gossip thread slows down when using batch commit log (CASSANDRA-12966)
 * Randomize batchlog endpoint selection with only 1 or 2 racks (CASSANDRA-12884)
 * Fix digest calculation for counter cells (CASSANDRA-13750)
 * Fix ColumnDefinition.cellValueType() for non-frozen collection and change SSTabledump to use type.toJSONString() (CASSANDRA-13573)
 * Skip materialized view addition if the base table doesn't exist (CASSANDRA-13737)
 * Drop table should remove corresponding entries in dropped_columns table (CASSANDRA-13730)
 * Log warn message until legacy auth tables have been migrated (CASSANDRA-13371)
 * Fix incorrect [2.1 <- 3.0] serialization of counter cells created in 2.0 (CASSANDRA-13691)
 * Fix invalid writetime for null cells (CASSANDRA-13711)
 * Fix ALTER TABLE statement to atomically propagate changes to the table and its MVs (CASSANDRA-12952)
 * Fixed ambiguous output of nodetool tablestats command (CASSANDRA-13722)
 * Fix Digest mismatch Exception if hints file has UnknownColumnFamily (CASSANDRA-13696)
 * Purge tombstones created by expired cells (CASSANDRA-13643)
 * Make concat work with iterators that have different subsets of columns (CASSANDRA-13482)
 * Set test.runners based on cores and memory size (CASSANDRA-13078)
 * Allow different NUMACTL_ARGS to be passed in (CASSANDRA-13557)
 * Fix secondary index queries on COMPACT tables (CASSANDRA-13627)
 * Nodetool listsnapshots output is missing a newline, if there are no snapshots (CASSANDRA-13568)
 * sstabledump reports incorrect usage for argument order (CASSANDRA-13532)
Merged from 2.2:
 * Fix load over calculated issue in IndexSummaryRedistribution (CASSANDRA-13738)
 * Fix compaction and flush exception not captured (CASSANDRA-13833)
 * Uncaught exceptions in Netty pipeline (CASSANDRA-13649)
 * Prevent integer overflow on exabyte filesystems (CASSANDRA-13067)
 * Fix queries with LIMIT and filtering on clustering columns (CASSANDRA-11223)
 * Fix potential NPE when resume bootstrap fails (CASSANDRA-13272)
 * Fix toJSONString for the UDT, tuple and collection types (CASSANDRA-13592)
 * Fix nested Tuples/UDTs validation (CASSANDRA-13646)
Merged from 2.1:
 * Clone HeartBeatState when building gossip messages. Make its generation/version volatile (CASSANDRA-13700)


3.11.0
 * Allow native function calls in CQLSSTableWriter (CASSANDRA-12606)
 * Replace string comparison with regex/number checks in MessagingService test (CASSANDRA-13216)
 * Fix formatting of duration columns in CQLSH (CASSANDRA-13549)
 * Fix the problem with duplicated rows when using paging with SASI (CASSANDRA-13302)
 * Allow CONTAINS statements filtering on the partition key and it’s parts (CASSANDRA-13275)
 * Fall back to even ranges calculation in clusters with vnodes when tokens are distributed unevenly (CASSANDRA-13229)
 * Fix duration type validation to prevent overflow (CASSANDRA-13218)
 * Forbid unsupported creation of SASI indexes over partition key columns (CASSANDRA-13228)
 * Reject multiple values for a key in CQL grammar. (CASSANDRA-13369)
 * UDA fails without input rows (CASSANDRA-13399)
 * Fix compaction-stress by using daemonInitialization (CASSANDRA-13188)
 * V5 protocol flags decoding broken (CASSANDRA-13443)
 * Use write lock not read lock for removing sstables from compaction strategies. (CASSANDRA-13422)
 * Use corePoolSize equal to maxPoolSize in JMXEnabledThreadPoolExecutors (CASSANDRA-13329)
 * Avoid rebuilding SASI indexes containing no values (CASSANDRA-12962)
 * Add charset to Analyser input stream (CASSANDRA-13151)
 * Fix testLimitSSTables flake caused by concurrent flush (CASSANDRA-12820)
 * cdc column addition strikes again (CASSANDRA-13382)
 * Fix static column indexes (CASSANDRA-13277)
 * DataOutputBuffer.asNewBuffer broken (CASSANDRA-13298)
 * unittest CipherFactoryTest failed on MacOS (CASSANDRA-13370)
 * Forbid SELECT restrictions and CREATE INDEX over non-frozen UDT columns (CASSANDRA-13247)
 * Default logging we ship will incorrectly print "?:?" for "%F:%L" pattern (CASSANDRA-13317)
 * Possible AssertionError in UnfilteredRowIteratorWithLowerBound (CASSANDRA-13366)
 * Support unaligned memory access for AArch64 (CASSANDRA-13326)
 * Improve SASI range iterator efficiency on intersection with an empty range (CASSANDRA-12915).
 * Fix equality comparisons of columns using the duration type (CASSANDRA-13174)
 * Obfuscate password in stress-graphs (CASSANDRA-12233)
 * Move to FastThreadLocalThread and FastThreadLocal (CASSANDRA-13034)
 * nodetool stopdaemon errors out (CASSANDRA-13030)
 * Tables in system_distributed should not use gcgs of 0 (CASSANDRA-12954)
 * Fix primary index calculation for SASI (CASSANDRA-12910)
 * More fixes to the TokenAllocator (CASSANDRA-12990)
 * NoReplicationTokenAllocator should work with zero replication factor (CASSANDRA-12983)
 * Address message coalescing regression (CASSANDRA-12676)
 * Delete illegal character from StandardTokenizerImpl.jflex (CASSANDRA-13417)
 * Fix cqlsh automatic protocol downgrade regression (CASSANDRA-13307)
 * Tracing payload not passed from QueryMessage to tracing session (CASSANDRA-12835)
Merged from 3.0:
 * Ensure int overflow doesn't occur when calculating large partition warning size (CASSANDRA-13172)
 * Ensure consistent view of partition columns between coordinator and replica in ColumnFilter (CASSANDRA-13004)
 * Failed unregistering mbean during drop keyspace (CASSANDRA-13346)
 * nodetool scrub/cleanup/upgradesstables exit code is wrong (CASSANDRA-13542)
 * Fix the reported number of sstable data files accessed per read (CASSANDRA-13120)
 * Fix schema digest mismatch during rolling upgrades from versions before 3.0.12 (CASSANDRA-13559)
 * Upgrade JNA version to 4.4.0 (CASSANDRA-13072)
 * Interned ColumnIdentifiers should use minimal ByteBuffers (CASSANDRA-13533)
 * ReverseIndexedReader may drop rows during 2.1 to 3.0 upgrade (CASSANDRA-13525)
 * Fix repair process violating start/end token limits for small ranges (CASSANDRA-13052)
 * Add storage port options to sstableloader (CASSANDRA-13518)
 * Properly handle quoted index names in cqlsh DESCRIBE output (CASSANDRA-12847)
 * Avoid reading static row twice from old format sstables (CASSANDRA-13236)
 * Fix NPE in StorageService.excise() (CASSANDRA-13163)
 * Expire OutboundTcpConnection messages by a single Thread (CASSANDRA-13265)
 * Fail repair if insufficient responses received (CASSANDRA-13397)
 * Fix SSTableLoader fail when the loaded table contains dropped columns (CASSANDRA-13276)
 * Avoid name clashes in CassandraIndexTest (CASSANDRA-13427)
 * Handling partially written hint files (CASSANDRA-12728)
 * Interrupt replaying hints on decommission (CASSANDRA-13308)
 * Handling partially written hint files (CASSANDRA-12728)
 * Fix NPE issue in StorageService (CASSANDRA-13060)
 * Make reading of range tombstones more reliable (CASSANDRA-12811)
 * Fix startup problems due to schema tables not completely flushed (CASSANDRA-12213)
 * Fix view builder bug that can filter out data on restart (CASSANDRA-13405)
 * Fix 2i page size calculation when there are no regular columns (CASSANDRA-13400)
 * Fix the conversion of 2.X expired rows without regular column data (CASSANDRA-13395)
 * Fix hint delivery when using ext+internal IPs with prefer_local enabled (CASSANDRA-13020)
 * Fix possible NPE on upgrade to 3.0/3.X in case of IO errors (CASSANDRA-13389)
 * Legacy deserializer can create empty range tombstones (CASSANDRA-13341)
 * Legacy caching options can prevent 3.0 upgrade (CASSANDRA-13384)
 * Use the Kernel32 library to retrieve the PID on Windows and fix startup checks (CASSANDRA-13333)
 * Fix code to not exchange schema across major versions (CASSANDRA-13274)
 * Dropping column results in "corrupt" SSTable (CASSANDRA-13337)
 * Bugs handling range tombstones in the sstable iterators (CASSANDRA-13340)
 * Fix CONTAINS filtering for null collections (CASSANDRA-13246)
 * Applying: Use a unique metric reservoir per test run when using Cassandra-wide metrics residing in MBeans (CASSANDRA-13216)
 * Propagate row deletions in 2i tables on upgrade (CASSANDRA-13320)
 * Slice.isEmpty() returns false for some empty slices (CASSANDRA-13305)
 * Add formatted row output to assertEmpty in CQL Tester (CASSANDRA-13238)
 * Prevent data loss on upgrade 2.1 - 3.0 by adding component separator to LogRecord absolute path (CASSANDRA-13294)
 * Improve testing on macOS by eliminating sigar logging (CASSANDRA-13233)
 * Cqlsh copy-from should error out when csv contains invalid data for collections (CASSANDRA-13071)
 * Fix "multiple versions of ant detected..." when running ant test (CASSANDRA-13232)
 * Coalescing strategy sleeps too much (CASSANDRA-13090)
 * Faster StreamingHistogram (CASSANDRA-13038)
 * Legacy deserializer can create unexpected boundary range tombstones (CASSANDRA-13237)
 * Remove unnecessary assertion from AntiCompactionTest (CASSANDRA-13070)
 * Fix cqlsh COPY for dates before 1900 (CASSANDRA-13185)
 * Use keyspace replication settings on system.size_estimates table (CASSANDRA-9639)
 * Add vm.max_map_count StartupCheck (CASSANDRA-13008)
 * Hint related logging should include the IP address of the destination in addition to
   host ID (CASSANDRA-13205)
 * Reloading logback.xml does not work (CASSANDRA-13173)
 * Lightweight transactions temporarily fail after upgrade from 2.1 to 3.0 (CASSANDRA-13109)
 * Duplicate rows after upgrading from 2.1.16 to 3.0.10/3.9 (CASSANDRA-13125)
 * Fix UPDATE queries with empty IN restrictions (CASSANDRA-13152)
 * Fix handling of partition with partition-level deletion plus
   live rows in sstabledump (CASSANDRA-13177)
 * Provide user workaround when system_schema.columns does not contain entries
   for a table that's in system_schema.tables (CASSANDRA-13180)
 * Nodetool upgradesstables/scrub/compact ignores system tables (CASSANDRA-13410)
 * Fix schema version calculation for rolling upgrades (CASSANDRA-13441)
Merged from 2.2:
 * Nodes started with join_ring=False should be able to serve requests when authentication is enabled (CASSANDRA-11381)
 * cqlsh COPY FROM: increment error count only for failures, not for attempts (CASSANDRA-13209)
 * Avoid starting gossiper in RemoveTest (CASSANDRA-13407)
 * Fix weightedSize() for row-cache reported by JMX and NodeTool (CASSANDRA-13393)
 * Fix JVM metric names (CASSANDRA-13103)
 * Honor truststore-password parameter in cassandra-stress (CASSANDRA-12773)
 * Discard in-flight shadow round responses (CASSANDRA-12653)
 * Don't anti-compact repaired data to avoid inconsistencies (CASSANDRA-13153)
 * Wrong logger name in AnticompactionTask (CASSANDRA-13343)
 * Commitlog replay may fail if last mutation is within 4 bytes of end of segment (CASSANDRA-13282)
 * Fix queries updating multiple time the same list (CASSANDRA-13130)
 * Fix GRANT/REVOKE when keyspace isn't specified (CASSANDRA-13053)
 * Fix flaky LongLeveledCompactionStrategyTest (CASSANDRA-12202)
 * Fix failing COPY TO STDOUT (CASSANDRA-12497)
 * Fix ColumnCounter::countAll behaviour for reverse queries (CASSANDRA-13222)
 * Exceptions encountered calling getSeeds() breaks OTC thread (CASSANDRA-13018)
 * Fix negative mean latency metric (CASSANDRA-12876)
 * Use only one file pointer when creating commitlog segments (CASSANDRA-12539)
Merged from 2.1:
 * Fix 2ndary index queries on partition keys for tables with static columns (CASSANDRA-13147)
 * Fix ParseError unhashable type list in cqlsh copy from (CASSANDRA-13364)
 * Remove unused repositories (CASSANDRA-13278)
 * Log stacktrace of uncaught exceptions (CASSANDRA-13108)
 * Use portable stderr for java error in startup (CASSANDRA-13211)
 * Fix Thread Leak in OutboundTcpConnection (CASSANDRA-13204)
 * Coalescing strategy can enter infinite loop (CASSANDRA-13159)


3.10
 * Fix secondary index queries regression (CASSANDRA-13013)
 * Add duration type to the protocol V5 (CASSANDRA-12850)
 * Fix duration type validation (CASSANDRA-13143)
 * Fix flaky GcCompactionTest (CASSANDRA-12664)
 * Fix TestHintedHandoff.hintedhandoff_decom_test (CASSANDRA-13058)
 * Fixed query monitoring for range queries (CASSANDRA-13050)
 * Remove outboundBindAny configuration property (CASSANDRA-12673)
 * Use correct bounds for all-data range when filtering (CASSANDRA-12666)
 * Remove timing window in test case (CASSANDRA-12875)
 * Resolve unit testing without JCE security libraries installed (CASSANDRA-12945)
 * Fix inconsistencies in cassandra-stress load balancing policy (CASSANDRA-12919)
 * Fix validation of non-frozen UDT cells (CASSANDRA-12916)
 * Don't shut down socket input/output on StreamSession (CASSANDRA-12903)
 * Fix Murmur3PartitionerTest (CASSANDRA-12858)
 * Move cqlsh syntax rules into separate module and allow easier customization (CASSANDRA-12897)
 * Fix CommitLogSegmentManagerTest (CASSANDRA-12283)
 * Fix cassandra-stress truncate option (CASSANDRA-12695)
 * Fix crossNode value when receiving messages (CASSANDRA-12791)
 * Don't load MX4J beans twice (CASSANDRA-12869)
 * Extend native protocol request flags, add versions to SUPPORTED, and introduce ProtocolVersion enum (CASSANDRA-12838)
 * Set JOINING mode when running pre-join tasks (CASSANDRA-12836)
 * remove net.mintern.primitive library due to license issue (CASSANDRA-12845)
 * Properly format IPv6 addresses when logging JMX service URL (CASSANDRA-12454)
 * Optimize the vnode allocation for single replica per DC (CASSANDRA-12777)
 * Use non-token restrictions for bounds when token restrictions are overridden (CASSANDRA-12419)
 * Fix CQLSH auto completion for PER PARTITION LIMIT (CASSANDRA-12803)
 * Use different build directories for Eclipse and Ant (CASSANDRA-12466)
 * Avoid potential AttributeError in cqlsh due to no table metadata (CASSANDRA-12815)
 * Fix RandomReplicationAwareTokenAllocatorTest.testExistingCluster (CASSANDRA-12812)
 * Upgrade commons-codec to 1.9 (CASSANDRA-12790)
 * Make the fanout size for LeveledCompactionStrategy to be configurable (CASSANDRA-11550)
 * Add duration data type (CASSANDRA-11873)
 * Fix timeout in ReplicationAwareTokenAllocatorTest (CASSANDRA-12784)
 * Improve sum aggregate functions (CASSANDRA-12417)
 * Make cassandra.yaml docs for batch_size_*_threshold_in_kb reflect changes in CASSANDRA-10876 (CASSANDRA-12761)
 * cqlsh fails to format collections when using aliases (CASSANDRA-11534)
 * Check for hash conflicts in prepared statements (CASSANDRA-12733)
 * Exit query parsing upon first error (CASSANDRA-12598)
 * Fix cassandra-stress to use single seed in UUID generation (CASSANDRA-12729)
 * CQLSSTableWriter does not allow Update statement (CASSANDRA-12450)
 * Config class uses boxed types but DD exposes primitive types (CASSANDRA-12199)
 * Add pre- and post-shutdown hooks to Storage Service (CASSANDRA-12461)
 * Add hint delivery metrics (CASSANDRA-12693)
 * Remove IndexInfo cache from FileIndexInfoRetriever (CASSANDRA-12731)
 * ColumnIndex does not reuse buffer (CASSANDRA-12502)
 * cdc column addition still breaks schema migration tasks (CASSANDRA-12697)
 * Upgrade metrics-reporter dependencies (CASSANDRA-12089)
 * Tune compaction thread count via nodetool (CASSANDRA-12248)
 * Add +=/-= shortcut syntax for update queries (CASSANDRA-12232)
 * Include repair session IDs in repair start message (CASSANDRA-12532)
 * Add a blocking task to Index, run before joining the ring (CASSANDRA-12039)
 * Fix NPE when using CQLSSTableWriter (CASSANDRA-12667)
 * Support optional backpressure strategies at the coordinator (CASSANDRA-9318)
 * Make randompartitioner work with new vnode allocation (CASSANDRA-12647)
 * Fix cassandra-stress graphing (CASSANDRA-12237)
 * Allow filtering on partition key columns for queries without secondary indexes (CASSANDRA-11031)
 * Fix Cassandra Stress reporting thread model and precision (CASSANDRA-12585)
 * Add JMH benchmarks.jar (CASSANDRA-12586)
 * Cleanup uses of AlterTableStatementColumn (CASSANDRA-12567)
 * Add keep-alive to streaming (CASSANDRA-11841)
 * Tracing payload is passed through newSession(..) (CASSANDRA-11706)
 * avoid deleting non existing sstable files and improve related log messages (CASSANDRA-12261)
 * json/yaml output format for nodetool compactionhistory (CASSANDRA-12486)
 * Retry all internode messages once after a connection is
   closed and reopened (CASSANDRA-12192)
 * Add support to rebuild from targeted replica (CASSANDRA-9875)
 * Add sequence distribution type to cassandra stress (CASSANDRA-12490)
 * "SELECT * FROM foo LIMIT ;" does not error out (CASSANDRA-12154)
 * Define executeLocally() at the ReadQuery Level (CASSANDRA-12474)
 * Extend read/write failure messages with a map of replica addresses
   to error codes in the v5 native protocol (CASSANDRA-12311)
 * Fix rebuild of SASI indexes with existing index files (CASSANDRA-12374)
 * Let DatabaseDescriptor not implicitly startup services (CASSANDRA-9054, 12550)
 * Fix clustering indexes in presence of static columns in SASI (CASSANDRA-12378)
 * Fix queries on columns with reversed type on SASI indexes (CASSANDRA-12223)
 * Added slow query log (CASSANDRA-12403)
 * Count full coordinated request against timeout (CASSANDRA-12256)
 * Allow TTL with null value on insert and update (CASSANDRA-12216)
 * Make decommission operation resumable (CASSANDRA-12008)
 * Add support to one-way targeted repair (CASSANDRA-9876)
 * Remove clientutil jar (CASSANDRA-11635)
 * Fix compaction throughput throttle (CASSANDRA-12366, CASSANDRA-12717)
 * Delay releasing Memtable memory on flush until PostFlush has finished running (CASSANDRA-12358)
 * Cassandra stress should dump all setting on startup (CASSANDRA-11914)
 * Make it possible to compact a given token range (CASSANDRA-10643)
 * Allow updating DynamicEndpointSnitch properties via JMX (CASSANDRA-12179)
 * Collect metrics on queries by consistency level (CASSANDRA-7384)
 * Add support for GROUP BY to SELECT statement (CASSANDRA-10707)
 * Deprecate memtable_cleanup_threshold and update default for memtable_flush_writers (CASSANDRA-12228)
 * Upgrade to OHC 0.4.4 (CASSANDRA-12133)
 * Add version command to cassandra-stress (CASSANDRA-12258)
 * Create compaction-stress tool (CASSANDRA-11844)
 * Garbage-collecting compaction operation and schema option (CASSANDRA-7019)
 * Add beta protocol flag for v5 native protocol (CASSANDRA-12142)
 * Support filtering on non-PRIMARY KEY columns in the CREATE
   MATERIALIZED VIEW statement's WHERE clause (CASSANDRA-10368)
 * Unify STDOUT and SYSTEMLOG logback format (CASSANDRA-12004)
 * COPY FROM should raise error for non-existing input files (CASSANDRA-12174)
 * Faster write path (CASSANDRA-12269)
 * Option to leave omitted columns in INSERT JSON unset (CASSANDRA-11424)
 * Support json/yaml output in nodetool tpstats (CASSANDRA-12035)
 * Expose metrics for successful/failed authentication attempts (CASSANDRA-10635)
 * Prepend snapshot name with "truncated" or "dropped" when a snapshot
   is taken before truncating or dropping a table (CASSANDRA-12178)
 * Optimize RestrictionSet (CASSANDRA-12153)
 * cqlsh does not automatically downgrade CQL version (CASSANDRA-12150)
 * Omit (de)serialization of state variable in UDAs (CASSANDRA-9613)
 * Create a system table to expose prepared statements (CASSANDRA-8831)
 * Reuse DataOutputBuffer from ColumnIndex (CASSANDRA-11970)
 * Remove DatabaseDescriptor dependency from SegmentedFile (CASSANDRA-11580)
 * Add supplied username to authentication error messages (CASSANDRA-12076)
 * Remove pre-startup check for open JMX port (CASSANDRA-12074)
 * Remove compaction Severity from DynamicEndpointSnitch (CASSANDRA-11738)
 * Restore resumable hints delivery (CASSANDRA-11960)
 * Properly report LWT contention (CASSANDRA-12626)
Merged from 3.0:
 * Dump threads when unit tests time out (CASSANDRA-13117)
 * Better error when modifying function permissions without explicit keyspace (CASSANDRA-12925)
 * Indexer is not correctly invoked when building indexes over sstables (CASSANDRA-13075)
 * Read repair is not blocking repair to finish in foreground repair (CASSANDRA-13115)
 * Stress daemon help is incorrect(CASSANDRA-12563)
 * Remove ALTER TYPE support (CASSANDRA-12443)
 * Fix assertion for certain legacy range tombstone pattern (CASSANDRA-12203)
 * Replace empty strings with null values if they cannot be converted (CASSANDRA-12794)
 * Fix deserialization of 2.x DeletedCells (CASSANDRA-12620)
 * Add parent repair session id to anticompaction log message (CASSANDRA-12186)
 * Improve contention handling on failure to acquire MV lock for streaming and hints (CASSANDRA-12905)
 * Fix DELETE and UPDATE queries with empty IN restrictions (CASSANDRA-12829)
 * Mark MVs as built after successful bootstrap (CASSANDRA-12984)
 * Estimated TS drop-time histogram updated with Cell.NO_DELETION_TIME (CASSANDRA-13040)
 * Nodetool compactionstats fails with NullPointerException (CASSANDRA-13021)
 * Thread local pools never cleaned up (CASSANDRA-13033)
 * Set RPC_READY to false when draining or if a node is marked as shutdown (CASSANDRA-12781)
 * CQL often queries static columns unnecessarily (CASSANDRA-12768)
 * Make sure sstables only get committed when it's safe to discard commit log records (CASSANDRA-12956)
 * Reject default_time_to_live option when creating or altering MVs (CASSANDRA-12868)
 * Nodetool should use a more sane max heap size (CASSANDRA-12739)
 * LocalToken ensures token values are cloned on heap (CASSANDRA-12651)
 * AnticompactionRequestSerializer serializedSize is incorrect (CASSANDRA-12934)
 * Prevent reloading of logback.xml from UDF sandbox (CASSANDRA-12535)
 * Reenable HeapPool (CASSANDRA-12900)
 * Disallow offheap_buffers memtable allocation (CASSANDRA-11039)
 * Fix CommitLogSegmentManagerTest (CASSANDRA-12283)
 * Pass root cause to CorruptBlockException when uncompression failed (CASSANDRA-12889)
 * Batch with multiple conditional updates for the same partition causes AssertionError (CASSANDRA-12867)
 * Make AbstractReplicationStrategy extendable from outside its package (CASSANDRA-12788)
 * Don't tell users to turn off consistent rangemovements during rebuild. (CASSANDRA-12296)
 * Fix CommitLogTest.testDeleteIfNotDirty (CASSANDRA-12854)
 * Avoid deadlock due to MV lock contention (CASSANDRA-12689)
 * Fix for KeyCacheCqlTest flakiness (CASSANDRA-12801)
 * Include SSTable filename in compacting large row message (CASSANDRA-12384)
 * Fix potential socket leak (CASSANDRA-12329, CASSANDRA-12330)
 * Fix ViewTest.testCompaction (CASSANDRA-12789)
 * Improve avg aggregate functions (CASSANDRA-12417)
 * Preserve quoted reserved keyword column names in MV creation (CASSANDRA-11803)
 * nodetool stopdaemon errors out (CASSANDRA-12646)
 * Split materialized view mutations on build to prevent OOM (CASSANDRA-12268)
 * mx4j does not work in 3.0.8 (CASSANDRA-12274)
 * Abort cqlsh copy-from in case of no answer after prolonged period of time (CASSANDRA-12740)
 * Avoid sstable corrupt exception due to dropped static column (CASSANDRA-12582)
 * Make stress use client mode to avoid checking commit log size on startup (CASSANDRA-12478)
 * Fix exceptions with new vnode allocation (CASSANDRA-12715)
 * Unify drain and shutdown processes (CASSANDRA-12509)
 * Fix NPE in ComponentOfSlice.isEQ() (CASSANDRA-12706)
 * Fix failure in LogTransactionTest (CASSANDRA-12632)
 * Fix potentially incomplete non-frozen UDT values when querying with the
   full primary key specified (CASSANDRA-12605)
 * Make sure repaired tombstones are dropped when only_purge_repaired_tombstones is enabled (CASSANDRA-12703)
 * Skip writing MV mutations to commitlog on mutation.applyUnsafe() (CASSANDRA-11670)
 * Establish consistent distinction between non-existing partition and NULL value for LWTs on static columns (CASSANDRA-12060)
 * Extend ColumnIdentifier.internedInstances key to include the type that generated the byte buffer (CASSANDRA-12516)
 * Handle composite prefixes with final EOC=0 as in 2.x and refactor LegacyLayout.decodeBound (CASSANDRA-12423)
 * select_distinct_with_deletions_test failing on non-vnode environments (CASSANDRA-11126)
 * Stack Overflow returned to queries while upgrading (CASSANDRA-12527)
 * Fix legacy regex for temporary files from 2.2 (CASSANDRA-12565)
 * Add option to state current gc_grace_seconds to tools/bin/sstablemetadata (CASSANDRA-12208)
 * Fix file system race condition that may cause LogAwareFileLister to fail to classify files (CASSANDRA-11889)
 * Fix file handle leaks due to simultaneous compaction/repair and
   listing snapshots, calculating snapshot sizes, or making schema
   changes (CASSANDRA-11594)
 * Fix nodetool repair exits with 0 for some errors (CASSANDRA-12508)
 * Do not shut down BatchlogManager twice during drain (CASSANDRA-12504)
 * Disk failure policy should not be invoked on out of space (CASSANDRA-12385)
 * Calculate last compacted key on startup (CASSANDRA-6216)
 * Add schema to snapshot manifest, add USING TIMESTAMP clause to ALTER TABLE statements (CASSANDRA-7190)
 * If CF has no clustering columns, any row cache is full partition cache (CASSANDRA-12499)
 * Correct log message for statistics of offheap memtable flush (CASSANDRA-12776)
 * Explicitly set locale for string validation (CASSANDRA-12541,CASSANDRA-12542,CASSANDRA-12543,CASSANDRA-12545)
Merged from 2.2:
 * Fix speculative retry bugs (CASSANDRA-13009)
 * Fix handling of nulls and unsets in IN conditions (CASSANDRA-12981)
 * Fix race causing infinite loop if Thrift server is stopped before it starts listening (CASSANDRA-12856)
 * CompactionTasks now correctly drops sstables out of compaction when not enough disk space is available (CASSANDRA-12979)
 * Remove support for non-JavaScript UDFs (CASSANDRA-12883)
 * Fix DynamicEndpointSnitch noop in multi-datacenter situations (CASSANDRA-13074)
 * cqlsh copy-from: encode column names to avoid primary key parsing errors (CASSANDRA-12909)
 * Temporarily fix bug that creates commit log when running offline tools (CASSANDRA-8616)
 * Reduce granuality of OpOrder.Group during index build (CASSANDRA-12796)
 * Test bind parameters and unset parameters in InsertUpdateIfConditionTest (CASSANDRA-12980)
 * Use saved tokens when setting local tokens on StorageService.joinRing (CASSANDRA-12935)
 * cqlsh: fix DESC TYPES errors (CASSANDRA-12914)
 * Fix leak on skipped SSTables in sstableupgrade (CASSANDRA-12899)
 * Avoid blocking gossip during pending range calculation (CASSANDRA-12281)
 * Fix purgeability of tombstones with max timestamp (CASSANDRA-12792)
 * Fail repair if participant dies during sync or anticompaction (CASSANDRA-12901)
 * cqlsh COPY: unprotected pk values before converting them if not using prepared statements (CASSANDRA-12863)
 * Fix Util.spinAssertEquals (CASSANDRA-12283)
 * Fix potential NPE for compactionstats (CASSANDRA-12462)
 * Prepare legacy authenticate statement if credentials table initialised after node startup (CASSANDRA-12813)
 * Change cassandra.wait_for_tracing_events_timeout_secs default to 0 (CASSANDRA-12754)
 * Clean up permissions when a UDA is dropped (CASSANDRA-12720)
 * Limit colUpdateTimeDelta histogram updates to reasonable deltas (CASSANDRA-11117)
 * Fix leak errors and execution rejected exceptions when draining (CASSANDRA-12457)
 * Fix merkle tree depth calculation (CASSANDRA-12580)
 * Make Collections deserialization more robust (CASSANDRA-12618)
 * Better handle invalid system roles table (CASSANDRA-12700)
 * Fix exceptions when enabling gossip on nodes that haven't joined the ring (CASSANDRA-12253)
 * Fix authentication problem when invoking cqlsh copy from a SOURCE command (CASSANDRA-12642)
 * Decrement pending range calculator jobs counter in finally block
 * cqlshlib tests: increase default execute timeout (CASSANDRA-12481)
 * Forward writes to replacement node when replace_address != broadcast_address (CASSANDRA-8523)
 * Fail repair on non-existing table (CASSANDRA-12279)
 * Enable repair -pr and -local together (fix regression of CASSANDRA-7450) (CASSANDRA-12522)
 * Split consistent range movement flag correction (CASSANDRA-12786)
Merged from 2.1:
 * Upgrade netty version to fix memory leak with client encryption (CASSANDRA-13114)
 * cqlsh copy-from: sort user type fields in csv (CASSANDRA-12959)
 * Don't skip sstables based on maxLocalDeletionTime (CASSANDRA-12765)


3.8, 3.9
 * Fix value skipping with counter columns (CASSANDRA-11726)
 * Fix nodetool tablestats miss SSTable count (CASSANDRA-12205)
 * Fixed flacky SSTablesIteratedTest (CASSANDRA-12282)
 * Fixed flacky SSTableRewriterTest: check file counts before calling validateCFS (CASSANDRA-12348)
 * cqlsh: Fix handling of $$-escaped strings (CASSANDRA-12189)
 * Fix SSL JMX requiring truststore containing server cert (CASSANDRA-12109)
 * RTE from new CDC column breaks in flight queries (CASSANDRA-12236)
 * Fix hdr logging for single operation workloads (CASSANDRA-12145)
 * Fix SASI PREFIX search in CONTAINS mode with partial terms (CASSANDRA-12073)
 * Increase size of flushExecutor thread pool (CASSANDRA-12071)
 * Partial revert of CASSANDRA-11971, cannot recycle buffer in SP.sendMessagesToNonlocalDC (CASSANDRA-11950)
 * Upgrade netty to 4.0.39 (CASSANDRA-12032, CASSANDRA-12034)
 * Improve details in compaction log message (CASSANDRA-12080)
 * Allow unset values in CQLSSTableWriter (CASSANDRA-11911)
 * Chunk cache to request compressor-compatible buffers if pool space is exhausted (CASSANDRA-11993)
 * Remove DatabaseDescriptor dependencies from SequentialWriter (CASSANDRA-11579)
 * Move skip_stop_words filter before stemming (CASSANDRA-12078)
 * Support seek() in EncryptedFileSegmentInputStream (CASSANDRA-11957)
 * SSTable tools mishandling LocalPartitioner (CASSANDRA-12002)
 * When SEPWorker assigned work, set thread name to match pool (CASSANDRA-11966)
 * Add cross-DC latency metrics (CASSANDRA-11596)
 * Allow terms in selection clause (CASSANDRA-10783)
 * Add bind variables to trace (CASSANDRA-11719)
 * Switch counter shards' clock to timestamps (CASSANDRA-9811)
 * Introduce HdrHistogram and response/service/wait separation to stress tool (CASSANDRA-11853)
 * entry-weighers in QueryProcessor should respect partitionKeyBindIndexes field (CASSANDRA-11718)
 * Support older ant versions (CASSANDRA-11807)
 * Estimate compressed on disk size when deciding if sstable size limit reached (CASSANDRA-11623)
 * cassandra-stress profiles should support case sensitive schemas (CASSANDRA-11546)
 * Remove DatabaseDescriptor dependency from FileUtils (CASSANDRA-11578)
 * Faster streaming (CASSANDRA-9766)
 * Add prepared query parameter to trace for "Execute CQL3 prepared query" session (CASSANDRA-11425)
 * Add repaired percentage metric (CASSANDRA-11503)
 * Add Change-Data-Capture (CASSANDRA-8844)
Merged from 3.0:
 * Fix paging for 2.x to 3.x upgrades (CASSANDRA-11195)
 * Fix clean interval not sent to commit log for empty memtable flush (CASSANDRA-12436)
 * Fix potential resource leak in RMIServerSocketFactoryImpl (CASSANDRA-12331)
 * Make sure compaction stats are updated when compaction is interrupted (CASSANDRA-12100)
 * Change commitlog and sstables to track dirty and clean intervals (CASSANDRA-11828)
 * NullPointerException during compaction on table with static columns (CASSANDRA-12336)
 * Fixed ConcurrentModificationException when reading metrics in GraphiteReporter (CASSANDRA-11823)
 * Fix upgrade of super columns on thrift (CASSANDRA-12335)
 * Fixed flacky BlacklistingCompactionsTest, switched to fixed size types and increased corruption size (CASSANDRA-12359)
 * Rerun ReplicationAwareTokenAllocatorTest on failure to avoid flakiness (CASSANDRA-12277)
 * Exception when computing read-repair for range tombstones (CASSANDRA-12263)
 * Lost counter writes in compact table and static columns (CASSANDRA-12219)
 * AssertionError with MVs on updating a row that isn't indexed due to a null value (CASSANDRA-12247)
 * Disable RR and speculative retry with EACH_QUORUM reads (CASSANDRA-11980)
 * Add option to override compaction space check (CASSANDRA-12180)
 * Faster startup by only scanning each directory for temporary files once (CASSANDRA-12114)
 * Respond with v1/v2 protocol header when responding to driver that attempts
   to connect with too low of a protocol version (CASSANDRA-11464)
 * NullPointerExpception when reading/compacting table (CASSANDRA-11988)
 * Fix problem with undeleteable rows on upgrade to new sstable format (CASSANDRA-12144)
 * Fix potential bad messaging service message for paged range reads
   within mixed-version 3.x clusters (CASSANDRA-12249)
 * Fix paging logic for deleted partitions with static columns (CASSANDRA-12107)
 * Wait until the message is being send to decide which serializer must be used (CASSANDRA-11393)
 * Fix migration of static thrift column names with non-text comparators (CASSANDRA-12147)
 * Fix upgrading sparse tables that are incorrectly marked as dense (CASSANDRA-11315)
 * Fix reverse queries ignoring range tombstones (CASSANDRA-11733)
 * Avoid potential race when rebuilding CFMetaData (CASSANDRA-12098)
 * Avoid missing sstables when getting the canonical sstables (CASSANDRA-11996)
 * Always select the live sstables when getting sstables in bounds (CASSANDRA-11944)
 * Fix column ordering of results with static columns for Thrift requests in
   a mixed 2.x/3.x cluster, also fix potential non-resolved duplication of
   those static columns in query results (CASSANDRA-12123)
 * Avoid digest mismatch with empty but static rows (CASSANDRA-12090)
 * Fix EOF exception when altering column type (CASSANDRA-11820)
 * Fix potential race in schema during new table creation (CASSANDRA-12083)
 * cqlsh: fix error handling in rare COPY FROM failure scenario (CASSANDRA-12070)
 * Disable autocompaction during drain (CASSANDRA-11878)
 * Add a metrics timer to MemtablePool and use it to track time spent blocked on memory in MemtableAllocator (CASSANDRA-11327)
 * Fix upgrading schema with super columns with non-text subcomparators (CASSANDRA-12023)
 * Add TimeWindowCompactionStrategy (CASSANDRA-9666)
 * Fix JsonTransformer output of partition with deletion info (CASSANDRA-12418)
 * Fix NPE in SSTableLoader when specifying partial directory path (CASSANDRA-12609)
Merged from 2.2:
 * Add local address entry in PropertyFileSnitch (CASSANDRA-11332)
 * cqlsh copy: fix missing counter values (CASSANDRA-12476)
 * Move migration tasks to non-periodic queue, assure flush executor shutdown after non-periodic executor (CASSANDRA-12251)
 * cqlsh copy: fixed possible race in initializing feeding thread (CASSANDRA-11701)
 * Only set broadcast_rpc_address on Ec2MultiRegionSnitch if it's not set (CASSANDRA-11357)
 * Update StorageProxy range metrics for timeouts, failures and unavailables (CASSANDRA-9507)
 * Add Sigar to classes included in clientutil.jar (CASSANDRA-11635)
 * Add decay to histograms and timers used for metrics (CASSANDRA-11752)
 * Fix hanging stream session (CASSANDRA-10992)
 * Fix INSERT JSON, fromJson() support of smallint, tinyint types (CASSANDRA-12371)
 * Restore JVM metric export for metric reporters (CASSANDRA-12312)
 * Release sstables of failed stream sessions only when outgoing transfers are finished (CASSANDRA-11345)
 * Wait for tracing events before returning response and query at same consistency level client side (CASSANDRA-11465)
 * cqlsh copyutil should get host metadata by connected address (CASSANDRA-11979)
 * Fixed cqlshlib.test.remove_test_db (CASSANDRA-12214)
 * Synchronize ThriftServer::stop() (CASSANDRA-12105)
 * Use dedicated thread for JMX notifications (CASSANDRA-12146)
 * Improve streaming synchronization and fault tolerance (CASSANDRA-11414)
 * MemoryUtil.getShort() should return an unsigned short also for architectures not supporting unaligned memory accesses (CASSANDRA-11973)
Merged from 2.1:
 * Fix queries with empty ByteBuffer values in clustering column restrictions (CASSANDRA-12127)
 * Disable passing control to post-flush after flush failure to prevent data loss (CASSANDRA-11828)
 * Allow STCS-in-L0 compactions to reduce scope with LCS (CASSANDRA-12040)
 * cannot use cql since upgrading python to 2.7.11+ (CASSANDRA-11850)
 * Fix filtering on clustering columns when 2i is used (CASSANDRA-11907)


3.0.8
 * Fix potential race in schema during new table creation (CASSANDRA-12083)
 * cqlsh: fix error handling in rare COPY FROM failure scenario (CASSANDRA-12070)
 * Disable autocompaction during drain (CASSANDRA-11878)
 * Add a metrics timer to MemtablePool and use it to track time spent blocked on memory in MemtableAllocator (CASSANDRA-11327)
 * Fix upgrading schema with super columns with non-text subcomparators (CASSANDRA-12023)
 * Add TimeWindowCompactionStrategy (CASSANDRA-9666)
Merged from 2.2:
 * Allow nodetool info to run with readonly JMX access (CASSANDRA-11755)
 * Validate bloom_filter_fp_chance against lowest supported
   value when the table is created (CASSANDRA-11920)
 * Don't send erroneous NEW_NODE notifications on restart (CASSANDRA-11038)
 * StorageService shutdown hook should use a volatile variable (CASSANDRA-11984)
Merged from 2.1:
 * Add system property to set the max number of native transport requests in queue (CASSANDRA-11363)
 * Fix queries with empty ByteBuffer values in clustering column restrictions (CASSANDRA-12127)
 * Disable passing control to post-flush after flush failure to prevent data loss (CASSANDRA-11828)
 * Allow STCS-in-L0 compactions to reduce scope with LCS (CASSANDRA-12040)
 * cannot use cql since upgrading python to 2.7.11+ (CASSANDRA-11850)
 * Fix filtering on clustering columns when 2i is used (CASSANDRA-11907)
 * Avoid stalling paxos when the paxos state expires (CASSANDRA-12043)
 * Remove finished incoming streaming connections from MessagingService (CASSANDRA-11854)
 * Don't try to get sstables for non-repairing column families (CASSANDRA-12077)
 * Avoid marking too many sstables as repaired (CASSANDRA-11696)
 * Prevent select statements with clustering key > 64k (CASSANDRA-11882)
 * Fix clock skew corrupting other nodes with paxos (CASSANDRA-11991)
 * Remove distinction between non-existing static columns and existing but null in LWTs (CASSANDRA-9842)
 * Cache local ranges when calculating repair neighbors (CASSANDRA-11934)
 * Allow LWT operation on static column with only partition keys (CASSANDRA-10532)
 * Create interval tree over canonical sstables to avoid missing sstables during streaming (CASSANDRA-11886)
 * cqlsh COPY FROM: shutdown parent cluster after forking, to avoid corrupting SSL connections (CASSANDRA-11749)


3.7
 * Support multiple folders for user defined compaction tasks (CASSANDRA-11765)
 * Fix race in CompactionStrategyManager's pause/resume (CASSANDRA-11922)
Merged from 3.0:
 * Fix legacy serialization of Thrift-generated non-compound range tombstones
   when communicating with 2.x nodes (CASSANDRA-11930)
 * Fix Directories instantiations where CFS.initialDirectories should be used (CASSANDRA-11849)
 * Avoid referencing DatabaseDescriptor in AbstractType (CASSANDRA-11912)
 * Don't use static dataDirectories field in Directories instances (CASSANDRA-11647)
 * Fix sstables not being protected from removal during index build (CASSANDRA-11905)
 * cqlsh: Suppress stack trace from Read/WriteFailures (CASSANDRA-11032)
 * Remove unneeded code to repair index summaries that have
   been improperly down-sampled (CASSANDRA-11127)
 * Avoid WriteTimeoutExceptions during commit log replay due to materialized
   view lock contention (CASSANDRA-11891)
 * Prevent OOM failures on SSTable corruption, improve tests for corruption detection (CASSANDRA-9530)
 * Use CFS.initialDirectories when clearing snapshots (CASSANDRA-11705)
 * Allow compaction strategies to disable early open (CASSANDRA-11754)
 * Refactor Materialized View code (CASSANDRA-11475)
 * Update Java Driver (CASSANDRA-11615)
Merged from 2.2:
 * Persist local metadata earlier in startup sequence (CASSANDRA-11742)
 * cqlsh: fix tab completion for case-sensitive identifiers (CASSANDRA-11664)
 * Avoid showing estimated key as -1 in tablestats (CASSANDRA-11587)
 * Fix possible race condition in CommitLog.recover (CASSANDRA-11743)
 * Enable client encryption in sstableloader with cli options (CASSANDRA-11708)
 * Possible memory leak in NIODataInputStream (CASSANDRA-11867)
 * Add seconds to cqlsh tracing session duration (CASSANDRA-11753)
 * Fix commit log replay after out-of-order flush completion (CASSANDRA-9669)
 * Prohibit Reversed Counter type as part of the PK (CASSANDRA-9395)
 * cqlsh: correctly handle non-ascii chars in error messages (CASSANDRA-11626)
Merged from 2.1:
 * Run CommitLog tests with different compression settings (CASSANDRA-9039)
 * cqlsh: apply current keyspace to source command (CASSANDRA-11152)
 * Clear out parent repair session if repair coordinator dies (CASSANDRA-11824)
 * Set default streaming_socket_timeout_in_ms to 24 hours (CASSANDRA-11840)
 * Do not consider local node a valid source during replace (CASSANDRA-11848)
 * Add message dropped tasks to nodetool netstats (CASSANDRA-11855)
 * Avoid holding SSTableReaders for duration of incremental repair (CASSANDRA-11739)


3.6
 * Correctly migrate schema for frozen UDTs during 2.x -> 3.x upgrades
   (does not affect any released versions) (CASSANDRA-11613)
 * Allow server startup if JMX is configured directly (CASSANDRA-11725)
 * Prevent direct memory OOM on buffer pool allocations (CASSANDRA-11710)
 * Enhanced Compaction Logging (CASSANDRA-10805)
 * Make prepared statement cache size configurable (CASSANDRA-11555)
 * Integrated JMX authentication and authorization (CASSANDRA-10091)
 * Add units to stress ouput (CASSANDRA-11352)
 * Fix PER PARTITION LIMIT for single and multi partitions queries (CASSANDRA-11603)
 * Add uncompressed chunk cache for RandomAccessReader (CASSANDRA-5863)
 * Clarify ClusteringPrefix hierarchy (CASSANDRA-11213)
 * Always perform collision check before joining ring (CASSANDRA-10134)
 * SSTableWriter output discrepancy (CASSANDRA-11646)
 * Fix potential timeout in NativeTransportService.testConcurrentDestroys (CASSANDRA-10756)
 * Support large partitions on the 3.0 sstable format (CASSANDRA-11206,11763)
 * Add support to rebuild from specific range (CASSANDRA-10406)
 * Optimize the overlapping lookup by calculating all the
   bounds in advance (CASSANDRA-11571)
 * Support json/yaml output in nodetool tablestats (CASSANDRA-5977)
 * (stress) Add datacenter option to -node options (CASSANDRA-11591)
 * Fix handling of empty slices (CASSANDRA-11513)
 * Make number of cores used by cqlsh COPY visible to testing code (CASSANDRA-11437)
 * Allow filtering on clustering columns for queries without secondary indexes (CASSANDRA-11310)
 * Refactor Restriction hierarchy (CASSANDRA-11354)
 * Eliminate allocations in R/W path (CASSANDRA-11421)
 * Update Netty to 4.0.36 (CASSANDRA-11567)
 * Fix PER PARTITION LIMIT for queries requiring post-query ordering (CASSANDRA-11556)
 * Allow instantiation of UDTs and tuples in UDFs (CASSANDRA-10818)
 * Support UDT in CQLSSTableWriter (CASSANDRA-10624)
 * Support for non-frozen user-defined types, updating
   individual fields of user-defined types (CASSANDRA-7423)
 * Make LZ4 compression level configurable (CASSANDRA-11051)
 * Allow per-partition LIMIT clause in CQL (CASSANDRA-7017)
 * Make custom filtering more extensible with UserExpression (CASSANDRA-11295)
 * Improve field-checking and error reporting in cassandra.yaml (CASSANDRA-10649)
 * Print CAS stats in nodetool proxyhistograms (CASSANDRA-11507)
 * More user friendly error when providing an invalid token to nodetool (CASSANDRA-9348)
 * Add static column support to SASI index (CASSANDRA-11183)
 * Support EQ/PREFIX queries in SASI CONTAINS mode without tokenization (CASSANDRA-11434)
 * Support LIKE operator in prepared statements (CASSANDRA-11456)
 * Add a command to see if a Materialized View has finished building (CASSANDRA-9967)
 * Log endpoint and port associated with streaming operation (CASSANDRA-8777)
 * Print sensible units for all log messages (CASSANDRA-9692)
 * Upgrade Netty to version 4.0.34 (CASSANDRA-11096)
 * Break the CQL grammar into separate Parser and Lexer (CASSANDRA-11372)
 * Compress only inter-dc traffic by default (CASSANDRA-8888)
 * Add metrics to track write amplification (CASSANDRA-11420)
 * cassandra-stress: cannot handle "value-less" tables (CASSANDRA-7739)
 * Add/drop multiple columns in one ALTER TABLE statement (CASSANDRA-10411)
 * Add require_endpoint_verification opt for internode encryption (CASSANDRA-9220)
 * Add auto import java.util for UDF code block (CASSANDRA-11392)
 * Add --hex-format option to nodetool getsstables (CASSANDRA-11337)
 * sstablemetadata should print sstable min/max token (CASSANDRA-7159)
 * Do not wrap CassandraException in TriggerExecutor (CASSANDRA-9421)
 * COPY TO should have higher double precision (CASSANDRA-11255)
 * Stress should exit with non-zero status after failure (CASSANDRA-10340)
 * Add client to cqlsh SHOW_SESSION (CASSANDRA-8958)
 * Fix nodetool tablestats keyspace level metrics (CASSANDRA-11226)
 * Store repair options in parent_repair_history (CASSANDRA-11244)
 * Print current leveling in sstableofflinerelevel (CASSANDRA-9588)
 * Change repair message for keyspaces with RF 1 (CASSANDRA-11203)
 * Remove hard-coded SSL cipher suites and protocols (CASSANDRA-10508)
 * Improve concurrency in CompactionStrategyManager (CASSANDRA-10099)
 * (cqlsh) interpret CQL type for formatting blobs (CASSANDRA-11274)
 * Refuse to start and print txn log information in case of disk
   corruption (CASSANDRA-10112)
 * Resolve some eclipse-warnings (CASSANDRA-11086)
 * (cqlsh) Show static columns in a different color (CASSANDRA-11059)
 * Allow to remove TTLs on table with default_time_to_live (CASSANDRA-11207)
Merged from 3.0:
 * Disallow creating view with a static column (CASSANDRA-11602)
 * Reduce the amount of object allocations caused by the getFunctions methods (CASSANDRA-11593)
 * Potential error replaying commitlog with smallint/tinyint/date/time types (CASSANDRA-11618)
 * Fix queries with filtering on counter columns (CASSANDRA-11629)
 * Improve tombstone printing in sstabledump (CASSANDRA-11655)
 * Fix paging for range queries where all clustering columns are specified (CASSANDRA-11669)
 * Don't require HEAP_NEW_SIZE to be set when using G1 (CASSANDRA-11600)
 * Fix sstabledump not showing cells after tombstone marker (CASSANDRA-11654)
 * Ignore all LocalStrategy keyspaces for streaming and other related
   operations (CASSANDRA-11627)
 * Ensure columnfilter covers indexed columns for thrift 2i queries (CASSANDRA-11523)
 * Only open one sstable scanner per sstable (CASSANDRA-11412)
 * Option to specify ProtocolVersion in cassandra-stress (CASSANDRA-11410)
 * ArithmeticException in avgFunctionForDecimal (CASSANDRA-11485)
 * LogAwareFileLister should only use OLD sstable files in current folder to determine disk consistency (CASSANDRA-11470)
 * Notify indexers of expired rows during compaction (CASSANDRA-11329)
 * Properly respond with ProtocolError when a v1/v2 native protocol
   header is received (CASSANDRA-11464)
 * Validate that num_tokens and initial_token are consistent with one another (CASSANDRA-10120)
Merged from 2.2:
 * Exit JVM if JMX server fails to startup (CASSANDRA-11540)
 * Produce a heap dump when exiting on OOM (CASSANDRA-9861)
 * Restore ability to filter on clustering columns when using a 2i (CASSANDRA-11510)
 * JSON datetime formatting needs timezone (CASSANDRA-11137)
 * Fix is_dense recalculation for Thrift-updated tables (CASSANDRA-11502)
 * Remove unnescessary file existence check during anticompaction (CASSANDRA-11660)
 * Add missing files to debian packages (CASSANDRA-11642)
 * Avoid calling Iterables::concat in loops during ModificationStatement::getFunctions (CASSANDRA-11621)
 * cqlsh: COPY FROM should use regular inserts for single statement batches and
   report errors correctly if workers processes crash on initialization (CASSANDRA-11474)
 * Always close cluster with connection in CqlRecordWriter (CASSANDRA-11553)
 * Allow only DISTINCT queries with partition keys restrictions (CASSANDRA-11339)
 * CqlConfigHelper no longer requires both a keystore and truststore to work (CASSANDRA-11532)
 * Make deprecated repair methods backward-compatible with previous notification service (CASSANDRA-11430)
 * IncomingStreamingConnection version check message wrong (CASSANDRA-11462)
Merged from 2.1:
 * Support mlockall on IBM POWER arch (CASSANDRA-11576)
 * Add option to disable use of severity in DynamicEndpointSnitch (CASSANDRA-11737)
 * cqlsh COPY FROM fails for null values with non-prepared statements (CASSANDRA-11631)
 * Make cython optional in pylib/setup.py (CASSANDRA-11630)
 * Change order of directory searching for cassandra.in.sh to favor local one (CASSANDRA-11628)
 * cqlsh COPY FROM fails with []{} chars in UDT/tuple fields/values (CASSANDRA-11633)
 * clqsh: COPY FROM throws TypeError with Cython extensions enabled (CASSANDRA-11574)
 * cqlsh: COPY FROM ignores NULL values in conversion (CASSANDRA-11549)
 * Validate levels when building LeveledScanner to avoid overlaps with orphaned sstables (CASSANDRA-9935)


3.5
 * StaticTokenTreeBuilder should respect posibility of duplicate tokens (CASSANDRA-11525)
 * Correctly fix potential assertion error during compaction (CASSANDRA-11353)
 * Avoid index segment stitching in RAM which lead to OOM on big SSTable files (CASSANDRA-11383)
 * Fix clustering and row filters for LIKE queries on clustering columns (CASSANDRA-11397)
Merged from 3.0:
 * Fix rare NPE on schema upgrade from 2.x to 3.x (CASSANDRA-10943)
 * Improve backoff policy for cqlsh COPY FROM (CASSANDRA-11320)
 * Improve IF NOT EXISTS check in CREATE INDEX (CASSANDRA-11131)
 * Upgrade ohc to 0.4.3
 * Enable SO_REUSEADDR for JMX RMI server sockets (CASSANDRA-11093)
 * Allocate merkletrees with the correct size (CASSANDRA-11390)
 * Support streaming pre-3.0 sstables (CASSANDRA-10990)
 * Add backpressure to compressed or encrypted commit log (CASSANDRA-10971)
 * SSTableExport supports secondary index tables (CASSANDRA-11330)
 * Fix sstabledump to include missing info in debug output (CASSANDRA-11321)
 * Establish and implement canonical bulk reading workload(s) (CASSANDRA-10331)
 * Fix paging for IN queries on tables without clustering columns (CASSANDRA-11208)
 * Remove recursive call from CompositesSearcher (CASSANDRA-11304)
 * Fix filtering on non-primary key columns for queries without index (CASSANDRA-6377)
 * Fix sstableloader fail when using materialized view (CASSANDRA-11275)
Merged from 2.2:
 * DatabaseDescriptor should log stacktrace in case of Eception during seed provider creation (CASSANDRA-11312)
 * Use canonical path for directory in SSTable descriptor (CASSANDRA-10587)
 * Add cassandra-stress keystore option (CASSANDRA-9325)
 * Dont mark sstables as repairing with sub range repairs (CASSANDRA-11451)
 * Notify when sstables change after cancelling compaction (CASSANDRA-11373)
 * cqlsh: COPY FROM should check that explicit column names are valid (CASSANDRA-11333)
 * Add -Dcassandra.start_gossip startup option (CASSANDRA-10809)
 * Fix UTF8Validator.validate() for modified UTF-8 (CASSANDRA-10748)
 * Clarify that now() function is calculated on the coordinator node in CQL documentation (CASSANDRA-10900)
 * Fix bloom filter sizing with LCS (CASSANDRA-11344)
 * (cqlsh) Fix error when result is 0 rows with EXPAND ON (CASSANDRA-11092)
 * Add missing newline at end of bin/cqlsh (CASSANDRA-11325)
 * Unresolved hostname leads to replace being ignored (CASSANDRA-11210)
 * Only log yaml config once, at startup (CASSANDRA-11217)
 * Reference leak with parallel repairs on the same table (CASSANDRA-11215)
Merged from 2.1:
 * Add a -j parameter to scrub/cleanup/upgradesstables to state how
   many threads to use (CASSANDRA-11179)
 * COPY FROM on large datasets: fix progress report and debug performance (CASSANDRA-11053)
 * InvalidateKeys should have a weak ref to key cache (CASSANDRA-11176)


3.4
 * (cqlsh) add cqlshrc option to always connect using ssl (CASSANDRA-10458)
 * Cleanup a few resource warnings (CASSANDRA-11085)
 * Allow custom tracing implementations (CASSANDRA-10392)
 * Extract LoaderOptions to be able to be used from outside (CASSANDRA-10637)
 * fix OnDiskIndexTest to properly treat empty ranges (CASSANDRA-11205)
 * fix TrackerTest to handle new notifications (CASSANDRA-11178)
 * add SASI validation for partitioner and complex columns (CASSANDRA-11169)
 * Add caching of encrypted credentials in PasswordAuthenticator (CASSANDRA-7715)
 * fix SASI memtable switching on flush (CASSANDRA-11159)
 * Remove duplicate offline compaction tracking (CASSANDRA-11148)
 * fix EQ semantics of analyzed SASI indexes (CASSANDRA-11130)
 * Support long name output for nodetool commands (CASSANDRA-7950)
 * Encrypted hints (CASSANDRA-11040)
 * SASI index options validation (CASSANDRA-11136)
 * Optimize disk seek using min/max column name meta data when the LIMIT clause is used
   (CASSANDRA-8180)
 * Add LIKE support to CQL3 (CASSANDRA-11067)
 * Generic Java UDF types (CASSANDRA-10819)
 * cqlsh: Include sub-second precision in timestamps by default (CASSANDRA-10428)
 * Set javac encoding to utf-8 (CASSANDRA-11077)
 * Integrate SASI index into Cassandra (CASSANDRA-10661)
 * Add --skip-flush option to nodetool snapshot
 * Skip values for non-queried columns (CASSANDRA-10657)
 * Add support for secondary indexes on static columns (CASSANDRA-8103)
 * CommitLogUpgradeTestMaker creates broken commit logs (CASSANDRA-11051)
 * Add metric for number of dropped mutations (CASSANDRA-10866)
 * Simplify row cache invalidation code (CASSANDRA-10396)
 * Support user-defined compaction through nodetool (CASSANDRA-10660)
 * Stripe view locks by key and table ID to reduce contention (CASSANDRA-10981)
 * Add nodetool gettimeout and settimeout commands (CASSANDRA-10953)
 * Add 3.0 metadata to sstablemetadata output (CASSANDRA-10838)
Merged from 3.0:
 * MV should only query complex columns included in the view (CASSANDRA-11069)
 * Failed aggregate creation breaks server permanently (CASSANDRA-11064)
 * Add sstabledump tool (CASSANDRA-7464)
 * Introduce backpressure for hints (CASSANDRA-10972)
 * Fix ClusteringPrefix not being able to read tombstone range boundaries (CASSANDRA-11158)
 * Prevent logging in sandboxed state (CASSANDRA-11033)
 * Disallow drop/alter operations of UDTs used by UDAs (CASSANDRA-10721)
 * Add query time validation method on Index (CASSANDRA-11043)
 * Avoid potential AssertionError in mixed version cluster (CASSANDRA-11128)
 * Properly handle hinted handoff after topology changes (CASSANDRA-5902)
 * AssertionError when listing sstable files on inconsistent disk state (CASSANDRA-11156)
 * Fix wrong rack counting and invalid conditions check for TokenAllocation
   (CASSANDRA-11139)
 * Avoid creating empty hint files (CASSANDRA-11090)
 * Fix leak detection strong reference loop using weak reference (CASSANDRA-11120)
 * Configurie BatchlogManager to stop delayed tasks on shutdown (CASSANDRA-11062)
 * Hadoop integration is incompatible with Cassandra Driver 3.0.0 (CASSANDRA-11001)
 * Add dropped_columns to the list of schema table so it gets handled
   properly (CASSANDRA-11050)
 * Fix NPE when using forceRepairRangeAsync without DC (CASSANDRA-11239)
Merged from 2.2:
 * Preserve order for preferred SSL cipher suites (CASSANDRA-11164)
 * Range.compareTo() violates the contract of Comparable (CASSANDRA-11216)
 * Avoid NPE when serializing ErrorMessage with null message (CASSANDRA-11167)
 * Replacing an aggregate with a new version doesn't reset INITCOND (CASSANDRA-10840)
 * (cqlsh) cqlsh cannot be called through symlink (CASSANDRA-11037)
 * fix ohc and java-driver pom dependencies in build.xml (CASSANDRA-10793)
 * Protect from keyspace dropped during repair (CASSANDRA-11065)
 * Handle adding fields to a UDT in SELECT JSON and toJson() (CASSANDRA-11146)
 * Better error message for cleanup (CASSANDRA-10991)
 * cqlsh pg-style-strings broken if line ends with ';' (CASSANDRA-11123)
 * Always persist upsampled index summaries (CASSANDRA-10512)
 * (cqlsh) Fix inconsistent auto-complete (CASSANDRA-10733)
 * Make SELECT JSON and toJson() threadsafe (CASSANDRA-11048)
 * Fix SELECT on tuple relations for mixed ASC/DESC clustering order (CASSANDRA-7281)
 * Use cloned TokenMetadata in size estimates to avoid race against membership check
   (CASSANDRA-10736)
 * (cqlsh) Support utf-8/cp65001 encoding on Windows (CASSANDRA-11030)
 * Fix paging on DISTINCT queries repeats result when first row in partition changes
   (CASSANDRA-10010)
 * (cqlsh) Support timezone conversion using pytz (CASSANDRA-10397)
 * cqlsh: change default encoding to UTF-8 (CASSANDRA-11124)
Merged from 2.1:
 * Checking if an unlogged batch is local is inefficient (CASSANDRA-11529)
 * Fix out-of-space error treatment in memtable flushing (CASSANDRA-11448).
 * Don't do defragmentation if reading from repaired sstables (CASSANDRA-10342)
 * Fix streaming_socket_timeout_in_ms not enforced (CASSANDRA-11286)
 * Avoid dropping message too quickly due to missing unit conversion (CASSANDRA-11302)
 * Don't remove FailureDetector history on removeEndpoint (CASSANDRA-10371)
 * Only notify if repair status changed (CASSANDRA-11172)
 * Use logback setting for 'cassandra -v' command (CASSANDRA-10767)
 * Fix sstableloader to unthrottle streaming by default (CASSANDRA-9714)
 * Fix incorrect warning in 'nodetool status' (CASSANDRA-10176)
 * Properly release sstable ref when doing offline scrub (CASSANDRA-10697)
 * Improve nodetool status performance for large cluster (CASSANDRA-7238)
 * Gossiper#isEnabled is not thread safe (CASSANDRA-11116)
 * Avoid major compaction mixing repaired and unrepaired sstables in DTCS (CASSANDRA-11113)
 * Make it clear what DTCS timestamp_resolution is used for (CASSANDRA-11041)
 * (cqlsh) Display milliseconds when datetime overflows (CASSANDRA-10625)


3.3
 * Avoid infinite loop if owned range is smaller than number of
   data dirs (CASSANDRA-11034)
 * Avoid bootstrap hanging when existing nodes have no data to stream (CASSANDRA-11010)
Merged from 3.0:
 * Remove double initialization of newly added tables (CASSANDRA-11027)
 * Filter keys searcher results by target range (CASSANDRA-11104)
 * Fix deserialization of legacy read commands (CASSANDRA-11087)
 * Fix incorrect computation of deletion time in sstable metadata (CASSANDRA-11102)
 * Avoid memory leak when collecting sstable metadata (CASSANDRA-11026)
 * Mutations do not block for completion under view lock contention (CASSANDRA-10779)
 * Invalidate legacy schema tables when unloading them (CASSANDRA-11071)
 * (cqlsh) handle INSERT and UPDATE statements with LWT conditions correctly
   (CASSANDRA-11003)
 * Fix DISTINCT queries in mixed version clusters (CASSANDRA-10762)
 * Migrate build status for indexes along with legacy schema (CASSANDRA-11046)
 * Ensure SSTables for legacy KEYS indexes can be read (CASSANDRA-11045)
 * Added support for IBM zSystems architecture (CASSANDRA-11054)
 * Update CQL documentation (CASSANDRA-10899)
 * Check the column name, not cell name, for dropped columns when reading
   legacy sstables (CASSANDRA-11018)
 * Don't attempt to index clustering values of static rows (CASSANDRA-11021)
 * Remove checksum files after replaying hints (CASSANDRA-10947)
 * Support passing base table metadata to custom 2i validation (CASSANDRA-10924)
 * Ensure stale index entries are purged during reads (CASSANDRA-11013)
 * (cqlsh) Also apply --connect-timeout to control connection
   timeout (CASSANDRA-10959)
 * Fix AssertionError when removing from list using UPDATE (CASSANDRA-10954)
 * Fix UnsupportedOperationException when reading old sstable with range
   tombstone (CASSANDRA-10743)
 * MV should use the maximum timestamp of the primary key (CASSANDRA-10910)
 * Fix potential assertion error during compaction (CASSANDRA-10944)
Merged from 2.2:
 * maxPurgeableTimestamp needs to check memtables too (CASSANDRA-9949)
 * Apply change to compaction throughput in real time (CASSANDRA-10025)
 * (cqlsh) encode input correctly when saving history
 * Fix potential NPE on ORDER BY queries with IN (CASSANDRA-10955)
 * Start L0 STCS-compactions even if there is a L0 -> L1 compaction
   going (CASSANDRA-10979)
 * Make UUID LSB unique per process (CASSANDRA-7925)
 * Avoid NPE when performing sstable tasks (scrub etc.) (CASSANDRA-10980)
 * Make sure client gets tombstone overwhelmed warning (CASSANDRA-9465)
 * Fix error streaming section more than 2GB (CASSANDRA-10961)
 * Histogram buckets exposed in jmx are sorted incorrectly (CASSANDRA-10975)
 * Enable GC logging by default (CASSANDRA-10140)
 * Optimize pending range computation (CASSANDRA-9258)
 * Skip commit log and saved cache directories in SSTable version startup check (CASSANDRA-10902)
 * drop/alter user should be case sensitive (CASSANDRA-10817)
Merged from 2.1:
 * test_bulk_round_trip_blogposts is failing occasionally (CASSANDRA-10938)
 * Fix isJoined return true only after becoming cluster member (CASANDRA-11007)
 * Fix bad gossip generation seen in long-running clusters (CASSANDRA-10969)
 * Avoid NPE when incremental repair fails (CASSANDRA-10909)
 * Unmark sstables compacting once they are done in cleanup/scrub/upgradesstables (CASSANDRA-10829)
 * Allow simultaneous bootstrapping with strict consistency when no vnodes are used (CASSANDRA-11005)
 * Log a message when major compaction does not result in a single file (CASSANDRA-10847)
 * (cqlsh) fix cqlsh_copy_tests when vnodes are disabled (CASSANDRA-10997)
 * (cqlsh) Add request timeout option to cqlsh (CASSANDRA-10686)
 * Avoid AssertionError while submitting hint with LWT (CASSANDRA-10477)
 * If CompactionMetadata is not in stats file, use index summary instead (CASSANDRA-10676)
 * Retry sending gossip syn multiple times during shadow round (CASSANDRA-8072)
 * Fix pending range calculation during moves (CASSANDRA-10887)
 * Sane default (200Mbps) for inter-DC streaming througput (CASSANDRA-8708)



3.2
 * Make sure tokens don't exist in several data directories (CASSANDRA-6696)
 * Add requireAuthorization method to IAuthorizer (CASSANDRA-10852)
 * Move static JVM options to conf/jvm.options file (CASSANDRA-10494)
 * Fix CassandraVersion to accept x.y version string (CASSANDRA-10931)
 * Add forceUserDefinedCleanup to allow more flexible cleanup (CASSANDRA-10708)
 * (cqlsh) allow setting TTL with COPY (CASSANDRA-9494)
 * Fix counting of received sstables in streaming (CASSANDRA-10949)
 * Implement hints compression (CASSANDRA-9428)
 * Fix potential assertion error when reading static columns (CASSANDRA-10903)
 * Fix EstimatedHistogram creation in nodetool tablehistograms (CASSANDRA-10859)
 * Establish bootstrap stream sessions sequentially (CASSANDRA-6992)
 * Sort compactionhistory output by timestamp (CASSANDRA-10464)
 * More efficient BTree removal (CASSANDRA-9991)
 * Make tablehistograms accept the same syntax as tablestats (CASSANDRA-10149)
 * Group pending compactions based on table (CASSANDRA-10718)
 * Add compressor name in sstablemetadata output (CASSANDRA-9879)
 * Fix type casting for counter columns (CASSANDRA-10824)
 * Prevent running Cassandra as root (CASSANDRA-8142)
 * bound maximum in-flight commit log replay mutation bytes to 64 megabytes (CASSANDRA-8639)
 * Normalize all scripts (CASSANDRA-10679)
 * Make compression ratio much more accurate (CASSANDRA-10225)
 * Optimize building of Clustering object when only one is created (CASSANDRA-10409)
 * Make index building pluggable (CASSANDRA-10681)
 * Add sstable flush observer (CASSANDRA-10678)
 * Improve NTS endpoints calculation (CASSANDRA-10200)
 * Improve performance of the folderSize function (CASSANDRA-10677)
 * Add support for type casting in selection clause (CASSANDRA-10310)
 * Added graphing option to cassandra-stress (CASSANDRA-7918)
 * Abort in-progress queries that time out (CASSANDRA-7392)
 * Add transparent data encryption core classes (CASSANDRA-9945)
Merged from 3.0:
 * Better handling of SSL connection errors inter-node (CASSANDRA-10816)
 * Avoid NoSuchElementException when executing empty batch (CASSANDRA-10711)
 * Avoid building PartitionUpdate in toString (CASSANDRA-10897)
 * Reduce heap spent when receiving many SSTables (CASSANDRA-10797)
 * Add back support for 3rd party auth providers to bulk loader (CASSANDRA-10873)
 * Eliminate the dependency on jgrapht for UDT resolution (CASSANDRA-10653)
 * (Hadoop) Close Clusters and Sessions in Hadoop Input/Output classes (CASSANDRA-10837)
 * Fix sstableloader not working with upper case keyspace name (CASSANDRA-10806)
Merged from 2.2:
 * jemalloc detection fails due to quoting issues in regexv (CASSANDRA-10946)
 * (cqlsh) show correct column names for empty result sets (CASSANDRA-9813)
 * Add new types to Stress (CASSANDRA-9556)
 * Add property to allow listening on broadcast interface (CASSANDRA-9748)
Merged from 2.1:
 * Match cassandra-loader options in COPY FROM (CASSANDRA-9303)
 * Fix binding to any address in CqlBulkRecordWriter (CASSANDRA-9309)
 * cqlsh fails to decode utf-8 characters for text typed columns (CASSANDRA-10875)
 * Log error when stream session fails (CASSANDRA-9294)
 * Fix bugs in commit log archiving startup behavior (CASSANDRA-10593)
 * (cqlsh) further optimise COPY FROM (CASSANDRA-9302)
 * Allow CREATE TABLE WITH ID (CASSANDRA-9179)
 * Make Stress compiles within eclipse (CASSANDRA-10807)
 * Cassandra Daemon should print JVM arguments (CASSANDRA-10764)
 * Allow cancellation of index summary redistribution (CASSANDRA-8805)


3.1.1
Merged from 3.0:
  * Fix upgrade data loss due to range tombstone deleting more data than then should
    (CASSANDRA-10822)


3.1
Merged from 3.0:
 * Avoid MV race during node decommission (CASSANDRA-10674)
 * Disable reloading of GossipingPropertyFileSnitch (CASSANDRA-9474)
 * Handle single-column deletions correction in materialized views
   when the column is part of the view primary key (CASSANDRA-10796)
 * Fix issue with datadir migration on upgrade (CASSANDRA-10788)
 * Fix bug with range tombstones on reverse queries and test coverage for
   AbstractBTreePartition (CASSANDRA-10059)
 * Remove 64k limit on collection elements (CASSANDRA-10374)
 * Remove unclear Indexer.indexes() method (CASSANDRA-10690)
 * Fix NPE on stream read error (CASSANDRA-10771)
 * Normalize cqlsh DESC output (CASSANDRA-10431)
 * Rejects partition range deletions when columns are specified (CASSANDRA-10739)
 * Fix error when saving cached key for old format sstable (CASSANDRA-10778)
 * Invalidate prepared statements on DROP INDEX (CASSANDRA-10758)
 * Fix SELECT statement with IN restrictions on partition key,
   ORDER BY and LIMIT (CASSANDRA-10729)
 * Improve stress performance over 1k threads (CASSANDRA-7217)
 * Wait for migration responses to complete before bootstrapping (CASSANDRA-10731)
 * Unable to create a function with argument of type Inet (CASSANDRA-10741)
 * Fix backward incompatibiliy in CqlInputFormat (CASSANDRA-10717)
 * Correctly preserve deletion info on updated rows when notifying indexers
   of single-row deletions (CASSANDRA-10694)
 * Notify indexers of partition delete during cleanup (CASSANDRA-10685)
 * Keep the file open in trySkipCache (CASSANDRA-10669)
 * Updated trigger example (CASSANDRA-10257)
Merged from 2.2:
 * Verify tables in pseudo-system keyspaces at startup (CASSANDRA-10761)
 * Fix IllegalArgumentException in DataOutputBuffer.reallocate for large buffers (CASSANDRA-10592)
 * Show CQL help in cqlsh in web browser (CASSANDRA-7225)
 * Serialize on disk the proper SSTable compression ratio (CASSANDRA-10775)
 * Reject index queries while the index is building (CASSANDRA-8505)
 * CQL.textile syntax incorrectly includes optional keyspace for aggregate SFUNC and FINALFUNC (CASSANDRA-10747)
 * Fix JSON update with prepared statements (CASSANDRA-10631)
 * Don't do anticompaction after subrange repair (CASSANDRA-10422)
 * Fix SimpleDateType type compatibility (CASSANDRA-10027)
 * (Hadoop) fix splits calculation (CASSANDRA-10640)
 * (Hadoop) ensure that Cluster instances are always closed (CASSANDRA-10058)
Merged from 2.1:
 * Fix Stress profile parsing on Windows (CASSANDRA-10808)
 * Fix incremental repair hang when replica is down (CASSANDRA-10288)
 * Optimize the way we check if a token is repaired in anticompaction (CASSANDRA-10768)
 * Add proper error handling to stream receiver (CASSANDRA-10774)
 * Warn or fail when changing cluster topology live (CASSANDRA-10243)
 * Status command in debian/ubuntu init script doesn't work (CASSANDRA-10213)
 * Some DROP ... IF EXISTS incorrectly result in exceptions on non-existing KS (CASSANDRA-10658)
 * DeletionTime.compareTo wrong in rare cases (CASSANDRA-10749)
 * Force encoding when computing statement ids (CASSANDRA-10755)
 * Properly reject counters as map keys (CASSANDRA-10760)
 * Fix the sstable-needs-cleanup check (CASSANDRA-10740)
 * (cqlsh) Print column names before COPY operation (CASSANDRA-8935)
 * Fix CompressedInputStream for proper cleanup (CASSANDRA-10012)
 * (cqlsh) Support counters in COPY commands (CASSANDRA-9043)
 * Try next replica if not possible to connect to primary replica on
   ColumnFamilyRecordReader (CASSANDRA-2388)
 * Limit window size in DTCS (CASSANDRA-10280)
 * sstableloader does not use MAX_HEAP_SIZE env parameter (CASSANDRA-10188)
 * (cqlsh) Improve COPY TO performance and error handling (CASSANDRA-9304)
 * Create compression chunk for sending file only (CASSANDRA-10680)
 * Forbid compact clustering column type changes in ALTER TABLE (CASSANDRA-8879)
 * Reject incremental repair with subrange repair (CASSANDRA-10422)
 * Add a nodetool command to refresh size_estimates (CASSANDRA-9579)
 * Invalidate cache after stream receive task is completed (CASSANDRA-10341)
 * Reject counter writes in CQLSSTableWriter (CASSANDRA-10258)
 * Remove superfluous COUNTER_MUTATION stage mapping (CASSANDRA-10605)


3.0
 * Fix AssertionError while flushing memtable due to materialized views
   incorrectly inserting empty rows (CASSANDRA-10614)
 * Store UDA initcond as CQL literal in the schema table, instead of a blob (CASSANDRA-10650)
 * Don't use -1 for the position of partition key in schema (CASSANDRA-10491)
 * Fix distinct queries in mixed version cluster (CASSANDRA-10573)
 * Skip sstable on clustering in names query (CASSANDRA-10571)
 * Remove value skipping as it breaks read-repair (CASSANDRA-10655)
 * Fix bootstrapping with MVs (CASSANDRA-10621)
 * Make sure EACH_QUORUM reads are using NTS (CASSANDRA-10584)
 * Fix MV replica filtering for non-NetworkTopologyStrategy (CASSANDRA-10634)
 * (Hadoop) fix CIF describeSplits() not handling 0 size estimates (CASSANDRA-10600)
 * Fix reading of legacy sstables (CASSANDRA-10590)
 * Use CQL type names in schema metadata tables (CASSANDRA-10365)
 * Guard batchlog replay against integer division by zero (CASSANDRA-9223)
 * Fix bug when adding a column to thrift with the same name than a primary key (CASSANDRA-10608)
 * Add client address argument to IAuthenticator::newSaslNegotiator (CASSANDRA-8068)
 * Fix implementation of LegacyLayout.LegacyBoundComparator (CASSANDRA-10602)
 * Don't use 'names query' read path for counters (CASSANDRA-10572)
 * Fix backward compatibility for counters (CASSANDRA-10470)
 * Remove memory_allocator paramter from cassandra.yaml (CASSANDRA-10581,10628)
 * Execute the metadata reload task of all registered indexes on CFS::reload (CASSANDRA-10604)
 * Fix thrift cas operations with defined columns (CASSANDRA-10576)
 * Fix PartitionUpdate.operationCount()for updates with static column operations (CASSANDRA-10606)
 * Fix thrift get() queries with defined columns (CASSANDRA-10586)
 * Fix marking of indexes as built and removed (CASSANDRA-10601)
 * Skip initialization of non-registered 2i instances, remove Index::getIndexName (CASSANDRA-10595)
 * Fix batches on multiple tables (CASSANDRA-10554)
 * Ensure compaction options are validated when updating KeyspaceMetadata (CASSANDRA-10569)
 * Flatten Iterator Transformation Hierarchy (CASSANDRA-9975)
 * Remove token generator (CASSANDRA-5261)
 * RolesCache should not be created for any authenticator that does not requireAuthentication (CASSANDRA-10562)
 * Fix LogTransaction checking only a single directory for files (CASSANDRA-10421)
 * Fix handling of range tombstones when reading old format sstables (CASSANDRA-10360)
 * Aggregate with Initial Condition fails with C* 3.0 (CASSANDRA-10367)
Merged from 2.2:
 * (cqlsh) show partial trace if incomplete after max_trace_wait (CASSANDRA-7645)
 * Use most up-to-date version of schema for system tables (CASSANDRA-10652)
 * Deprecate memory_allocator in cassandra.yaml (CASSANDRA-10581,10628)
 * Expose phi values from failure detector via JMX and tweak debug
   and trace logging (CASSANDRA-9526)
 * Fix IllegalArgumentException in DataOutputBuffer.reallocate for large buffers (CASSANDRA-10592)
Merged from 2.1:
 * Shutdown compaction in drain to prevent leak (CASSANDRA-10079)
 * (cqlsh) fix COPY using wrong variable name for time_format (CASSANDRA-10633)
 * Do not run SizeEstimatesRecorder if a node is not a member of the ring (CASSANDRA-9912)
 * Improve handling of dead nodes in gossip (CASSANDRA-10298)
 * Fix logback-tools.xml incorrectly configured for outputing to System.err
   (CASSANDRA-9937)
 * Fix streaming to catch exception so retry not fail (CASSANDRA-10557)
 * Add validation method to PerRowSecondaryIndex (CASSANDRA-10092)
 * Support encrypted and plain traffic on the same port (CASSANDRA-10559)
 * Do STCS in DTCS windows (CASSANDRA-10276)
 * Avoid repetition of JVM_OPTS in debian package (CASSANDRA-10251)
 * Fix potential NPE from handling result of SIM.highestSelectivityIndex (CASSANDRA-10550)
 * Fix paging issues with partitions containing only static columns data (CASSANDRA-10381)
 * Fix conditions on static columns (CASSANDRA-10264)
 * AssertionError: attempted to delete non-existing file CommitLog (CASSANDRA-10377)
 * Fix sorting for queries with an IN condition on partition key columns (CASSANDRA-10363)


3.0-rc2
 * Fix SELECT DISTINCT queries between 2.2.2 nodes and 3.0 nodes (CASSANDRA-10473)
 * Remove circular references in SegmentedFile (CASSANDRA-10543)
 * Ensure validation of indexed values only occurs once per-partition (CASSANDRA-10536)
 * Fix handling of static columns for range tombstones in thrift (CASSANDRA-10174)
 * Support empty ColumnFilter for backward compatility on empty IN (CASSANDRA-10471)
 * Remove Pig support (CASSANDRA-10542)
 * Fix LogFile throws Exception when assertion is disabled (CASSANDRA-10522)
 * Revert CASSANDRA-7486, make CMS default GC, move GC config to
   conf/jvm.options (CASSANDRA-10403)
 * Fix TeeingAppender causing some logs to be truncated/empty (CASSANDRA-10447)
 * Allow EACH_QUORUM for reads (CASSANDRA-9602)
 * Fix potential ClassCastException while upgrading (CASSANDRA-10468)
 * Fix NPE in MVs on update (CASSANDRA-10503)
 * Only include modified cell data in indexing deltas (CASSANDRA-10438)
 * Do not load keyspace when creating sstable writer (CASSANDRA-10443)
 * If node is not yet gossiping write all MV updates to batchlog only (CASSANDRA-10413)
 * Re-populate token metadata after commit log recovery (CASSANDRA-10293)
 * Provide additional metrics for materialized views (CASSANDRA-10323)
 * Flush system schema tables after local schema changes (CASSANDRA-10429)
Merged from 2.2:
 * Reduce contention getting instances of CompositeType (CASSANDRA-10433)
 * Fix the regression when using LIMIT with aggregates (CASSANDRA-10487)
 * Avoid NoClassDefFoundError during DataDescriptor initialization on windows (CASSANDRA-10412)
 * Preserve case of quoted Role & User names (CASSANDRA-10394)
 * cqlsh pg-style-strings broken (CASSANDRA-10484)
 * cqlsh prompt includes name of keyspace after failed `use` statement (CASSANDRA-10369)
Merged from 2.1:
 * (cqlsh) Distinguish negative and positive infinity in output (CASSANDRA-10523)
 * (cqlsh) allow custom time_format for COPY TO (CASSANDRA-8970)
 * Don't allow startup if the node's rack has changed (CASSANDRA-10242)
 * (cqlsh) show partial trace if incomplete after max_trace_wait (CASSANDRA-7645)
 * Allow LOCAL_JMX to be easily overridden (CASSANDRA-10275)
 * Mark nodes as dead even if they've already left (CASSANDRA-10205)


3.0.0-rc1
 * Fix mixed version read request compatibility for compact static tables
   (CASSANDRA-10373)
 * Fix paging of DISTINCT with static and IN (CASSANDRA-10354)
 * Allow MATERIALIZED VIEW's SELECT statement to restrict primary key
   columns (CASSANDRA-9664)
 * Move crc_check_chance out of compression options (CASSANDRA-9839)
 * Fix descending iteration past end of BTreeSearchIterator (CASSANDRA-10301)
 * Transfer hints to a different node on decommission (CASSANDRA-10198)
 * Check partition keys for CAS operations during stmt validation (CASSANDRA-10338)
 * Add custom query expressions to SELECT (CASSANDRA-10217)
 * Fix minor bugs in MV handling (CASSANDRA-10362)
 * Allow custom indexes with 0,1 or multiple target columns (CASSANDRA-10124)
 * Improve MV schema representation (CASSANDRA-9921)
 * Add flag to enable/disable coordinator batchlog for MV writes (CASSANDRA-10230)
 * Update cqlsh COPY for new internal driver serialization interface (CASSANDRA-10318)
 * Give index implementations more control over rebuild operations (CASSANDRA-10312)
 * Update index file format (CASSANDRA-10314)
 * Add "shadowable" row tombstones to deal with mv timestamp issues (CASSANDRA-10261)
 * CFS.loadNewSSTables() broken for pre-3.0 sstables
 * Cache selected index in read command to reduce lookups (CASSANDRA-10215)
 * Small optimizations of sstable index serialization (CASSANDRA-10232)
 * Support for both encrypted and unencrypted native transport connections (CASSANDRA-9590)
Merged from 2.2:
 * Configurable page size in cqlsh (CASSANDRA-9855)
 * Defer default role manager setup until all nodes are on 2.2+ (CASSANDRA-9761)
 * Handle missing RoleManager in config after upgrade to 2.2 (CASSANDRA-10209)
Merged from 2.1:
 * Bulk Loader API could not tolerate even node failure (CASSANDRA-10347)
 * Avoid misleading pushed notifications when multiple nodes
   share an rpc_address (CASSANDRA-10052)
 * Fix dropping undroppable when message queue is full (CASSANDRA-10113)
 * Fix potential ClassCastException during paging (CASSANDRA-10352)
 * Prevent ALTER TYPE from creating circular references (CASSANDRA-10339)
 * Fix cache handling of 2i and base tables (CASSANDRA-10155, 10359)
 * Fix NPE in nodetool compactionhistory (CASSANDRA-9758)
 * (Pig) support BulkOutputFormat as a URL parameter (CASSANDRA-7410)
 * BATCH statement is broken in cqlsh (CASSANDRA-10272)
 * (cqlsh) Make cqlsh PEP8 Compliant (CASSANDRA-10066)
 * (cqlsh) Fix error when starting cqlsh with --debug (CASSANDRA-10282)
 * Scrub, Cleanup and Upgrade do not unmark compacting until all operations
   have completed, regardless of the occurence of exceptions (CASSANDRA-10274)


3.0.0-beta2
 * Fix columns returned by AbstractBtreePartitions (CASSANDRA-10220)
 * Fix backward compatibility issue due to AbstractBounds serialization bug (CASSANDRA-9857)
 * Fix startup error when upgrading nodes (CASSANDRA-10136)
 * Base table PRIMARY KEY can be assumed to be NOT NULL in MV creation (CASSANDRA-10147)
 * Improve batchlog write patch (CASSANDRA-9673)
 * Re-apply MaterializedView updates on commitlog replay (CASSANDRA-10164)
 * Require AbstractType.isByteOrderComparable declaration in constructor (CASSANDRA-9901)
 * Avoid digest mismatch on upgrade to 3.0 (CASSANDRA-9554)
 * Fix Materialized View builder when adding multiple MVs (CASSANDRA-10156)
 * Choose better poolingOptions for protocol v4 in cassandra-stress (CASSANDRA-10182)
 * Fix LWW bug affecting Materialized Views (CASSANDRA-10197)
 * Ensures frozen sets and maps are always sorted (CASSANDRA-10162)
 * Don't deadlock when flushing CFS backed custom indexes (CASSANDRA-10181)
 * Fix double flushing of secondary index tables (CASSANDRA-10180)
 * Fix incorrect handling of range tombstones in thrift (CASSANDRA-10046)
 * Only use batchlog when paired materialized view replica is remote (CASSANDRA-10061)
 * Reuse TemporalRow when updating multiple MaterializedViews (CASSANDRA-10060)
 * Validate gc_grace_seconds for batchlog writes and MVs (CASSANDRA-9917)
 * Fix sstablerepairedset (CASSANDRA-10132)
Merged from 2.2:
 * Cancel transaction for sstables we wont redistribute index summary
   for (CASSANDRA-10270)
 * Retry snapshot deletion after compaction and gc on Windows (CASSANDRA-10222)
 * Fix failure to start with space in directory path on Windows (CASSANDRA-10239)
 * Fix repair hang when snapshot failed (CASSANDRA-10057)
 * Fall back to 1/4 commitlog volume for commitlog_total_space on small disks
   (CASSANDRA-10199)
Merged from 2.1:
 * Added configurable warning threshold for GC duration (CASSANDRA-8907)
 * Fix handling of streaming EOF (CASSANDRA-10206)
 * Only check KeyCache when it is enabled
 * Change streaming_socket_timeout_in_ms default to 1 hour (CASSANDRA-8611)
 * (cqlsh) update list of CQL keywords (CASSANDRA-9232)
 * Add nodetool gettraceprobability command (CASSANDRA-10234)
Merged from 2.0:
 * Fix rare race where older gossip states can be shadowed (CASSANDRA-10366)
 * Fix consolidating racks violating the RF contract (CASSANDRA-10238)
 * Disallow decommission when node is in drained state (CASSANDRA-8741)


2.2.1
 * Fix race during construction of commit log (CASSANDRA-10049)
 * Fix LeveledCompactionStrategyTest (CASSANDRA-9757)
 * Fix broken UnbufferedDataOutputStreamPlus.writeUTF (CASSANDRA-10203)
 * (cqlsh) default load-from-file encoding to utf-8 (CASSANDRA-9898)
 * Avoid returning Permission.NONE when failing to query users table (CASSANDRA-10168)
 * (cqlsh) add CLEAR command (CASSANDRA-10086)
 * Support string literals as Role names for compatibility (CASSANDRA-10135)
Merged from 2.1:
 * Only check KeyCache when it is enabled
 * Change streaming_socket_timeout_in_ms default to 1 hour (CASSANDRA-8611)
 * (cqlsh) update list of CQL keywords (CASSANDRA-9232)


3.0.0-beta1
 * Redesign secondary index API (CASSANDRA-9459, 7771, 9041)
 * Fix throwing ReadFailure instead of ReadTimeout on range queries (CASSANDRA-10125)
 * Rewrite hinted handoff (CASSANDRA-6230)
 * Fix query on static compact tables (CASSANDRA-10093)
 * Fix race during construction of commit log (CASSANDRA-10049)
 * Add option to only purge repaired tombstones (CASSANDRA-6434)
 * Change authorization handling for MVs (CASSANDRA-9927)
 * Add custom JMX enabled executor for UDF sandbox (CASSANDRA-10026)
 * Fix row deletion bug for Materialized Views (CASSANDRA-10014)
 * Support mixed-version clusters with Cassandra 2.1 and 2.2 (CASSANDRA-9704)
 * Fix multiple slices on RowSearchers (CASSANDRA-10002)
 * Fix bug in merging of collections (CASSANDRA-10001)
 * Optimize batchlog replay to avoid full scans (CASSANDRA-7237)
 * Repair improvements when using vnodes (CASSANDRA-5220)
 * Disable scripted UDFs by default (CASSANDRA-9889)
 * Bytecode inspection for Java-UDFs (CASSANDRA-9890)
 * Use byte to serialize MT hash length (CASSANDRA-9792)
 * Replace usage of Adler32 with CRC32 (CASSANDRA-8684)
 * Fix migration to new format from 2.1 SSTable (CASSANDRA-10006)
 * SequentialWriter should extend BufferedDataOutputStreamPlus (CASSANDRA-9500)
 * Use the same repairedAt timestamp within incremental repair session (CASSANDRA-9111)
Merged from 2.2:
 * Allow count(*) and count(1) to be use as normal aggregation (CASSANDRA-10114)
 * An NPE is thrown if the column name is unknown for an IN relation (CASSANDRA-10043)
 * Apply commit_failure_policy to more errors on startup (CASSANDRA-9749)
 * Fix histogram overflow exception (CASSANDRA-9973)
 * Route gossip messages over dedicated socket (CASSANDRA-9237)
 * Add checksum to saved cache files (CASSANDRA-9265)
 * Log warning when using an aggregate without partition key (CASSANDRA-9737)
Merged from 2.1:
 * (cqlsh) Allow encoding to be set through command line (CASSANDRA-10004)
 * Add new JMX methods to change local compaction strategy (CASSANDRA-9965)
 * Write hints for paxos commits (CASSANDRA-7342)
 * (cqlsh) Fix timestamps before 1970 on Windows, always
   use UTC for timestamp display (CASSANDRA-10000)
 * (cqlsh) Avoid overwriting new config file with old config
   when both exist (CASSANDRA-9777)
 * Release snapshot selfRef when doing snapshot repair (CASSANDRA-9998)
 * Cannot replace token does not exist - DN node removed as Fat Client (CASSANDRA-9871)
Merged from 2.0:
 * Don't cast expected bf size to an int (CASSANDRA-9959)
 * Make getFullyExpiredSSTables less expensive (CASSANDRA-9882)


3.0.0-alpha1
 * Implement proper sandboxing for UDFs (CASSANDRA-9402)
 * Simplify (and unify) cleanup of compaction leftovers (CASSANDRA-7066)
 * Allow extra schema definitions in cassandra-stress yaml (CASSANDRA-9850)
 * Metrics should use up to date nomenclature (CASSANDRA-9448)
 * Change CREATE/ALTER TABLE syntax for compression (CASSANDRA-8384)
 * Cleanup crc and adler code for java 8 (CASSANDRA-9650)
 * Storage engine refactor (CASSANDRA-8099, 9743, 9746, 9759, 9781, 9808, 9825,
   9848, 9705, 9859, 9867, 9874, 9828, 9801)
 * Update Guava to 18.0 (CASSANDRA-9653)
 * Bloom filter false positive ratio is not honoured (CASSANDRA-8413)
 * New option for cassandra-stress to leave a ratio of columns null (CASSANDRA-9522)
 * Change hinted_handoff_enabled yaml setting, JMX (CASSANDRA-9035)
 * Add algorithmic token allocation (CASSANDRA-7032)
 * Add nodetool command to replay batchlog (CASSANDRA-9547)
 * Make file buffer cache independent of paths being read (CASSANDRA-8897)
 * Remove deprecated legacy Hadoop code (CASSANDRA-9353)
 * Decommissioned nodes will not rejoin the cluster (CASSANDRA-8801)
 * Change gossip stabilization to use endpoit size (CASSANDRA-9401)
 * Change default garbage collector to G1 (CASSANDRA-7486)
 * Populate TokenMetadata early during startup (CASSANDRA-9317)
 * Undeprecate cache recentHitRate (CASSANDRA-6591)
 * Add support for selectively varint encoding fields (CASSANDRA-9499, 9865)
 * Materialized Views (CASSANDRA-6477)
Merged from 2.2:
 * Avoid grouping sstables for anticompaction with DTCS (CASSANDRA-9900)
 * UDF / UDA execution time in trace (CASSANDRA-9723)
 * Fix broken internode SSL (CASSANDRA-9884)
Merged from 2.1:
 * Add new JMX methods to change local compaction strategy (CASSANDRA-9965)
 * Fix handling of enable/disable autocompaction (CASSANDRA-9899)
 * Add consistency level to tracing ouput (CASSANDRA-9827)
 * Remove repair snapshot leftover on startup (CASSANDRA-7357)
 * Use random nodes for batch log when only 2 racks (CASSANDRA-8735)
 * Ensure atomicity inside thrift and stream session (CASSANDRA-7757)
 * Fix nodetool info error when the node is not joined (CASSANDRA-9031)
Merged from 2.0:
 * Log when messages are dropped due to cross_node_timeout (CASSANDRA-9793)
 * Don't track hotness when opening from snapshot for validation (CASSANDRA-9382)


2.2.0
 * Allow the selection of columns together with aggregates (CASSANDRA-9767)
 * Fix cqlsh copy methods and other windows specific issues (CASSANDRA-9795)
 * Don't wrap byte arrays in SequentialWriter (CASSANDRA-9797)
 * sum() and avg() functions missing for smallint and tinyint types (CASSANDRA-9671)
 * Revert CASSANDRA-9542 (allow native functions in UDA) (CASSANDRA-9771)
Merged from 2.1:
 * Fix MarshalException when upgrading superColumn family (CASSANDRA-9582)
 * Fix broken logging for "empty" flushes in Memtable (CASSANDRA-9837)
 * Handle corrupt files on startup (CASSANDRA-9686)
 * Fix clientutil jar and tests (CASSANDRA-9760)
 * (cqlsh) Allow the SSL protocol version to be specified through the
    config file or environment variables (CASSANDRA-9544)
Merged from 2.0:
 * Add tool to find why expired sstables are not getting dropped (CASSANDRA-10015)
 * Remove erroneous pending HH tasks from tpstats/jmx (CASSANDRA-9129)
 * Don't cast expected bf size to an int (CASSANDRA-9959)
 * checkForEndpointCollision fails for legitimate collisions (CASSANDRA-9765)
 * Complete CASSANDRA-8448 fix (CASSANDRA-9519)
 * Don't include auth credentials in debug log (CASSANDRA-9682)
 * Can't transition from write survey to normal mode (CASSANDRA-9740)
 * Scrub (recover) sstables even when -Index.db is missing (CASSANDRA-9591)
 * Fix growing pending background compaction (CASSANDRA-9662)


2.2.0-rc2
 * Re-enable memory-mapped I/O on Windows (CASSANDRA-9658)
 * Warn when an extra-large partition is compacted (CASSANDRA-9643)
 * (cqlsh) Allow setting the initial connection timeout (CASSANDRA-9601)
 * BulkLoader has --transport-factory option but does not use it (CASSANDRA-9675)
 * Allow JMX over SSL directly from nodetool (CASSANDRA-9090)
 * Update cqlsh for UDFs (CASSANDRA-7556)
 * Change Windows kernel default timer resolution (CASSANDRA-9634)
 * Deprected sstable2json and json2sstable (CASSANDRA-9618)
 * Allow native functions in user-defined aggregates (CASSANDRA-9542)
 * Don't repair system_distributed by default (CASSANDRA-9621)
 * Fix mixing min, max, and count aggregates for blob type (CASSANRA-9622)
 * Rename class for DATE type in Java driver (CASSANDRA-9563)
 * Duplicate compilation of UDFs on coordinator (CASSANDRA-9475)
 * Fix connection leak in CqlRecordWriter (CASSANDRA-9576)
 * Mlockall before opening system sstables & remove boot_without_jna option (CASSANDRA-9573)
 * Add functions to convert timeuuid to date or time, deprecate dateOf and unixTimestampOf (CASSANDRA-9229)
 * Make sure we cancel non-compacting sstables from LifecycleTransaction (CASSANDRA-9566)
 * Fix deprecated repair JMX API (CASSANDRA-9570)
 * Add logback metrics (CASSANDRA-9378)
 * Update and refactor ant test/test-compression to run the tests in parallel (CASSANDRA-9583)
 * Fix upgrading to new directory for secondary index (CASSANDRA-9687)
Merged from 2.1:
 * (cqlsh) Fix bad check for CQL compatibility when DESCRIBE'ing
   COMPACT STORAGE tables with no clustering columns
 * Eliminate strong self-reference chains in sstable ref tidiers (CASSANDRA-9656)
 * Ensure StreamSession uses canonical sstable reader instances (CASSANDRA-9700)
 * Ensure memtable book keeping is not corrupted in the event we shrink usage (CASSANDRA-9681)
 * Update internal python driver for cqlsh (CASSANDRA-9064)
 * Fix IndexOutOfBoundsException when inserting tuple with too many
   elements using the string literal notation (CASSANDRA-9559)
 * Enable describe on indices (CASSANDRA-7814)
 * Fix incorrect result for IN queries where column not found (CASSANDRA-9540)
 * ColumnFamilyStore.selectAndReference may block during compaction (CASSANDRA-9637)
 * Fix bug in cardinality check when compacting (CASSANDRA-9580)
 * Fix memory leak in Ref due to ConcurrentLinkedQueue.remove() behaviour (CASSANDRA-9549)
 * Make rebuild only run one at a time (CASSANDRA-9119)
Merged from 2.0:
 * Avoid NPE in AuthSuccess#decode (CASSANDRA-9727)
 * Add listen_address to system.local (CASSANDRA-9603)
 * Bug fixes to resultset metadata construction (CASSANDRA-9636)
 * Fix setting 'durable_writes' in ALTER KEYSPACE (CASSANDRA-9560)
 * Avoids ballot clash in Paxos (CASSANDRA-9649)
 * Improve trace messages for RR (CASSANDRA-9479)
 * Fix suboptimal secondary index selection when restricted
   clustering column is also indexed (CASSANDRA-9631)
 * (cqlsh) Add min_threshold to DTCS option autocomplete (CASSANDRA-9385)
 * Fix error message when attempting to create an index on a column
   in a COMPACT STORAGE table with clustering columns (CASSANDRA-9527)
 * 'WITH WITH' in alter keyspace statements causes NPE (CASSANDRA-9565)
 * Expose some internals of SelectStatement for inspection (CASSANDRA-9532)
 * ArrivalWindow should use primitives (CASSANDRA-9496)
 * Periodically submit background compaction tasks (CASSANDRA-9592)
 * Set HAS_MORE_PAGES flag to false when PagingState is null (CASSANDRA-9571)


2.2.0-rc1
 * Compressed commit log should measure compressed space used (CASSANDRA-9095)
 * Fix comparison bug in CassandraRoleManager#collectRoles (CASSANDRA-9551)
 * Add tinyint,smallint,time,date support for UDFs (CASSANDRA-9400)
 * Deprecates SSTableSimpleWriter and SSTableSimpleUnsortedWriter (CASSANDRA-9546)
 * Empty INITCOND treated as null in aggregate (CASSANDRA-9457)
 * Remove use of Cell in Thrift MapReduce classes (CASSANDRA-8609)
 * Integrate pre-release Java Driver 2.2-rc1, custom build (CASSANDRA-9493)
 * Clean up gossiper logic for old versions (CASSANDRA-9370)
 * Fix custom payload coding/decoding to match the spec (CASSANDRA-9515)
 * ant test-all results incomplete when parsed (CASSANDRA-9463)
 * Disallow frozen<> types in function arguments and return types for
   clarity (CASSANDRA-9411)
 * Static Analysis to warn on unsafe use of Autocloseable instances (CASSANDRA-9431)
 * Update commitlog archiving examples now that commitlog segments are
   not recycled (CASSANDRA-9350)
 * Extend Transactional API to sstable lifecycle management (CASSANDRA-8568)
 * (cqlsh) Add support for native protocol 4 (CASSANDRA-9399)
 * Ensure that UDF and UDAs are keyspace-isolated (CASSANDRA-9409)
 * Revert CASSANDRA-7807 (tracing completion client notifications) (CASSANDRA-9429)
 * Add ability to stop compaction by ID (CASSANDRA-7207)
 * Let CassandraVersion handle SNAPSHOT version (CASSANDRA-9438)
Merged from 2.1:
 * (cqlsh) Fix using COPY through SOURCE or -f (CASSANDRA-9083)
 * Fix occasional lack of `system` keyspace in schema tables (CASSANDRA-8487)
 * Use ProtocolError code instead of ServerError code for native protocol
   error responses to unsupported protocol versions (CASSANDRA-9451)
 * Default commitlog_sync_batch_window_in_ms changed to 2ms (CASSANDRA-9504)
 * Fix empty partition assertion in unsorted sstable writing tools (CASSANDRA-9071)
 * Ensure truncate without snapshot cannot produce corrupt responses (CASSANDRA-9388)
 * Consistent error message when a table mixes counter and non-counter
   columns (CASSANDRA-9492)
 * Avoid getting unreadable keys during anticompaction (CASSANDRA-9508)
 * (cqlsh) Better float precision by default (CASSANDRA-9224)
 * Improve estimated row count (CASSANDRA-9107)
 * Optimize range tombstone memory footprint (CASSANDRA-8603)
 * Use configured gcgs in anticompaction (CASSANDRA-9397)
Merged from 2.0:
 * Don't accumulate more range than necessary in RangeTombstone.Tracker (CASSANDRA-9486)
 * Add broadcast and rpc addresses to system.local (CASSANDRA-9436)
 * Always mark sstable suspect when corrupted (CASSANDRA-9478)
 * Add database users and permissions to CQL3 documentation (CASSANDRA-7558)
 * Allow JVM_OPTS to be passed to standalone tools (CASSANDRA-5969)
 * Fix bad condition in RangeTombstoneList (CASSANDRA-9485)
 * Fix potential StackOverflow when setting CrcCheckChance over JMX (CASSANDRA-9488)
 * Fix null static columns in pages after the first, paged reversed
   queries (CASSANDRA-8502)
 * Fix counting cache serialization in request metrics (CASSANDRA-9466)
 * Add option not to validate atoms during scrub (CASSANDRA-9406)


2.2.0-beta1
 * Introduce Transactional API for internal state changes (CASSANDRA-8984)
 * Add a flag in cassandra.yaml to enable UDFs (CASSANDRA-9404)
 * Better support of null for UDF (CASSANDRA-8374)
 * Use ecj instead of javassist for UDFs (CASSANDRA-8241)
 * faster async logback configuration for tests (CASSANDRA-9376)
 * Add `smallint` and `tinyint` data types (CASSANDRA-8951)
 * Avoid thrift schema creation when native driver is used in stress tool (CASSANDRA-9374)
 * Make Functions.declared thread-safe
 * Add client warnings to native protocol v4 (CASSANDRA-8930)
 * Allow roles cache to be invalidated (CASSANDRA-8967)
 * Upgrade Snappy (CASSANDRA-9063)
 * Don't start Thrift rpc by default (CASSANDRA-9319)
 * Only stream from unrepaired sstables with incremental repair (CASSANDRA-8267)
 * Aggregate UDFs allow SFUNC return type to differ from STYPE if FFUNC specified (CASSANDRA-9321)
 * Remove Thrift dependencies in bundled tools (CASSANDRA-8358)
 * Disable memory mapping of hsperfdata file for JVM statistics (CASSANDRA-9242)
 * Add pre-startup checks to detect potential incompatibilities (CASSANDRA-8049)
 * Distinguish between null and unset in protocol v4 (CASSANDRA-7304)
 * Add user/role permissions for user-defined functions (CASSANDRA-7557)
 * Allow cassandra config to be updated to restart daemon without unloading classes (CASSANDRA-9046)
 * Don't initialize compaction writer before checking if iter is empty (CASSANDRA-9117)
 * Don't execute any functions at prepare-time (CASSANDRA-9037)
 * Share file handles between all instances of a SegmentedFile (CASSANDRA-8893)
 * Make it possible to major compact LCS (CASSANDRA-7272)
 * Make FunctionExecutionException extend RequestExecutionException
   (CASSANDRA-9055)
 * Add support for SELECT JSON, INSERT JSON syntax and new toJson(), fromJson()
   functions (CASSANDRA-7970)
 * Optimise max purgeable timestamp calculation in compaction (CASSANDRA-8920)
 * Constrain internode message buffer sizes, and improve IO class hierarchy (CASSANDRA-8670)
 * New tool added to validate all sstables in a node (CASSANDRA-5791)
 * Push notification when tracing completes for an operation (CASSANDRA-7807)
 * Delay "node up" and "node added" notifications until native protocol server is started (CASSANDRA-8236)
 * Compressed Commit Log (CASSANDRA-6809)
 * Optimise IntervalTree (CASSANDRA-8988)
 * Add a key-value payload for third party usage (CASSANDRA-8553, 9212)
 * Bump metrics-reporter-config dependency for metrics 3.0 (CASSANDRA-8149)
 * Partition intra-cluster message streams by size, not type (CASSANDRA-8789)
 * Add WriteFailureException to native protocol, notify coordinator of
   write failures (CASSANDRA-8592)
 * Convert SequentialWriter to nio (CASSANDRA-8709)
 * Add role based access control (CASSANDRA-7653, 8650, 7216, 8760, 8849, 8761, 8850)
 * Record client ip address in tracing sessions (CASSANDRA-8162)
 * Indicate partition key columns in response metadata for prepared
   statements (CASSANDRA-7660)
 * Merge UUIDType and TimeUUIDType parse logic (CASSANDRA-8759)
 * Avoid memory allocation when searching index summary (CASSANDRA-8793)
 * Optimise (Time)?UUIDType Comparisons (CASSANDRA-8730)
 * Make CRC32Ex into a separate maven dependency (CASSANDRA-8836)
 * Use preloaded jemalloc w/ Unsafe (CASSANDRA-8714, 9197)
 * Avoid accessing partitioner through StorageProxy (CASSANDRA-8244, 8268)
 * Upgrade Metrics library and remove depricated metrics (CASSANDRA-5657)
 * Serializing Row cache alternative, fully off heap (CASSANDRA-7438)
 * Duplicate rows returned when in clause has repeated values (CASSANDRA-6706)
 * Make CassandraException unchecked, extend RuntimeException (CASSANDRA-8560)
 * Support direct buffer decompression for reads (CASSANDRA-8464)
 * DirectByteBuffer compatible LZ4 methods (CASSANDRA-7039)
 * Group sstables for anticompaction correctly (CASSANDRA-8578)
 * Add ReadFailureException to native protocol, respond
   immediately when replicas encounter errors while handling
   a read request (CASSANDRA-7886)
 * Switch CommitLogSegment from RandomAccessFile to nio (CASSANDRA-8308)
 * Allow mixing token and partition key restrictions (CASSANDRA-7016)
 * Support index key/value entries on map collections (CASSANDRA-8473)
 * Modernize schema tables (CASSANDRA-8261)
 * Support for user-defined aggregation functions (CASSANDRA-8053)
 * Fix NPE in SelectStatement with empty IN values (CASSANDRA-8419)
 * Refactor SelectStatement, return IN results in natural order instead
   of IN value list order and ignore duplicate values in partition key IN restrictions (CASSANDRA-7981)
 * Support UDTs, tuples, and collections in user-defined
   functions (CASSANDRA-7563)
 * Fix aggregate fn results on empty selection, result column name,
   and cqlsh parsing (CASSANDRA-8229)
 * Mark sstables as repaired after full repair (CASSANDRA-7586)
 * Extend Descriptor to include a format value and refactor reader/writer
   APIs (CASSANDRA-7443)
 * Integrate JMH for microbenchmarks (CASSANDRA-8151)
 * Keep sstable levels when bootstrapping (CASSANDRA-7460)
 * Add Sigar library and perform basic OS settings check on startup (CASSANDRA-7838)
 * Support for aggregation functions (CASSANDRA-4914)
 * Remove cassandra-cli (CASSANDRA-7920)
 * Accept dollar quoted strings in CQL (CASSANDRA-7769)
 * Make assassinate a first class command (CASSANDRA-7935)
 * Support IN clause on any partition key column (CASSANDRA-7855)
 * Support IN clause on any clustering column (CASSANDRA-4762)
 * Improve compaction logging (CASSANDRA-7818)
 * Remove YamlFileNetworkTopologySnitch (CASSANDRA-7917)
 * Do anticompaction in groups (CASSANDRA-6851)
 * Support user-defined functions (CASSANDRA-7395, 7526, 7562, 7740, 7781, 7929,
   7924, 7812, 8063, 7813, 7708)
 * Permit configurable timestamps with cassandra-stress (CASSANDRA-7416)
 * Move sstable RandomAccessReader to nio2, which allows using the
   FILE_SHARE_DELETE flag on Windows (CASSANDRA-4050)
 * Remove CQL2 (CASSANDRA-5918)
 * Optimize fetching multiple cells by name (CASSANDRA-6933)
 * Allow compilation in java 8 (CASSANDRA-7028)
 * Make incremental repair default (CASSANDRA-7250)
 * Enable code coverage thru JaCoCo (CASSANDRA-7226)
 * Switch external naming of 'column families' to 'tables' (CASSANDRA-4369)
 * Shorten SSTable path (CASSANDRA-6962)
 * Use unsafe mutations for most unit tests (CASSANDRA-6969)
 * Fix race condition during calculation of pending ranges (CASSANDRA-7390)
 * Fail on very large batch sizes (CASSANDRA-8011)
 * Improve concurrency of repair (CASSANDRA-6455, 8208, 9145)
 * Select optimal CRC32 implementation at runtime (CASSANDRA-8614)
 * Evaluate MurmurHash of Token once per query (CASSANDRA-7096)
 * Generalize progress reporting (CASSANDRA-8901)
 * Resumable bootstrap streaming (CASSANDRA-8838, CASSANDRA-8942)
 * Allow scrub for secondary index (CASSANDRA-5174)
 * Save repair data to system table (CASSANDRA-5839)
 * fix nodetool names that reference column families (CASSANDRA-8872)
 Merged from 2.1:
 * Warn on misuse of unlogged batches (CASSANDRA-9282)
 * Failure detector detects and ignores local pauses (CASSANDRA-9183)
 * Add utility class to support for rate limiting a given log statement (CASSANDRA-9029)
 * Add missing consistency levels to cassandra-stess (CASSANDRA-9361)
 * Fix commitlog getCompletedTasks to not increment (CASSANDRA-9339)
 * Fix for harmless exceptions logged as ERROR (CASSANDRA-8564)
 * Delete processed sstables in sstablesplit/sstableupgrade (CASSANDRA-8606)
 * Improve sstable exclusion from partition tombstones (CASSANDRA-9298)
 * Validate the indexed column rather than the cell's contents for 2i (CASSANDRA-9057)
 * Add support for top-k custom 2i queries (CASSANDRA-8717)
 * Fix error when dropping table during compaction (CASSANDRA-9251)
 * cassandra-stress supports validation operations over user profiles (CASSANDRA-8773)
 * Add support for rate limiting log messages (CASSANDRA-9029)
 * Log the partition key with tombstone warnings (CASSANDRA-8561)
 * Reduce runWithCompactionsDisabled poll interval to 1ms (CASSANDRA-9271)
 * Fix PITR commitlog replay (CASSANDRA-9195)
 * GCInspector logs very different times (CASSANDRA-9124)
 * Fix deleting from an empty list (CASSANDRA-9198)
 * Update tuple and collection types that use a user-defined type when that UDT
   is modified (CASSANDRA-9148, CASSANDRA-9192)
 * Use higher timeout for prepair and snapshot in repair (CASSANDRA-9261)
 * Fix anticompaction blocking ANTI_ENTROPY stage (CASSANDRA-9151)
 * Repair waits for anticompaction to finish (CASSANDRA-9097)
 * Fix streaming not holding ref when stream error (CASSANDRA-9295)
 * Fix canonical view returning early opened SSTables (CASSANDRA-9396)
Merged from 2.0:
 * (cqlsh) Add LOGIN command to switch users (CASSANDRA-7212)
 * Clone SliceQueryFilter in AbstractReadCommand implementations (CASSANDRA-8940)
 * Push correct protocol notification for DROP INDEX (CASSANDRA-9310)
 * token-generator - generated tokens too long (CASSANDRA-9300)
 * Fix counting of tombstones for TombstoneOverwhelmingException (CASSANDRA-9299)
 * Fix ReconnectableSnitch reconnecting to peers during upgrade (CASSANDRA-6702)
 * Include keyspace and table name in error log for collections over the size
   limit (CASSANDRA-9286)
 * Avoid potential overlap in LCS with single-partition sstables (CASSANDRA-9322)
 * Log warning message when a table is queried before the schema has fully
   propagated (CASSANDRA-9136)
 * Overload SecondaryIndex#indexes to accept the column definition (CASSANDRA-9314)
 * (cqlsh) Add SERIAL and LOCAL_SERIAL consistency levels (CASSANDRA-8051)
 * Fix index selection during rebuild with certain table layouts (CASSANDRA-9281)
 * Fix partition-level-delete-only workload accounting (CASSANDRA-9194)
 * Allow scrub to handle corrupted compressed chunks (CASSANDRA-9140)
 * Fix assertion error when resetlocalschema is run during repair (CASSANDRA-9249)
 * Disable single sstable tombstone compactions for DTCS by default (CASSANDRA-9234)
 * IncomingTcpConnection thread is not named (CASSANDRA-9262)
 * Close incoming connections when MessagingService is stopped (CASSANDRA-9238)
 * Fix streaming hang when retrying (CASSANDRA-9132)


2.1.5
 * Re-add deprecated cold_reads_to_omit param for backwards compat (CASSANDRA-9203)
 * Make anticompaction visible in compactionstats (CASSANDRA-9098)
 * Improve nodetool getendpoints documentation about the partition
   key parameter (CASSANDRA-6458)
 * Don't check other keyspaces for schema changes when an user-defined
   type is altered (CASSANDRA-9187)
 * Add generate-idea-files target to build.xml (CASSANDRA-9123)
 * Allow takeColumnFamilySnapshot to take a list of tables (CASSANDRA-8348)
 * Limit major sstable operations to their canonical representation (CASSANDRA-8669)
 * cqlsh: Add tests for INSERT and UPDATE tab completion (CASSANDRA-9125)
 * cqlsh: quote column names when needed in COPY FROM inserts (CASSANDRA-9080)
 * Do not load read meter for offline operations (CASSANDRA-9082)
 * cqlsh: Make CompositeType data readable (CASSANDRA-8919)
 * cqlsh: Fix display of triggers (CASSANDRA-9081)
 * Fix NullPointerException when deleting or setting an element by index on
   a null list collection (CASSANDRA-9077)
 * Buffer bloom filter serialization (CASSANDRA-9066)
 * Fix anti-compaction target bloom filter size (CASSANDRA-9060)
 * Make FROZEN and TUPLE unreserved keywords in CQL (CASSANDRA-9047)
 * Prevent AssertionError from SizeEstimatesRecorder (CASSANDRA-9034)
 * Avoid overwriting index summaries for sstables with an older format that
   does not support downsampling; rebuild summaries on startup when this
   is detected (CASSANDRA-8993)
 * Fix potential data loss in CompressedSequentialWriter (CASSANDRA-8949)
 * Make PasswordAuthenticator number of hashing rounds configurable (CASSANDRA-8085)
 * Fix AssertionError when binding nested collections in DELETE (CASSANDRA-8900)
 * Check for overlap with non-early sstables in LCS (CASSANDRA-8739)
 * Only calculate max purgable timestamp if we have to (CASSANDRA-8914)
 * (cqlsh) Greatly improve performance of COPY FROM (CASSANDRA-8225)
 * IndexSummary effectiveIndexInterval is now a guideline, not a rule (CASSANDRA-8993)
 * Use correct bounds for page cache eviction of compressed files (CASSANDRA-8746)
 * SSTableScanner enforces its bounds (CASSANDRA-8946)
 * Cleanup cell equality (CASSANDRA-8947)
 * Introduce intra-cluster message coalescing (CASSANDRA-8692)
 * DatabaseDescriptor throws NPE when rpc_interface is used (CASSANDRA-8839)
 * Don't check if an sstable is live for offline compactions (CASSANDRA-8841)
 * Don't set clientMode in SSTableLoader (CASSANDRA-8238)
 * Fix SSTableRewriter with disabled early open (CASSANDRA-8535)
 * Fix cassandra-stress so it respects the CL passed in user mode (CASSANDRA-8948)
 * Fix rare NPE in ColumnDefinition#hasIndexOption() (CASSANDRA-8786)
 * cassandra-stress reports per-operation statistics, plus misc (CASSANDRA-8769)
 * Add SimpleDate (cql date) and Time (cql time) types (CASSANDRA-7523)
 * Use long for key count in cfstats (CASSANDRA-8913)
 * Make SSTableRewriter.abort() more robust to failure (CASSANDRA-8832)
 * Remove cold_reads_to_omit from STCS (CASSANDRA-8860)
 * Make EstimatedHistogram#percentile() use ceil instead of floor (CASSANDRA-8883)
 * Fix top partitions reporting wrong cardinality (CASSANDRA-8834)
 * Fix rare NPE in KeyCacheSerializer (CASSANDRA-8067)
 * Pick sstables for validation as late as possible inc repairs (CASSANDRA-8366)
 * Fix commitlog getPendingTasks to not increment (CASSANDRA-8862)
 * Fix parallelism adjustment in range and secondary index queries
   when the first fetch does not satisfy the limit (CASSANDRA-8856)
 * Check if the filtered sstables is non-empty in STCS (CASSANDRA-8843)
 * Upgrade java-driver used for cassandra-stress (CASSANDRA-8842)
 * Fix CommitLog.forceRecycleAllSegments() memory access error (CASSANDRA-8812)
 * Improve assertions in Memory (CASSANDRA-8792)
 * Fix SSTableRewriter cleanup (CASSANDRA-8802)
 * Introduce SafeMemory for CompressionMetadata.Writer (CASSANDRA-8758)
 * 'nodetool info' prints exception against older node (CASSANDRA-8796)
 * Ensure SSTableReader.last corresponds exactly with the file end (CASSANDRA-8750)
 * Make SSTableWriter.openEarly more robust and obvious (CASSANDRA-8747)
 * Enforce SSTableReader.first/last (CASSANDRA-8744)
 * Cleanup SegmentedFile API (CASSANDRA-8749)
 * Avoid overlap with early compaction replacement (CASSANDRA-8683)
 * Safer Resource Management++ (CASSANDRA-8707)
 * Write partition size estimates into a system table (CASSANDRA-7688)
 * cqlsh: Fix keys() and full() collection indexes in DESCRIBE output
   (CASSANDRA-8154)
 * Show progress of streaming in nodetool netstats (CASSANDRA-8886)
 * IndexSummaryBuilder utilises offheap memory, and shares data between
   each IndexSummary opened from it (CASSANDRA-8757)
 * markCompacting only succeeds if the exact SSTableReader instances being
   marked are in the live set (CASSANDRA-8689)
 * cassandra-stress support for varint (CASSANDRA-8882)
 * Fix Adler32 digest for compressed sstables (CASSANDRA-8778)
 * Add nodetool statushandoff/statusbackup (CASSANDRA-8912)
 * Use stdout for progress and stats in sstableloader (CASSANDRA-8982)
 * Correctly identify 2i datadir from older versions (CASSANDRA-9116)
Merged from 2.0:
 * Ignore gossip SYNs after shutdown (CASSANDRA-9238)
 * Avoid overflow when calculating max sstable size in LCS (CASSANDRA-9235)
 * Make sstable blacklisting work with compression (CASSANDRA-9138)
 * Do not attempt to rebuild indexes if no index accepts any column (CASSANDRA-9196)
 * Don't initiate snitch reconnection for dead states (CASSANDRA-7292)
 * Fix ArrayIndexOutOfBoundsException in CQLSSTableWriter (CASSANDRA-8978)
 * Add shutdown gossip state to prevent timeouts during rolling restarts (CASSANDRA-8336)
 * Fix running with java.net.preferIPv6Addresses=true (CASSANDRA-9137)
 * Fix failed bootstrap/replace attempts being persisted in system.peers (CASSANDRA-9180)
 * Flush system.IndexInfo after marking index built (CASSANDRA-9128)
 * Fix updates to min/max_compaction_threshold through cassandra-cli
   (CASSANDRA-8102)
 * Don't include tmp files when doing offline relevel (CASSANDRA-9088)
 * Use the proper CAS WriteType when finishing a previous round during Paxos
   preparation (CASSANDRA-8672)
 * Avoid race in cancelling compactions (CASSANDRA-9070)
 * More aggressive check for expired sstables in DTCS (CASSANDRA-8359)
 * Fix ignored index_interval change in ALTER TABLE statements (CASSANDRA-7976)
 * Do more aggressive compaction in old time windows in DTCS (CASSANDRA-8360)
 * java.lang.AssertionError when reading saved cache (CASSANDRA-8740)
 * "disk full" when running cleanup (CASSANDRA-9036)
 * Lower logging level from ERROR to DEBUG when a scheduled schema pull
   cannot be completed due to a node being down (CASSANDRA-9032)
 * Fix MOVED_NODE client event (CASSANDRA-8516)
 * Allow overriding MAX_OUTSTANDING_REPLAY_COUNT (CASSANDRA-7533)
 * Fix malformed JMX ObjectName containing IPv6 addresses (CASSANDRA-9027)
 * (cqlsh) Allow increasing CSV field size limit through
   cqlshrc config option (CASSANDRA-8934)
 * Stop logging range tombstones when exceeding the threshold
   (CASSANDRA-8559)
 * Fix NullPointerException when nodetool getendpoints is run
   against invalid keyspaces or tables (CASSANDRA-8950)
 * Allow specifying the tmp dir (CASSANDRA-7712)
 * Improve compaction estimated tasks estimation (CASSANDRA-8904)
 * Fix duplicate up/down messages sent to native clients (CASSANDRA-7816)
 * Expose commit log archive status via JMX (CASSANDRA-8734)
 * Provide better exceptions for invalid replication strategy parameters
   (CASSANDRA-8909)
 * Fix regression in mixed single and multi-column relation support for
   SELECT statements (CASSANDRA-8613)
 * Add ability to limit number of native connections (CASSANDRA-8086)
 * Fix CQLSSTableWriter throwing exception and spawning threads
   (CASSANDRA-8808)
 * Fix MT mismatch between empty and GC-able data (CASSANDRA-8979)
 * Fix incorrect validation when snapshotting single table (CASSANDRA-8056)
 * Add offline tool to relevel sstables (CASSANDRA-8301)
 * Preserve stream ID for more protocol errors (CASSANDRA-8848)
 * Fix combining token() function with multi-column relations on
   clustering columns (CASSANDRA-8797)
 * Make CFS.markReferenced() resistant to bad refcounting (CASSANDRA-8829)
 * Fix StreamTransferTask abort/complete bad refcounting (CASSANDRA-8815)
 * Fix AssertionError when querying a DESC clustering ordered
   table with ASC ordering and paging (CASSANDRA-8767)
 * AssertionError: "Memory was freed" when running cleanup (CASSANDRA-8716)
 * Make it possible to set max_sstable_age to fractional days (CASSANDRA-8406)
 * Fix some multi-column relations with indexes on some clustering
   columns (CASSANDRA-8275)
 * Fix memory leak in SSTableSimple*Writer and SSTableReader.validate()
   (CASSANDRA-8748)
 * Throw OOM if allocating memory fails to return a valid pointer (CASSANDRA-8726)
 * Fix SSTableSimpleUnsortedWriter ConcurrentModificationException (CASSANDRA-8619)
 * 'nodetool info' prints exception against older node (CASSANDRA-8796)
 * Ensure SSTableSimpleUnsortedWriter.close() terminates if
   disk writer has crashed (CASSANDRA-8807)


2.1.4
 * Bind JMX to localhost unless explicitly configured otherwise (CASSANDRA-9085)


2.1.3
 * Fix HSHA/offheap_objects corruption (CASSANDRA-8719)
 * Upgrade libthrift to 0.9.2 (CASSANDRA-8685)
 * Don't use the shared ref in sstableloader (CASSANDRA-8704)
 * Purge internal prepared statements if related tables or
   keyspaces are dropped (CASSANDRA-8693)
 * (cqlsh) Handle unicode BOM at start of files (CASSANDRA-8638)
 * Stop compactions before exiting offline tools (CASSANDRA-8623)
 * Update tools/stress/README.txt to match current behaviour (CASSANDRA-7933)
 * Fix schema from Thrift conversion with empty metadata (CASSANDRA-8695)
 * Safer Resource Management (CASSANDRA-7705)
 * Make sure we compact highly overlapping cold sstables with
   STCS (CASSANDRA-8635)
 * rpc_interface and listen_interface generate NPE on startup when specified
   interface doesn't exist (CASSANDRA-8677)
 * Fix ArrayIndexOutOfBoundsException in nodetool cfhistograms (CASSANDRA-8514)
 * Switch from yammer metrics for nodetool cf/proxy histograms (CASSANDRA-8662)
 * Make sure we don't add tmplink files to the compaction
   strategy (CASSANDRA-8580)
 * (cqlsh) Handle maps with blob keys (CASSANDRA-8372)
 * (cqlsh) Handle DynamicCompositeType schemas correctly (CASSANDRA-8563)
 * Duplicate rows returned when in clause has repeated values (CASSANDRA-6706)
 * Add tooling to detect hot partitions (CASSANDRA-7974)
 * Fix cassandra-stress user-mode truncation of partition generation (CASSANDRA-8608)
 * Only stream from unrepaired sstables during inc repair (CASSANDRA-8267)
 * Don't allow starting multiple inc repairs on the same sstables (CASSANDRA-8316)
 * Invalidate prepared BATCH statements when related tables
   or keyspaces are dropped (CASSANDRA-8652)
 * Fix missing results in secondary index queries on collections
   with ALLOW FILTERING (CASSANDRA-8421)
 * Expose EstimatedHistogram metrics for range slices (CASSANDRA-8627)
 * (cqlsh) Escape clqshrc passwords properly (CASSANDRA-8618)
 * Fix NPE when passing wrong argument in ALTER TABLE statement (CASSANDRA-8355)
 * Pig: Refactor and deprecate CqlStorage (CASSANDRA-8599)
 * Don't reuse the same cleanup strategy for all sstables (CASSANDRA-8537)
 * Fix case-sensitivity of index name on CREATE and DROP INDEX
   statements (CASSANDRA-8365)
 * Better detection/logging for corruption in compressed sstables (CASSANDRA-8192)
 * Use the correct repairedAt value when closing writer (CASSANDRA-8570)
 * (cqlsh) Handle a schema mismatch being detected on startup (CASSANDRA-8512)
 * Properly calculate expected write size during compaction (CASSANDRA-8532)
 * Invalidate affected prepared statements when a table's columns
   are altered (CASSANDRA-7910)
 * Stress - user defined writes should populate sequentally (CASSANDRA-8524)
 * Fix regression in SSTableRewriter causing some rows to become unreadable
   during compaction (CASSANDRA-8429)
 * Run major compactions for repaired/unrepaired in parallel (CASSANDRA-8510)
 * (cqlsh) Fix compression options in DESCRIBE TABLE output when compression
   is disabled (CASSANDRA-8288)
 * (cqlsh) Fix DESCRIBE output after keyspaces are altered (CASSANDRA-7623)
 * Make sure we set lastCompactedKey correctly (CASSANDRA-8463)
 * (cqlsh) Fix output of CONSISTENCY command (CASSANDRA-8507)
 * (cqlsh) Fixed the handling of LIST statements (CASSANDRA-8370)
 * Make sstablescrub check leveled manifest again (CASSANDRA-8432)
 * Check first/last keys in sstable when giving out positions (CASSANDRA-8458)
 * Disable mmap on Windows (CASSANDRA-6993)
 * Add missing ConsistencyLevels to cassandra-stress (CASSANDRA-8253)
 * Add auth support to cassandra-stress (CASSANDRA-7985)
 * Fix ArrayIndexOutOfBoundsException when generating error message
   for some CQL syntax errors (CASSANDRA-8455)
 * Scale memtable slab allocation logarithmically (CASSANDRA-7882)
 * cassandra-stress simultaneous inserts over same seed (CASSANDRA-7964)
 * Reduce cassandra-stress sampling memory requirements (CASSANDRA-7926)
 * Ensure memtable flush cannot expire commit log entries from its future (CASSANDRA-8383)
 * Make read "defrag" async to reclaim memtables (CASSANDRA-8459)
 * Remove tmplink files for offline compactions (CASSANDRA-8321)
 * Reduce maxHintsInProgress (CASSANDRA-8415)
 * BTree updates may call provided update function twice (CASSANDRA-8018)
 * Release sstable references after anticompaction (CASSANDRA-8386)
 * Handle abort() in SSTableRewriter properly (CASSANDRA-8320)
 * Centralize shared executors (CASSANDRA-8055)
 * Fix filtering for CONTAINS (KEY) relations on frozen collection
   clustering columns when the query is restricted to a single
   partition (CASSANDRA-8203)
 * Do more aggressive entire-sstable TTL expiry checks (CASSANDRA-8243)
 * Add more log info if readMeter is null (CASSANDRA-8238)
 * add check of the system wall clock time at startup (CASSANDRA-8305)
 * Support for frozen collections (CASSANDRA-7859)
 * Fix overflow on histogram computation (CASSANDRA-8028)
 * Have paxos reuse the timestamp generation of normal queries (CASSANDRA-7801)
 * Fix incremental repair not remove parent session on remote (CASSANDRA-8291)
 * Improve JBOD disk utilization (CASSANDRA-7386)
 * Log failed host when preparing incremental repair (CASSANDRA-8228)
 * Force config client mode in CQLSSTableWriter (CASSANDRA-8281)
 * Fix sstableupgrade throws exception (CASSANDRA-8688)
 * Fix hang when repairing empty keyspace (CASSANDRA-8694)
Merged from 2.0:
 * Fix IllegalArgumentException in dynamic snitch (CASSANDRA-8448)
 * Add support for UPDATE ... IF EXISTS (CASSANDRA-8610)
 * Fix reversal of list prepends (CASSANDRA-8733)
 * Prevent non-zero default_time_to_live on tables with counters
   (CASSANDRA-8678)
 * Fix SSTableSimpleUnsortedWriter ConcurrentModificationException
   (CASSANDRA-8619)
 * Round up time deltas lower than 1ms in BulkLoader (CASSANDRA-8645)
 * Add batch remove iterator to ABSC (CASSANDRA-8414, 8666)
 * Round up time deltas lower than 1ms in BulkLoader (CASSANDRA-8645)
 * Fix isClientMode check in Keyspace (CASSANDRA-8687)
 * Use more efficient slice size for querying internal secondary
   index tables (CASSANDRA-8550)
 * Fix potentially returning deleted rows with range tombstone (CASSANDRA-8558)
 * Check for available disk space before starting a compaction (CASSANDRA-8562)
 * Fix DISTINCT queries with LIMITs or paging when some partitions
   contain only tombstones (CASSANDRA-8490)
 * Introduce background cache refreshing to permissions cache
   (CASSANDRA-8194)
 * Fix race condition in StreamTransferTask that could lead to
   infinite loops and premature sstable deletion (CASSANDRA-7704)
 * Add an extra version check to MigrationTask (CASSANDRA-8462)
 * Ensure SSTableWriter cleans up properly after failure (CASSANDRA-8499)
 * Increase bf true positive count on key cache hit (CASSANDRA-8525)
 * Move MeteredFlusher to its own thread (CASSANDRA-8485)
 * Fix non-distinct results in DISTNCT queries on static columns when
   paging is enabled (CASSANDRA-8087)
 * Move all hints related tasks to hints internal executor (CASSANDRA-8285)
 * Fix paging for multi-partition IN queries (CASSANDRA-8408)
 * Fix MOVED_NODE topology event never being emitted when a node
   moves its token (CASSANDRA-8373)
 * Fix validation of indexes in COMPACT tables (CASSANDRA-8156)
 * Avoid StackOverflowError when a large list of IN values
   is used for a clustering column (CASSANDRA-8410)
 * Fix NPE when writetime() or ttl() calls are wrapped by
   another function call (CASSANDRA-8451)
 * Fix NPE after dropping a keyspace (CASSANDRA-8332)
 * Fix error message on read repair timeouts (CASSANDRA-7947)
 * Default DTCS base_time_seconds changed to 60 (CASSANDRA-8417)
 * Refuse Paxos operation with more than one pending endpoint (CASSANDRA-8346, 8640)
 * Throw correct exception when trying to bind a keyspace or table
   name (CASSANDRA-6952)
 * Make HHOM.compact synchronized (CASSANDRA-8416)
 * cancel latency-sampling task when CF is dropped (CASSANDRA-8401)
 * don't block SocketThread for MessagingService (CASSANDRA-8188)
 * Increase quarantine delay on replacement (CASSANDRA-8260)
 * Expose off-heap memory usage stats (CASSANDRA-7897)
 * Ignore Paxos commits for truncated tables (CASSANDRA-7538)
 * Validate size of indexed column values (CASSANDRA-8280)
 * Make LCS split compaction results over all data directories (CASSANDRA-8329)
 * Fix some failing queries that use multi-column relations
   on COMPACT STORAGE tables (CASSANDRA-8264)
 * Fix InvalidRequestException with ORDER BY (CASSANDRA-8286)
 * Disable SSLv3 for POODLE (CASSANDRA-8265)
 * Fix millisecond timestamps in Tracing (CASSANDRA-8297)
 * Include keyspace name in error message when there are insufficient
   live nodes to stream from (CASSANDRA-8221)
 * Avoid overlap in L1 when L0 contains many nonoverlapping
   sstables (CASSANDRA-8211)
 * Improve PropertyFileSnitch logging (CASSANDRA-8183)
 * Add DC-aware sequential repair (CASSANDRA-8193)
 * Use live sstables in snapshot repair if possible (CASSANDRA-8312)
 * Fix hints serialized size calculation (CASSANDRA-8587)


2.1.2
 * (cqlsh) parse_for_table_meta errors out on queries with undefined
   grammars (CASSANDRA-8262)
 * (cqlsh) Fix SELECT ... TOKEN() function broken in C* 2.1.1 (CASSANDRA-8258)
 * Fix Cassandra crash when running on JDK8 update 40 (CASSANDRA-8209)
 * Optimize partitioner tokens (CASSANDRA-8230)
 * Improve compaction of repaired/unrepaired sstables (CASSANDRA-8004)
 * Make cache serializers pluggable (CASSANDRA-8096)
 * Fix issues with CONTAINS (KEY) queries on secondary indexes
   (CASSANDRA-8147)
 * Fix read-rate tracking of sstables for some queries (CASSANDRA-8239)
 * Fix default timestamp in QueryOptions (CASSANDRA-8246)
 * Set socket timeout when reading remote version (CASSANDRA-8188)
 * Refactor how we track live size (CASSANDRA-7852)
 * Make sure unfinished compaction files are removed (CASSANDRA-8124)
 * Fix shutdown when run as Windows service (CASSANDRA-8136)
 * Fix DESCRIBE TABLE with custom indexes (CASSANDRA-8031)
 * Fix race in RecoveryManagerTest (CASSANDRA-8176)
 * Avoid IllegalArgumentException while sorting sstables in
   IndexSummaryManager (CASSANDRA-8182)
 * Shutdown JVM on file descriptor exhaustion (CASSANDRA-7579)
 * Add 'die' policy for commit log and disk failure (CASSANDRA-7927)
 * Fix installing as service on Windows (CASSANDRA-8115)
 * Fix CREATE TABLE for CQL2 (CASSANDRA-8144)
 * Avoid boxing in ColumnStats min/max trackers (CASSANDRA-8109)
Merged from 2.0:
 * Correctly handle non-text column names in cql3 (CASSANDRA-8178)
 * Fix deletion for indexes on primary key columns (CASSANDRA-8206)
 * Add 'nodetool statusgossip' (CASSANDRA-8125)
 * Improve client notification that nodes are ready for requests (CASSANDRA-7510)
 * Handle negative timestamp in writetime method (CASSANDRA-8139)
 * Pig: Remove errant LIMIT clause in CqlNativeStorage (CASSANDRA-8166)
 * Throw ConfigurationException when hsha is used with the default
   rpc_max_threads setting of 'unlimited' (CASSANDRA-8116)
 * Allow concurrent writing of the same table in the same JVM using
   CQLSSTableWriter (CASSANDRA-7463)
 * Fix totalDiskSpaceUsed calculation (CASSANDRA-8205)


2.1.1
 * Fix spin loop in AtomicSortedColumns (CASSANDRA-7546)
 * Dont notify when replacing tmplink files (CASSANDRA-8157)
 * Fix validation with multiple CONTAINS clause (CASSANDRA-8131)
 * Fix validation of collections in TriggerExecutor (CASSANDRA-8146)
 * Fix IllegalArgumentException when a list of IN values containing tuples
   is passed as a single arg to a prepared statement with the v1 or v2
   protocol (CASSANDRA-8062)
 * Fix ClassCastException in DISTINCT query on static columns with
   query paging (CASSANDRA-8108)
 * Fix NPE on null nested UDT inside a set (CASSANDRA-8105)
 * Fix exception when querying secondary index on set items or map keys
   when some clustering columns are specified (CASSANDRA-8073)
 * Send proper error response when there is an error during native
   protocol message decode (CASSANDRA-8118)
 * Gossip should ignore generation numbers too far in the future (CASSANDRA-8113)
 * Fix NPE when creating a table with frozen sets, lists (CASSANDRA-8104)
 * Fix high memory use due to tracking reads on incrementally opened sstable
   readers (CASSANDRA-8066)
 * Fix EXECUTE request with skipMetadata=false returning no metadata
   (CASSANDRA-8054)
 * Allow concurrent use of CQLBulkOutputFormat (CASSANDRA-7776)
 * Shutdown JVM on OOM (CASSANDRA-7507)
 * Upgrade netty version and enable epoll event loop (CASSANDRA-7761)
 * Don't duplicate sstables smaller than split size when using
   the sstablesplitter tool (CASSANDRA-7616)
 * Avoid re-parsing already prepared statements (CASSANDRA-7923)
 * Fix some Thrift slice deletions and updates of COMPACT STORAGE
   tables with some clustering columns omitted (CASSANDRA-7990)
 * Fix filtering for CONTAINS on sets (CASSANDRA-8033)
 * Properly track added size (CASSANDRA-7239)
 * Allow compilation in java 8 (CASSANDRA-7208)
 * Fix Assertion error on RangeTombstoneList diff (CASSANDRA-8013)
 * Release references to overlapping sstables during compaction (CASSANDRA-7819)
 * Send notification when opening compaction results early (CASSANDRA-8034)
 * Make native server start block until properly bound (CASSANDRA-7885)
 * (cqlsh) Fix IPv6 support (CASSANDRA-7988)
 * Ignore fat clients when checking for endpoint collision (CASSANDRA-7939)
 * Make sstablerepairedset take a list of files (CASSANDRA-7995)
 * (cqlsh) Tab completeion for indexes on map keys (CASSANDRA-7972)
 * (cqlsh) Fix UDT field selection in select clause (CASSANDRA-7891)
 * Fix resource leak in event of corrupt sstable
 * (cqlsh) Add command line option for cqlshrc file path (CASSANDRA-7131)
 * Provide visibility into prepared statements churn (CASSANDRA-7921, CASSANDRA-7930)
 * Invalidate prepared statements when their keyspace or table is
   dropped (CASSANDRA-7566)
 * cassandra-stress: fix support for NetworkTopologyStrategy (CASSANDRA-7945)
 * Fix saving caches when a table is dropped (CASSANDRA-7784)
 * Add better error checking of new stress profile (CASSANDRA-7716)
 * Use ThreadLocalRandom and remove FBUtilities.threadLocalRandom (CASSANDRA-7934)
 * Prevent operator mistakes due to simultaneous bootstrap (CASSANDRA-7069)
 * cassandra-stress supports whitelist mode for node config (CASSANDRA-7658)
 * GCInspector more closely tracks GC; cassandra-stress and nodetool report it (CASSANDRA-7916)
 * nodetool won't output bogus ownership info without a keyspace (CASSANDRA-7173)
 * Add human readable option to nodetool commands (CASSANDRA-5433)
 * Don't try to set repairedAt on old sstables (CASSANDRA-7913)
 * Add metrics for tracking PreparedStatement use (CASSANDRA-7719)
 * (cqlsh) tab-completion for triggers (CASSANDRA-7824)
 * (cqlsh) Support for query paging (CASSANDRA-7514)
 * (cqlsh) Show progress of COPY operations (CASSANDRA-7789)
 * Add syntax to remove multiple elements from a map (CASSANDRA-6599)
 * Support non-equals conditions in lightweight transactions (CASSANDRA-6839)
 * Add IF [NOT] EXISTS to create/drop triggers (CASSANDRA-7606)
 * (cqlsh) Display the current logged-in user (CASSANDRA-7785)
 * (cqlsh) Don't ignore CTRL-C during COPY FROM execution (CASSANDRA-7815)
 * (cqlsh) Order UDTs according to cross-type dependencies in DESCRIBE
   output (CASSANDRA-7659)
 * (cqlsh) Fix handling of CAS statement results (CASSANDRA-7671)
 * (cqlsh) COPY TO/FROM improvements (CASSANDRA-7405)
 * Support list index operations with conditions (CASSANDRA-7499)
 * Add max live/tombstoned cells to nodetool cfstats output (CASSANDRA-7731)
 * Validate IPv6 wildcard addresses properly (CASSANDRA-7680)
 * (cqlsh) Error when tracing query (CASSANDRA-7613)
 * Avoid IOOBE when building SyntaxError message snippet (CASSANDRA-7569)
 * SSTableExport uses correct validator to create string representation of partition
   keys (CASSANDRA-7498)
 * Avoid NPEs when receiving type changes for an unknown keyspace (CASSANDRA-7689)
 * Add support for custom 2i validation (CASSANDRA-7575)
 * Pig support for hadoop CqlInputFormat (CASSANDRA-6454)
 * Add duration mode to cassandra-stress (CASSANDRA-7468)
 * Add listen_interface and rpc_interface options (CASSANDRA-7417)
 * Improve schema merge performance (CASSANDRA-7444)
 * Adjust MT depth based on # of partition validating (CASSANDRA-5263)
 * Optimise NativeCell comparisons (CASSANDRA-6755)
 * Configurable client timeout for cqlsh (CASSANDRA-7516)
 * Include snippet of CQL query near syntax error in messages (CASSANDRA-7111)
 * Make repair -pr work with -local (CASSANDRA-7450)
 * Fix error in sstableloader with -cph > 1 (CASSANDRA-8007)
 * Fix snapshot repair error on indexed tables (CASSANDRA-8020)
 * Do not exit nodetool repair when receiving JMX NOTIF_LOST (CASSANDRA-7909)
 * Stream to private IP when available (CASSANDRA-8084)
Merged from 2.0:
 * Reject conditions on DELETE unless full PK is given (CASSANDRA-6430)
 * Properly reject the token function DELETE (CASSANDRA-7747)
 * Force batchlog replay before decommissioning a node (CASSANDRA-7446)
 * Fix hint replay with many accumulated expired hints (CASSANDRA-6998)
 * Fix duplicate results in DISTINCT queries on static columns with query
   paging (CASSANDRA-8108)
 * Add DateTieredCompactionStrategy (CASSANDRA-6602)
 * Properly validate ascii and utf8 string literals in CQL queries (CASSANDRA-8101)
 * (cqlsh) Fix autocompletion for alter keyspace (CASSANDRA-8021)
 * Create backup directories for commitlog archiving during startup (CASSANDRA-8111)
 * Reduce totalBlockFor() for LOCAL_* consistency levels (CASSANDRA-8058)
 * Fix merging schemas with re-dropped keyspaces (CASSANDRA-7256)
 * Fix counters in supercolumns during live upgrades from 1.2 (CASSANDRA-7188)
 * Notify DT subscribers when a column family is truncated (CASSANDRA-8088)
 * Add sanity check of $JAVA on startup (CASSANDRA-7676)
 * Schedule fat client schema pull on join (CASSANDRA-7993)
 * Don't reset nodes' versions when closing IncomingTcpConnections
   (CASSANDRA-7734)
 * Record the real messaging version in all cases in OutboundTcpConnection
   (CASSANDRA-8057)
 * SSL does not work in cassandra-cli (CASSANDRA-7899)
 * Fix potential exception when using ReversedType in DynamicCompositeType
   (CASSANDRA-7898)
 * Better validation of collection values (CASSANDRA-7833)
 * Track min/max timestamps correctly (CASSANDRA-7969)
 * Fix possible overflow while sorting CL segments for replay (CASSANDRA-7992)
 * Increase nodetool Xmx (CASSANDRA-7956)
 * Archive any commitlog segments present at startup (CASSANDRA-6904)
 * CrcCheckChance should adjust based on live CFMetadata not
   sstable metadata (CASSANDRA-7978)
 * token() should only accept columns in the partitioning
   key order (CASSANDRA-6075)
 * Add method to invalidate permission cache via JMX (CASSANDRA-7977)
 * Allow propagating multiple gossip states atomically (CASSANDRA-6125)
 * Log exceptions related to unclean native protocol client disconnects
   at DEBUG or INFO (CASSANDRA-7849)
 * Allow permissions cache to be set via JMX (CASSANDRA-7698)
 * Include schema_triggers CF in readable system resources (CASSANDRA-7967)
 * Fix RowIndexEntry to report correct serializedSize (CASSANDRA-7948)
 * Make CQLSSTableWriter sync within partitions (CASSANDRA-7360)
 * Potentially use non-local replicas in CqlConfigHelper (CASSANDRA-7906)
 * Explicitly disallow mixing multi-column and single-column
   relations on clustering columns (CASSANDRA-7711)
 * Better error message when condition is set on PK column (CASSANDRA-7804)
 * Don't send schema change responses and events for no-op DDL
   statements (CASSANDRA-7600)
 * (Hadoop) fix cluster initialisation for a split fetching (CASSANDRA-7774)
 * Throw InvalidRequestException when queries contain relations on entire
   collection columns (CASSANDRA-7506)
 * (cqlsh) enable CTRL-R history search with libedit (CASSANDRA-7577)
 * (Hadoop) allow ACFRW to limit nodes to local DC (CASSANDRA-7252)
 * (cqlsh) cqlsh should automatically disable tracing when selecting
   from system_traces (CASSANDRA-7641)
 * (Hadoop) Add CqlOutputFormat (CASSANDRA-6927)
 * Don't depend on cassandra config for nodetool ring (CASSANDRA-7508)
 * (cqlsh) Fix failing cqlsh formatting tests (CASSANDRA-7703)
 * Fix IncompatibleClassChangeError from hadoop2 (CASSANDRA-7229)
 * Add 'nodetool sethintedhandoffthrottlekb' (CASSANDRA-7635)
 * (cqlsh) Add tab-completion for CREATE/DROP USER IF [NOT] EXISTS (CASSANDRA-7611)
 * Catch errors when the JVM pulls the rug out from GCInspector (CASSANDRA-5345)
 * cqlsh fails when version number parts are not int (CASSANDRA-7524)
 * Fix NPE when table dropped during streaming (CASSANDRA-7946)
 * Fix wrong progress when streaming uncompressed (CASSANDRA-7878)
 * Fix possible infinite loop in creating repair range (CASSANDRA-7983)
 * Fix unit in nodetool for streaming throughput (CASSANDRA-7375)
Merged from 1.2:
 * Don't index tombstones (CASSANDRA-7828)
 * Improve PasswordAuthenticator default super user setup (CASSANDRA-7788)


2.1.0
 * (cqlsh) Removed "ALTER TYPE <name> RENAME TO <name>" from tab-completion
   (CASSANDRA-7895)
 * Fixed IllegalStateException in anticompaction (CASSANDRA-7892)
 * cqlsh: DESCRIBE support for frozen UDTs, tuples (CASSANDRA-7863)
 * Avoid exposing internal classes over JMX (CASSANDRA-7879)
 * Add null check for keys when freezing collection (CASSANDRA-7869)
 * Improve stress workload realism (CASSANDRA-7519)
Merged from 2.0:
 * Configure system.paxos with LeveledCompactionStrategy (CASSANDRA-7753)
 * Fix ALTER clustering column type from DateType to TimestampType when
   using DESC clustering order (CASSANRDA-7797)
 * Throw EOFException if we run out of chunks in compressed datafile
   (CASSANDRA-7664)
 * Fix PRSI handling of CQL3 row markers for row cleanup (CASSANDRA-7787)
 * Fix dropping collection when it's the last regular column (CASSANDRA-7744)
 * Make StreamReceiveTask thread safe and gc friendly (CASSANDRA-7795)
 * Validate empty cell names from counter updates (CASSANDRA-7798)
Merged from 1.2:
 * Don't allow compacted sstables to be marked as compacting (CASSANDRA-7145)
 * Track expired tombstones (CASSANDRA-7810)


2.1.0-rc7
 * Add frozen keyword and require UDT to be frozen (CASSANDRA-7857)
 * Track added sstable size correctly (CASSANDRA-7239)
 * (cqlsh) Fix case insensitivity (CASSANDRA-7834)
 * Fix failure to stream ranges when moving (CASSANDRA-7836)
 * Correctly remove tmplink files (CASSANDRA-7803)
 * (cqlsh) Fix column name formatting for functions, CAS operations,
   and UDT field selections (CASSANDRA-7806)
 * (cqlsh) Fix COPY FROM handling of null/empty primary key
   values (CASSANDRA-7792)
 * Fix ordering of static cells (CASSANDRA-7763)
Merged from 2.0:
 * Forbid re-adding dropped counter columns (CASSANDRA-7831)
 * Fix CFMetaData#isThriftCompatible() for PK-only tables (CASSANDRA-7832)
 * Always reject inequality on the partition key without token()
   (CASSANDRA-7722)
 * Always send Paxos commit to all replicas (CASSANDRA-7479)
 * Make disruptor_thrift_server invocation pool configurable (CASSANDRA-7594)
 * Make repair no-op when RF=1 (CASSANDRA-7864)


2.1.0-rc6
 * Fix OOM issue from netty caching over time (CASSANDRA-7743)
 * json2sstable couldn't import JSON for CQL table (CASSANDRA-7477)
 * Invalidate all caches on table drop (CASSANDRA-7561)
 * Skip strict endpoint selection for ranges if RF == nodes (CASSANRA-7765)
 * Fix Thrift range filtering without 2ary index lookups (CASSANDRA-7741)
 * Add tracing entries about concurrent range requests (CASSANDRA-7599)
 * (cqlsh) Fix DESCRIBE for NTS keyspaces (CASSANDRA-7729)
 * Remove netty buffer ref-counting (CASSANDRA-7735)
 * Pass mutated cf to index updater for use by PRSI (CASSANDRA-7742)
 * Include stress yaml example in release and deb (CASSANDRA-7717)
 * workaround for netty issue causing corrupted data off the wire (CASSANDRA-7695)
 * cqlsh DESC CLUSTER fails retrieving ring information (CASSANDRA-7687)
 * Fix binding null values inside UDT (CASSANDRA-7685)
 * Fix UDT field selection with empty fields (CASSANDRA-7670)
 * Bogus deserialization of static cells from sstable (CASSANDRA-7684)
 * Fix NPE on compaction leftover cleanup for dropped table (CASSANDRA-7770)
Merged from 2.0:
 * Fix race condition in StreamTransferTask that could lead to
   infinite loops and premature sstable deletion (CASSANDRA-7704)
 * (cqlsh) Wait up to 10 sec for a tracing session (CASSANDRA-7222)
 * Fix NPE in FileCacheService.sizeInBytes (CASSANDRA-7756)
 * Remove duplicates from StorageService.getJoiningNodes (CASSANDRA-7478)
 * Clone token map outside of hot gossip loops (CASSANDRA-7758)
 * Fix MS expiring map timeout for Paxos messages (CASSANDRA-7752)
 * Do not flush on truncate if durable_writes is false (CASSANDRA-7750)
 * Give CRR a default input_cql Statement (CASSANDRA-7226)
 * Better error message when adding a collection with the same name
   than a previously dropped one (CASSANDRA-6276)
 * Fix validation when adding static columns (CASSANDRA-7730)
 * (Thrift) fix range deletion of supercolumns (CASSANDRA-7733)
 * Fix potential AssertionError in RangeTombstoneList (CASSANDRA-7700)
 * Validate arguments of blobAs* functions (CASSANDRA-7707)
 * Fix potential AssertionError with 2ndary indexes (CASSANDRA-6612)
 * Avoid logging CompactionInterrupted at ERROR (CASSANDRA-7694)
 * Minor leak in sstable2jon (CASSANDRA-7709)
 * Add cassandra.auto_bootstrap system property (CASSANDRA-7650)
 * Update java driver (for hadoop) (CASSANDRA-7618)
 * Remove CqlPagingRecordReader/CqlPagingInputFormat (CASSANDRA-7570)
 * Support connecting to ipv6 jmx with nodetool (CASSANDRA-7669)


2.1.0-rc5
 * Reject counters inside user types (CASSANDRA-7672)
 * Switch to notification-based GCInspector (CASSANDRA-7638)
 * (cqlsh) Handle nulls in UDTs and tuples correctly (CASSANDRA-7656)
 * Don't use strict consistency when replacing (CASSANDRA-7568)
 * Fix min/max cell name collection on 2.0 SSTables with range
   tombstones (CASSANDRA-7593)
 * Tolerate min/max cell names of different lengths (CASSANDRA-7651)
 * Filter cached results correctly (CASSANDRA-7636)
 * Fix tracing on the new SEPExecutor (CASSANDRA-7644)
 * Remove shuffle and taketoken (CASSANDRA-7601)
 * Clean up Windows batch scripts (CASSANDRA-7619)
 * Fix native protocol drop user type notification (CASSANDRA-7571)
 * Give read access to system.schema_usertypes to all authenticated users
   (CASSANDRA-7578)
 * (cqlsh) Fix cqlsh display when zero rows are returned (CASSANDRA-7580)
 * Get java version correctly when JAVA_TOOL_OPTIONS is set (CASSANDRA-7572)
 * Fix NPE when dropping index from non-existent keyspace, AssertionError when
   dropping non-existent index with IF EXISTS (CASSANDRA-7590)
 * Fix sstablelevelresetter hang (CASSANDRA-7614)
 * (cqlsh) Fix deserialization of blobs (CASSANDRA-7603)
 * Use "keyspace updated" schema change message for UDT changes in v1 and
   v2 protocols (CASSANDRA-7617)
 * Fix tracing of range slices and secondary index lookups that are local
   to the coordinator (CASSANDRA-7599)
 * Set -Dcassandra.storagedir for all tool shell scripts (CASSANDRA-7587)
 * Don't swap max/min col names when mutating sstable metadata (CASSANDRA-7596)
 * (cqlsh) Correctly handle paged result sets (CASSANDRA-7625)
 * (cqlsh) Improve waiting for a trace to complete (CASSANDRA-7626)
 * Fix tracing of concurrent range slices and 2ary index queries (CASSANDRA-7626)
 * Fix scrub against collection type (CASSANDRA-7665)
Merged from 2.0:
 * Set gc_grace_seconds to seven days for system schema tables (CASSANDRA-7668)
 * SimpleSeedProvider no longer caches seeds forever (CASSANDRA-7663)
 * Always flush on truncate (CASSANDRA-7511)
 * Fix ReversedType(DateType) mapping to native protocol (CASSANDRA-7576)
 * Always merge ranges owned by a single node (CASSANDRA-6930)
 * Track max/min timestamps for range tombstones (CASSANDRA-7647)
 * Fix NPE when listing saved caches dir (CASSANDRA-7632)


2.1.0-rc4
 * Fix word count hadoop example (CASSANDRA-7200)
 * Updated memtable_cleanup_threshold and memtable_flush_writers defaults
   (CASSANDRA-7551)
 * (Windows) fix startup when WMI memory query fails (CASSANDRA-7505)
 * Anti-compaction proceeds if any part of the repair failed (CASSANDRA-7521)
 * Add missing table name to DROP INDEX responses and notifications (CASSANDRA-7539)
 * Bump CQL version to 3.2.0 and update CQL documentation (CASSANDRA-7527)
 * Fix configuration error message when running nodetool ring (CASSANDRA-7508)
 * Support conditional updates, tuple type, and the v3 protocol in cqlsh (CASSANDRA-7509)
 * Handle queries on multiple secondary index types (CASSANDRA-7525)
 * Fix cqlsh authentication with v3 native protocol (CASSANDRA-7564)
 * Fix NPE when unknown prepared statement ID is used (CASSANDRA-7454)
Merged from 2.0:
 * (Windows) force range-based repair to non-sequential mode (CASSANDRA-7541)
 * Fix range merging when DES scores are zero (CASSANDRA-7535)
 * Warn when SSL certificates have expired (CASSANDRA-7528)
 * Fix error when doing reversed queries with static columns (CASSANDRA-7490)
Merged from 1.2:
 * Set correct stream ID on responses when non-Exception Throwables
   are thrown while handling native protocol messages (CASSANDRA-7470)


2.1.0-rc3
 * Consider expiry when reconciling otherwise equal cells (CASSANDRA-7403)
 * Introduce CQL support for stress tool (CASSANDRA-6146)
 * Fix ClassCastException processing expired messages (CASSANDRA-7496)
 * Fix prepared marker for collections inside UDT (CASSANDRA-7472)
 * Remove left-over populate_io_cache_on_flush and replicate_on_write
   uses (CASSANDRA-7493)
 * (Windows) handle spaces in path names (CASSANDRA-7451)
 * Ensure writes have completed after dropping a table, before recycling
   commit log segments (CASSANDRA-7437)
 * Remove left-over rows_per_partition_to_cache (CASSANDRA-7493)
 * Fix error when CONTAINS is used with a bind marker (CASSANDRA-7502)
 * Properly reject unknown UDT field (CASSANDRA-7484)
Merged from 2.0:
 * Fix CC#collectTimeOrderedData() tombstone optimisations (CASSANDRA-7394)
 * Support DISTINCT for static columns and fix behaviour when DISTINC is
   not use (CASSANDRA-7305).
 * Workaround JVM NPE on JMX bind failure (CASSANDRA-7254)
 * Fix race in FileCacheService RemovalListener (CASSANDRA-7278)
 * Fix inconsistent use of consistencyForCommit that allowed LOCAL_QUORUM
   operations to incorrect become full QUORUM (CASSANDRA-7345)
 * Properly handle unrecognized opcodes and flags (CASSANDRA-7440)
 * (Hadoop) close CqlRecordWriter clients when finished (CASSANDRA-7459)
 * Commit disk failure policy (CASSANDRA-7429)
 * Make sure high level sstables get compacted (CASSANDRA-7414)
 * Fix AssertionError when using empty clustering columns and static columns
   (CASSANDRA-7455)
 * Add option to disable STCS in L0 (CASSANDRA-6621)
 * Upgrade to snappy-java 1.0.5.2 (CASSANDRA-7476)


2.1.0-rc2
 * Fix heap size calculation for CompoundSparseCellName and
   CompoundSparseCellName.WithCollection (CASSANDRA-7421)
 * Allow counter mutations in UNLOGGED batches (CASSANDRA-7351)
 * Modify reconcile logic to always pick a tombstone over a counter cell
   (CASSANDRA-7346)
 * Avoid incremental compaction on Windows (CASSANDRA-7365)
 * Fix exception when querying a composite-keyed table with a collection index
   (CASSANDRA-7372)
 * Use node's host id in place of counter ids (CASSANDRA-7366)
 * Fix error when doing reversed queries with static columns (CASSANDRA-7490)
 * Backport CASSANDRA-6747 (CASSANDRA-7560)
 * Track max/min timestamps for range tombstones (CASSANDRA-7647)
 * Fix NPE when listing saved caches dir (CASSANDRA-7632)
 * Fix sstableloader unable to connect encrypted node (CASSANDRA-7585)
Merged from 1.2:
 * Clone token map outside of hot gossip loops (CASSANDRA-7758)
 * Add stop method to EmbeddedCassandraService (CASSANDRA-7595)
 * Support connecting to ipv6 jmx with nodetool (CASSANDRA-7669)
 * Set gc_grace_seconds to seven days for system schema tables (CASSANDRA-7668)
 * SimpleSeedProvider no longer caches seeds forever (CASSANDRA-7663)
 * Set correct stream ID on responses when non-Exception Throwables
   are thrown while handling native protocol messages (CASSANDRA-7470)
 * Fix row size miscalculation in LazilyCompactedRow (CASSANDRA-7543)
 * Fix race in background compaction check (CASSANDRA-7745)
 * Don't clear out range tombstones during compaction (CASSANDRA-7808)


2.1.0-rc1
 * Revert flush directory (CASSANDRA-6357)
 * More efficient executor service for fast operations (CASSANDRA-4718)
 * Move less common tools into a new cassandra-tools package (CASSANDRA-7160)
 * Support more concurrent requests in native protocol (CASSANDRA-7231)
 * Add tab-completion to debian nodetool packaging (CASSANDRA-6421)
 * Change concurrent_compactors defaults (CASSANDRA-7139)
 * Add PowerShell Windows launch scripts (CASSANDRA-7001)
 * Make commitlog archive+restore more robust (CASSANDRA-6974)
 * Fix marking commitlogsegments clean (CASSANDRA-6959)
 * Add snapshot "manifest" describing files included (CASSANDRA-6326)
 * Parallel streaming for sstableloader (CASSANDRA-3668)
 * Fix bugs in supercolumns handling (CASSANDRA-7138)
 * Fix ClassClassException on composite dense tables (CASSANDRA-7112)
 * Cleanup and optimize collation and slice iterators (CASSANDRA-7107)
 * Upgrade NBHM lib (CASSANDRA-7128)
 * Optimize netty server (CASSANDRA-6861)
 * Fix repair hang when given CF does not exist (CASSANDRA-7189)
 * Allow c* to be shutdown in an embedded mode (CASSANDRA-5635)
 * Add server side batching to native transport (CASSANDRA-5663)
 * Make batchlog replay asynchronous (CASSANDRA-6134)
 * remove unused classes (CASSANDRA-7197)
 * Limit user types to the keyspace they are defined in (CASSANDRA-6643)
 * Add validate method to CollectionType (CASSANDRA-7208)
 * New serialization format for UDT values (CASSANDRA-7209, CASSANDRA-7261)
 * Fix nodetool netstats (CASSANDRA-7270)
 * Fix potential ClassCastException in HintedHandoffManager (CASSANDRA-7284)
 * Use prepared statements internally (CASSANDRA-6975)
 * Fix broken paging state with prepared statement (CASSANDRA-7120)
 * Fix IllegalArgumentException in CqlStorage (CASSANDRA-7287)
 * Allow nulls/non-existant fields in UDT (CASSANDRA-7206)
 * Add Thrift MultiSliceRequest (CASSANDRA-6757, CASSANDRA-7027)
 * Handle overlapping MultiSlices (CASSANDRA-7279)
 * Fix DataOutputTest on Windows (CASSANDRA-7265)
 * Embedded sets in user defined data-types are not updating (CASSANDRA-7267)
 * Add tuple type to CQL/native protocol (CASSANDRA-7248)
 * Fix CqlPagingRecordReader on tables with few rows (CASSANDRA-7322)
Merged from 2.0:
 * Copy compaction options to make sure they are reloaded (CASSANDRA-7290)
 * Add option to do more aggressive tombstone compactions (CASSANDRA-6563)
 * Don't try to compact already-compacting files in HHOM (CASSANDRA-7288)
 * Always reallocate buffers in HSHA (CASSANDRA-6285)
 * (Hadoop) support authentication in CqlRecordReader (CASSANDRA-7221)
 * (Hadoop) Close java driver Cluster in CQLRR.close (CASSANDRA-7228)
 * Warn when 'USING TIMESTAMP' is used on a CAS BATCH (CASSANDRA-7067)
 * return all cpu values from BackgroundActivityMonitor.readAndCompute (CASSANDRA-7183)
 * Correctly delete scheduled range xfers (CASSANDRA-7143)
 * return all cpu values from BackgroundActivityMonitor.readAndCompute (CASSANDRA-7183)
 * reduce garbage creation in calculatePendingRanges (CASSANDRA-7191)
 * fix c* launch issues on Russian os's due to output of linux 'free' cmd (CASSANDRA-6162)
 * Fix disabling autocompaction (CASSANDRA-7187)
 * Fix potential NumberFormatException when deserializing IntegerType (CASSANDRA-7088)
 * cqlsh can't tab-complete disabling compaction (CASSANDRA-7185)
 * cqlsh: Accept and execute CQL statement(s) from command-line parameter (CASSANDRA-7172)
 * Fix IllegalStateException in CqlPagingRecordReader (CASSANDRA-7198)
 * Fix the InvertedIndex trigger example (CASSANDRA-7211)
 * Add --resolve-ip option to 'nodetool ring' (CASSANDRA-7210)
 * reduce garbage on codec flag deserialization (CASSANDRA-7244)
 * Fix duplicated error messages on directory creation error at startup (CASSANDRA-5818)
 * Proper null handle for IF with map element access (CASSANDRA-7155)
 * Improve compaction visibility (CASSANDRA-7242)
 * Correctly delete scheduled range xfers (CASSANDRA-7143)
 * Make batchlog replica selection rack-aware (CASSANDRA-6551)
 * Fix CFMetaData#getColumnDefinitionFromColumnName() (CASSANDRA-7074)
 * Fix writetime/ttl functions for static columns (CASSANDRA-7081)
 * Suggest CTRL-C or semicolon after three blank lines in cqlsh (CASSANDRA-7142)
 * Fix 2ndary index queries with DESC clustering order (CASSANDRA-6950)
 * Invalid key cache entries on DROP (CASSANDRA-6525)
 * Fix flapping RecoveryManagerTest (CASSANDRA-7084)
 * Add missing iso8601 patterns for date strings (CASSANDRA-6973)
 * Support selecting multiple rows in a partition using IN (CASSANDRA-6875)
 * Add authentication support to shuffle (CASSANDRA-6484)
 * Swap local and global default read repair chances (CASSANDRA-7320)
 * Add conditional CREATE/DROP USER support (CASSANDRA-7264)
 * Cqlsh counts non-empty lines for "Blank lines" warning (CASSANDRA-7325)
Merged from 1.2:
 * Add Cloudstack snitch (CASSANDRA-7147)
 * Update system.peers correctly when relocating tokens (CASSANDRA-7126)
 * Add Google Compute Engine snitch (CASSANDRA-7132)
 * remove duplicate query for local tokens (CASSANDRA-7182)
 * exit CQLSH with error status code if script fails (CASSANDRA-6344)
 * Fix bug with some IN queries missig results (CASSANDRA-7105)
 * Fix availability validation for LOCAL_ONE CL (CASSANDRA-7319)
 * Hint streaming can cause decommission to fail (CASSANDRA-7219)


2.1.0-beta2
 * Increase default CL space to 8GB (CASSANDRA-7031)
 * Add range tombstones to read repair digests (CASSANDRA-6863)
 * Fix BTree.clear for large updates (CASSANDRA-6943)
 * Fail write instead of logging a warning when unable to append to CL
   (CASSANDRA-6764)
 * Eliminate possibility of CL segment appearing twice in active list
   (CASSANDRA-6557)
 * Apply DONTNEED fadvise to commitlog segments (CASSANDRA-6759)
 * Switch CRC component to Adler and include it for compressed sstables
   (CASSANDRA-4165)
 * Allow cassandra-stress to set compaction strategy options (CASSANDRA-6451)
 * Add broadcast_rpc_address option to cassandra.yaml (CASSANDRA-5899)
 * Auto reload GossipingPropertyFileSnitch config (CASSANDRA-5897)
 * Fix overflow of memtable_total_space_in_mb (CASSANDRA-6573)
 * Fix ABTC NPE and apply update function correctly (CASSANDRA-6692)
 * Allow nodetool to use a file or prompt for password (CASSANDRA-6660)
 * Fix AIOOBE when concurrently accessing ABSC (CASSANDRA-6742)
 * Fix assertion error in ALTER TYPE RENAME (CASSANDRA-6705)
 * Scrub should not always clear out repaired status (CASSANDRA-5351)
 * Improve handling of range tombstone for wide partitions (CASSANDRA-6446)
 * Fix ClassCastException for compact table with composites (CASSANDRA-6738)
 * Fix potentially repairing with wrong nodes (CASSANDRA-6808)
 * Change caching option syntax (CASSANDRA-6745)
 * Fix stress to do proper counter reads (CASSANDRA-6835)
 * Fix help message for stress counter_write (CASSANDRA-6824)
 * Fix stress smart Thrift client to pick servers correctly (CASSANDRA-6848)
 * Add logging levels (minimal, normal or verbose) to stress tool (CASSANDRA-6849)
 * Fix race condition in Batch CLE (CASSANDRA-6860)
 * Improve cleanup/scrub/upgradesstables failure handling (CASSANDRA-6774)
 * ByteBuffer write() methods for serializing sstables (CASSANDRA-6781)
 * Proper compare function for CollectionType (CASSANDRA-6783)
 * Update native server to Netty 4 (CASSANDRA-6236)
 * Fix off-by-one error in stress (CASSANDRA-6883)
 * Make OpOrder AutoCloseable (CASSANDRA-6901)
 * Remove sync repair JMX interface (CASSANDRA-6900)
 * Add multiple memory allocation options for memtables (CASSANDRA-6689, 6694)
 * Remove adjusted op rate from stress output (CASSANDRA-6921)
 * Add optimized CF.hasColumns() implementations (CASSANDRA-6941)
 * Serialize batchlog mutations with the version of the target node
   (CASSANDRA-6931)
 * Optimize CounterColumn#reconcile() (CASSANDRA-6953)
 * Properly remove 1.2 sstable support in 2.1 (CASSANDRA-6869)
 * Lock counter cells, not partitions (CASSANDRA-6880)
 * Track presence of legacy counter shards in sstables (CASSANDRA-6888)
 * Ensure safe resource cleanup when replacing sstables (CASSANDRA-6912)
 * Add failure handler to async callback (CASSANDRA-6747)
 * Fix AE when closing SSTable without releasing reference (CASSANDRA-7000)
 * Clean up IndexInfo on keyspace/table drops (CASSANDRA-6924)
 * Only snapshot relative SSTables when sequential repair (CASSANDRA-7024)
 * Require nodetool rebuild_index to specify index names (CASSANDRA-7038)
 * fix cassandra stress errors on reads with native protocol (CASSANDRA-7033)
 * Use OpOrder to guard sstable references for reads (CASSANDRA-6919)
 * Preemptive opening of compaction result (CASSANDRA-6916)
 * Multi-threaded scrub/cleanup/upgradesstables (CASSANDRA-5547)
 * Optimize cellname comparison (CASSANDRA-6934)
 * Native protocol v3 (CASSANDRA-6855)
 * Optimize Cell liveness checks and clean up Cell (CASSANDRA-7119)
 * Support consistent range movements (CASSANDRA-2434)
 * Display min timestamp in sstablemetadata viewer (CASSANDRA-6767)
Merged from 2.0:
 * Avoid race-prone second "scrub" of system keyspace (CASSANDRA-6797)
 * Pool CqlRecordWriter clients by inetaddress rather than Range
   (CASSANDRA-6665)
 * Fix compaction_history timestamps (CASSANDRA-6784)
 * Compare scores of full replica ordering in DES (CASSANDRA-6683)
 * fix CME in SessionInfo updateProgress affecting netstats (CASSANDRA-6577)
 * Allow repairing between specific replicas (CASSANDRA-6440)
 * Allow per-dc enabling of hints (CASSANDRA-6157)
 * Add compatibility for Hadoop 0.2.x (CASSANDRA-5201)
 * Fix EstimatedHistogram races (CASSANDRA-6682)
 * Failure detector correctly converts initial value to nanos (CASSANDRA-6658)
 * Add nodetool taketoken to relocate vnodes (CASSANDRA-4445)
 * Expose bulk loading progress over JMX (CASSANDRA-4757)
 * Correctly handle null with IF conditions and TTL (CASSANDRA-6623)
 * Account for range/row tombstones in tombstone drop
   time histogram (CASSANDRA-6522)
 * Stop CommitLogSegment.close() from calling sync() (CASSANDRA-6652)
 * Make commitlog failure handling configurable (CASSANDRA-6364)
 * Avoid overlaps in LCS (CASSANDRA-6688)
 * Improve support for paginating over composites (CASSANDRA-4851)
 * Fix count(*) queries in a mixed cluster (CASSANDRA-6707)
 * Improve repair tasks(snapshot, differencing) concurrency (CASSANDRA-6566)
 * Fix replaying pre-2.0 commit logs (CASSANDRA-6714)
 * Add static columns to CQL3 (CASSANDRA-6561)
 * Optimize single partition batch statements (CASSANDRA-6737)
 * Disallow post-query re-ordering when paging (CASSANDRA-6722)
 * Fix potential paging bug with deleted columns (CASSANDRA-6748)
 * Fix NPE on BulkLoader caused by losing StreamEvent (CASSANDRA-6636)
 * Fix truncating compression metadata (CASSANDRA-6791)
 * Add CMSClassUnloadingEnabled JVM option (CASSANDRA-6541)
 * Catch memtable flush exceptions during shutdown (CASSANDRA-6735)
 * Fix upgradesstables NPE for non-CF-based indexes (CASSANDRA-6645)
 * Fix UPDATE updating PRIMARY KEY columns implicitly (CASSANDRA-6782)
 * Fix IllegalArgumentException when updating from 1.2 with SuperColumns
   (CASSANDRA-6733)
 * FBUtilities.singleton() should use the CF comparator (CASSANDRA-6778)
 * Fix CQLSStableWriter.addRow(Map<String, Object>) (CASSANDRA-6526)
 * Fix HSHA server introducing corrupt data (CASSANDRA-6285)
 * Fix CAS conditions for COMPACT STORAGE tables (CASSANDRA-6813)
 * Starting threads in OutboundTcpConnectionPool constructor causes race conditions (CASSANDRA-7177)
 * Allow overriding cassandra-rackdc.properties file (CASSANDRA-7072)
 * Set JMX RMI port to 7199 (CASSANDRA-7087)
 * Use LOCAL_QUORUM for data reads at LOCAL_SERIAL (CASSANDRA-6939)
 * Log a warning for large batches (CASSANDRA-6487)
 * Put nodes in hibernate when join_ring is false (CASSANDRA-6961)
 * Avoid early loading of non-system keyspaces before compaction-leftovers
   cleanup at startup (CASSANDRA-6913)
 * Restrict Windows to parallel repairs (CASSANDRA-6907)
 * (Hadoop) Allow manually specifying start/end tokens in CFIF (CASSANDRA-6436)
 * Fix NPE in MeteredFlusher (CASSANDRA-6820)
 * Fix race processing range scan responses (CASSANDRA-6820)
 * Allow deleting snapshots from dropped keyspaces (CASSANDRA-6821)
 * Add uuid() function (CASSANDRA-6473)
 * Omit tombstones from schema digests (CASSANDRA-6862)
 * Include correct consistencyLevel in LWT timeout (CASSANDRA-6884)
 * Lower chances for losing new SSTables during nodetool refresh and
   ColumnFamilyStore.loadNewSSTables (CASSANDRA-6514)
 * Add support for DELETE ... IF EXISTS to CQL3 (CASSANDRA-5708)
 * Update hadoop_cql3_word_count example (CASSANDRA-6793)
 * Fix handling of RejectedExecution in sync Thrift server (CASSANDRA-6788)
 * Log more information when exceeding tombstone_warn_threshold (CASSANDRA-6865)
 * Fix truncate to not abort due to unreachable fat clients (CASSANDRA-6864)
 * Fix schema concurrency exceptions (CASSANDRA-6841)
 * Fix leaking validator FH in StreamWriter (CASSANDRA-6832)
 * Fix saving triggers to schema (CASSANDRA-6789)
 * Fix trigger mutations when base mutation list is immutable (CASSANDRA-6790)
 * Fix accounting in FileCacheService to allow re-using RAR (CASSANDRA-6838)
 * Fix static counter columns (CASSANDRA-6827)
 * Restore expiring->deleted (cell) compaction optimization (CASSANDRA-6844)
 * Fix CompactionManager.needsCleanup (CASSANDRA-6845)
 * Correctly compare BooleanType values other than 0 and 1 (CASSANDRA-6779)
 * Read message id as string from earlier versions (CASSANDRA-6840)
 * Properly use the Paxos consistency for (non-protocol) batch (CASSANDRA-6837)
 * Add paranoid disk failure option (CASSANDRA-6646)
 * Improve PerRowSecondaryIndex performance (CASSANDRA-6876)
 * Extend triggers to support CAS updates (CASSANDRA-6882)
 * Static columns with IF NOT EXISTS don't always work as expected (CASSANDRA-6873)
 * Fix paging with SELECT DISTINCT (CASSANDRA-6857)
 * Fix UnsupportedOperationException on CAS timeout (CASSANDRA-6923)
 * Improve MeteredFlusher handling of MF-unaffected column families
   (CASSANDRA-6867)
 * Add CqlRecordReader using native pagination (CASSANDRA-6311)
 * Add QueryHandler interface (CASSANDRA-6659)
 * Track liveRatio per-memtable, not per-CF (CASSANDRA-6945)
 * Make sure upgradesstables keeps sstable level (CASSANDRA-6958)
 * Fix LIMIT with static columns (CASSANDRA-6956)
 * Fix clash with CQL column name in thrift validation (CASSANDRA-6892)
 * Fix error with super columns in mixed 1.2-2.0 clusters (CASSANDRA-6966)
 * Fix bad skip of sstables on slice query with composite start/finish (CASSANDRA-6825)
 * Fix unintended update with conditional statement (CASSANDRA-6893)
 * Fix map element access in IF (CASSANDRA-6914)
 * Avoid costly range calculations for range queries on system keyspaces
   (CASSANDRA-6906)
 * Fix SSTable not released if stream session fails (CASSANDRA-6818)
 * Avoid build failure due to ANTLR timeout (CASSANDRA-6991)
 * Queries on compact tables can return more rows that requested (CASSANDRA-7052)
 * USING TIMESTAMP for batches does not work (CASSANDRA-7053)
 * Fix performance regression from CASSANDRA-5614 (CASSANDRA-6949)
 * Ensure that batchlog and hint timeouts do not produce hints (CASSANDRA-7058)
 * Merge groupable mutations in TriggerExecutor#execute() (CASSANDRA-7047)
 * Plug holes in resource release when wiring up StreamSession (CASSANDRA-7073)
 * Re-add parameter columns to tracing session (CASSANDRA-6942)
 * Preserves CQL metadata when updating table from thrift (CASSANDRA-6831)
Merged from 1.2:
 * Fix nodetool display with vnodes (CASSANDRA-7082)
 * Add UNLOGGED, COUNTER options to BATCH documentation (CASSANDRA-6816)
 * add extra SSL cipher suites (CASSANDRA-6613)
 * fix nodetool getsstables for blob PK (CASSANDRA-6803)
 * Fix BatchlogManager#deleteBatch() use of millisecond timestamps
   (CASSANDRA-6822)
 * Continue assassinating even if the endpoint vanishes (CASSANDRA-6787)
 * Schedule schema pulls on change (CASSANDRA-6971)
 * Non-droppable verbs shouldn't be dropped from OTC (CASSANDRA-6980)
 * Shutdown batchlog executor in SS#drain() (CASSANDRA-7025)
 * Fix batchlog to account for CF truncation records (CASSANDRA-6999)
 * Fix CQLSH parsing of functions and BLOB literals (CASSANDRA-7018)
 * Properly load trustore in the native protocol (CASSANDRA-6847)
 * Always clean up references in SerializingCache (CASSANDRA-6994)
 * Don't shut MessagingService down when replacing a node (CASSANDRA-6476)
 * fix npe when doing -Dcassandra.fd_initial_value_ms (CASSANDRA-6751)


2.1.0-beta1
 * Add flush directory distinct from compaction directories (CASSANDRA-6357)
 * Require JNA by default (CASSANDRA-6575)
 * add listsnapshots command to nodetool (CASSANDRA-5742)
 * Introduce AtomicBTreeColumns (CASSANDRA-6271, 6692)
 * Multithreaded commitlog (CASSANDRA-3578)
 * allocate fixed index summary memory pool and resample cold index summaries
   to use less memory (CASSANDRA-5519)
 * Removed multithreaded compaction (CASSANDRA-6142)
 * Parallelize fetching rows for low-cardinality indexes (CASSANDRA-1337)
 * change logging from log4j to logback (CASSANDRA-5883)
 * switch to LZ4 compression for internode communication (CASSANDRA-5887)
 * Stop using Thrift-generated Index* classes internally (CASSANDRA-5971)
 * Remove 1.2 network compatibility code (CASSANDRA-5960)
 * Remove leveled json manifest migration code (CASSANDRA-5996)
 * Remove CFDefinition (CASSANDRA-6253)
 * Use AtomicIntegerFieldUpdater in RefCountedMemory (CASSANDRA-6278)
 * User-defined types for CQL3 (CASSANDRA-5590)
 * Use of o.a.c.metrics in nodetool (CASSANDRA-5871, 6406)
 * Batch read from OTC's queue and cleanup (CASSANDRA-1632)
 * Secondary index support for collections (CASSANDRA-4511, 6383)
 * SSTable metadata(Stats.db) format change (CASSANDRA-6356)
 * Push composites support in the storage engine
   (CASSANDRA-5417, CASSANDRA-6520)
 * Add snapshot space used to cfstats (CASSANDRA-6231)
 * Add cardinality estimator for key count estimation (CASSANDRA-5906)
 * CF id is changed to be non-deterministic. Data dir/key cache are created
   uniquely for CF id (CASSANDRA-5202)
 * New counters implementation (CASSANDRA-6504)
 * Replace UnsortedColumns, EmptyColumns, TreeMapBackedSortedColumns with new
   ArrayBackedSortedColumns (CASSANDRA-6630, CASSANDRA-6662, CASSANDRA-6690)
 * Add option to use row cache with a given amount of rows (CASSANDRA-5357)
 * Avoid repairing already repaired data (CASSANDRA-5351)
 * Reject counter updates with USING TTL/TIMESTAMP (CASSANDRA-6649)
 * Replace index_interval with min/max_index_interval (CASSANDRA-6379)
 * Lift limitation that order by columns must be selected for IN queries (CASSANDRA-4911)


2.0.5
 * Reduce garbage generated by bloom filter lookups (CASSANDRA-6609)
 * Add ks.cf names to tombstone logging (CASSANDRA-6597)
 * Use LOCAL_QUORUM for LWT operations at LOCAL_SERIAL (CASSANDRA-6495)
 * Wait for gossip to settle before accepting client connections (CASSANDRA-4288)
 * Delete unfinished compaction incrementally (CASSANDRA-6086)
 * Allow specifying custom secondary index options in CQL3 (CASSANDRA-6480)
 * Improve replica pinning for cache efficiency in DES (CASSANDRA-6485)
 * Fix LOCAL_SERIAL from thrift (CASSANDRA-6584)
 * Don't special case received counts in CAS timeout exceptions (CASSANDRA-6595)
 * Add support for 2.1 global counter shards (CASSANDRA-6505)
 * Fix NPE when streaming connection is not yet established (CASSANDRA-6210)
 * Avoid rare duplicate read repair triggering (CASSANDRA-6606)
 * Fix paging discardFirst (CASSANDRA-6555)
 * Fix ArrayIndexOutOfBoundsException in 2ndary index query (CASSANDRA-6470)
 * Release sstables upon rebuilding 2i (CASSANDRA-6635)
 * Add AbstractCompactionStrategy.startup() method (CASSANDRA-6637)
 * SSTableScanner may skip rows during cleanup (CASSANDRA-6638)
 * sstables from stalled repair sessions can resurrect deleted data (CASSANDRA-6503)
 * Switch stress to use ITransportFactory (CASSANDRA-6641)
 * Fix IllegalArgumentException during prepare (CASSANDRA-6592)
 * Fix possible loss of 2ndary index entries during compaction (CASSANDRA-6517)
 * Fix direct Memory on architectures that do not support unaligned long access
   (CASSANDRA-6628)
 * Let scrub optionally skip broken counter partitions (CASSANDRA-5930)
Merged from 1.2:
 * fsync compression metadata (CASSANDRA-6531)
 * Validate CF existence on execution for prepared statement (CASSANDRA-6535)
 * Add ability to throttle batchlog replay (CASSANDRA-6550)
 * Fix executing LOCAL_QUORUM with SimpleStrategy (CASSANDRA-6545)
 * Avoid StackOverflow when using large IN queries (CASSANDRA-6567)
 * Nodetool upgradesstables includes secondary indexes (CASSANDRA-6598)
 * Paginate batchlog replay (CASSANDRA-6569)
 * skip blocking on streaming during drain (CASSANDRA-6603)
 * Improve error message when schema doesn't match loaded sstable (CASSANDRA-6262)
 * Add properties to adjust FD initial value and max interval (CASSANDRA-4375)
 * Fix preparing with batch and delete from collection (CASSANDRA-6607)
 * Fix ABSC reverse iterator's remove() method (CASSANDRA-6629)
 * Handle host ID conflicts properly (CASSANDRA-6615)
 * Move handling of migration event source to solve bootstrap race. (CASSANDRA-6648)
 * Make sure compaction throughput value doesn't overflow with int math (CASSANDRA-6647)


2.0.4
 * Allow removing snapshots of no-longer-existing CFs (CASSANDRA-6418)
 * add StorageService.stopDaemon() (CASSANDRA-4268)
 * add IRE for invalid CF supplied to get_count (CASSANDRA-5701)
 * add client encryption support to sstableloader (CASSANDRA-6378)
 * Fix accept() loop for SSL sockets post-shutdown (CASSANDRA-6468)
 * Fix size-tiered compaction in LCS L0 (CASSANDRA-6496)
 * Fix assertion failure in filterColdSSTables (CASSANDRA-6483)
 * Fix row tombstones in larger-than-memory compactions (CASSANDRA-6008)
 * Fix cleanup ClassCastException (CASSANDRA-6462)
 * Reduce gossip memory use by interning VersionedValue strings (CASSANDRA-6410)
 * Allow specifying datacenters to participate in a repair (CASSANDRA-6218)
 * Fix divide-by-zero in PCI (CASSANDRA-6403)
 * Fix setting last compacted key in the wrong level for LCS (CASSANDRA-6284)
 * Add millisecond precision formats to the timestamp parser (CASSANDRA-6395)
 * Expose a total memtable size metric for a CF (CASSANDRA-6391)
 * cqlsh: handle symlinks properly (CASSANDRA-6425)
 * Fix potential infinite loop when paging query with IN (CASSANDRA-6464)
 * Fix assertion error in AbstractQueryPager.discardFirst (CASSANDRA-6447)
 * Fix streaming older SSTable yields unnecessary tombstones (CASSANDRA-6527)
Merged from 1.2:
 * Improved error message on bad properties in DDL queries (CASSANDRA-6453)
 * Randomize batchlog candidates selection (CASSANDRA-6481)
 * Fix thundering herd on endpoint cache invalidation (CASSANDRA-6345, 6485)
 * Improve batchlog write performance with vnodes (CASSANDRA-6488)
 * cqlsh: quote single quotes in strings inside collections (CASSANDRA-6172)
 * Improve gossip performance for typical messages (CASSANDRA-6409)
 * Throw IRE if a prepared statement has more markers than supported
   (CASSANDRA-5598)
 * Expose Thread metrics for the native protocol server (CASSANDRA-6234)
 * Change snapshot response message verb to INTERNAL to avoid dropping it
   (CASSANDRA-6415)
 * Warn when collection read has > 65K elements (CASSANDRA-5428)
 * Fix cache persistence when both row and key cache are enabled
   (CASSANDRA-6413)
 * (Hadoop) add describe_local_ring (CASSANDRA-6268)
 * Fix handling of concurrent directory creation failure (CASSANDRA-6459)
 * Allow executing CREATE statements multiple times (CASSANDRA-6471)
 * Don't send confusing info with timeouts (CASSANDRA-6491)
 * Don't resubmit counter mutation runnables internally (CASSANDRA-6427)
 * Don't drop local mutations without a hint (CASSANDRA-6510)
 * Don't allow null max_hint_window_in_ms (CASSANDRA-6419)
 * Validate SliceRange start and finish lengths (CASSANDRA-6521)


2.0.3
 * Fix FD leak on slice read path (CASSANDRA-6275)
 * Cancel read meter task when closing SSTR (CASSANDRA-6358)
 * free off-heap IndexSummary during bulk (CASSANDRA-6359)
 * Recover from IOException in accept() thread (CASSANDRA-6349)
 * Improve Gossip tolerance of abnormally slow tasks (CASSANDRA-6338)
 * Fix trying to hint timed out counter writes (CASSANDRA-6322)
 * Allow restoring specific columnfamilies from archived CL (CASSANDRA-4809)
 * Avoid flushing compaction_history after each operation (CASSANDRA-6287)
 * Fix repair assertion error when tombstones expire (CASSANDRA-6277)
 * Skip loading corrupt key cache (CASSANDRA-6260)
 * Fixes for compacting larger-than-memory rows (CASSANDRA-6274)
 * Compact hottest sstables first and optionally omit coldest from
   compaction entirely (CASSANDRA-6109)
 * Fix modifying column_metadata from thrift (CASSANDRA-6182)
 * cqlsh: fix LIST USERS output (CASSANDRA-6242)
 * Add IRequestSink interface (CASSANDRA-6248)
 * Update memtable size while flushing (CASSANDRA-6249)
 * Provide hooks around CQL2/CQL3 statement execution (CASSANDRA-6252)
 * Require Permission.SELECT for CAS updates (CASSANDRA-6247)
 * New CQL-aware SSTableWriter (CASSANDRA-5894)
 * Reject CAS operation when the protocol v1 is used (CASSANDRA-6270)
 * Correctly throw error when frame too large (CASSANDRA-5981)
 * Fix serialization bug in PagedRange with 2ndary indexes (CASSANDRA-6299)
 * Fix CQL3 table validation in Thrift (CASSANDRA-6140)
 * Fix bug missing results with IN clauses (CASSANDRA-6327)
 * Fix paging with reversed slices (CASSANDRA-6343)
 * Set minTimestamp correctly to be able to drop expired sstables (CASSANDRA-6337)
 * Support NaN and Infinity as float literals (CASSANDRA-6003)
 * Remove RF from nodetool ring output (CASSANDRA-6289)
 * Fix attempting to flush empty rows (CASSANDRA-6374)
 * Fix potential out of bounds exception when paging (CASSANDRA-6333)
Merged from 1.2:
 * Optimize FD phi calculation (CASSANDRA-6386)
 * Improve initial FD phi estimate when starting up (CASSANDRA-6385)
 * Don't list CQL3 table in CLI describe even if named explicitely
   (CASSANDRA-5750)
 * Invalidate row cache when dropping CF (CASSANDRA-6351)
 * add non-jamm path for cached statements (CASSANDRA-6293)
 * add windows bat files for shell commands (CASSANDRA-6145)
 * Require logging in for Thrift CQL2/3 statement preparation (CASSANDRA-6254)
 * restrict max_num_tokens to 1536 (CASSANDRA-6267)
 * Nodetool gets default JMX port from cassandra-env.sh (CASSANDRA-6273)
 * make calculatePendingRanges asynchronous (CASSANDRA-6244)
 * Remove blocking flushes in gossip thread (CASSANDRA-6297)
 * Fix potential socket leak in connectionpool creation (CASSANDRA-6308)
 * Allow LOCAL_ONE/LOCAL_QUORUM to work with SimpleStrategy (CASSANDRA-6238)
 * cqlsh: handle 'null' as session duration (CASSANDRA-6317)
 * Fix json2sstable handling of range tombstones (CASSANDRA-6316)
 * Fix missing one row in reverse query (CASSANDRA-6330)
 * Fix reading expired row value from row cache (CASSANDRA-6325)
 * Fix AssertionError when doing set element deletion (CASSANDRA-6341)
 * Make CL code for the native protocol match the one in C* 2.0
   (CASSANDRA-6347)
 * Disallow altering CQL3 table from thrift (CASSANDRA-6370)
 * Fix size computation of prepared statement (CASSANDRA-6369)


2.0.2
 * Update FailureDetector to use nanontime (CASSANDRA-4925)
 * Fix FileCacheService regressions (CASSANDRA-6149)
 * Never return WriteTimeout for CL.ANY (CASSANDRA-6132)
 * Fix race conditions in bulk loader (CASSANDRA-6129)
 * Add configurable metrics reporting (CASSANDRA-4430)
 * drop queries exceeding a configurable number of tombstones (CASSANDRA-6117)
 * Track and persist sstable read activity (CASSANDRA-5515)
 * Fixes for speculative retry (CASSANDRA-5932, CASSANDRA-6194)
 * Improve memory usage of metadata min/max column names (CASSANDRA-6077)
 * Fix thrift validation refusing row markers on CQL3 tables (CASSANDRA-6081)
 * Fix insertion of collections with CAS (CASSANDRA-6069)
 * Correctly send metadata on SELECT COUNT (CASSANDRA-6080)
 * Track clients' remote addresses in ClientState (CASSANDRA-6070)
 * Create snapshot dir if it does not exist when migrating
   leveled manifest (CASSANDRA-6093)
 * make sequential nodetool repair the default (CASSANDRA-5950)
 * Add more hooks for compaction strategy implementations (CASSANDRA-6111)
 * Fix potential NPE on composite 2ndary indexes (CASSANDRA-6098)
 * Delete can potentially be skipped in batch (CASSANDRA-6115)
 * Allow alter keyspace on system_traces (CASSANDRA-6016)
 * Disallow empty column names in cql (CASSANDRA-6136)
 * Use Java7 file-handling APIs and fix file moving on Windows (CASSANDRA-5383)
 * Save compaction history to system keyspace (CASSANDRA-5078)
 * Fix NPE if StorageService.getOperationMode() is executed before full startup (CASSANDRA-6166)
 * CQL3: support pre-epoch longs for TimestampType (CASSANDRA-6212)
 * Add reloadtriggers command to nodetool (CASSANDRA-4949)
 * cqlsh: ignore empty 'value alias' in DESCRIBE (CASSANDRA-6139)
 * Fix sstable loader (CASSANDRA-6205)
 * Reject bootstrapping if the node already exists in gossip (CASSANDRA-5571)
 * Fix NPE while loading paxos state (CASSANDRA-6211)
 * cqlsh: add SHOW SESSION <tracing-session> command (CASSANDRA-6228)
Merged from 1.2:
 * (Hadoop) Require CFRR batchSize to be at least 2 (CASSANDRA-6114)
 * Add a warning for small LCS sstable size (CASSANDRA-6191)
 * Add ability to list specific KS/CF combinations in nodetool cfstats (CASSANDRA-4191)
 * Mark CF clean if a mutation raced the drop and got it marked dirty (CASSANDRA-5946)
 * Add a LOCAL_ONE consistency level (CASSANDRA-6202)
 * Limit CQL prepared statement cache by size instead of count (CASSANDRA-6107)
 * Tracing should log write failure rather than raw exceptions (CASSANDRA-6133)
 * lock access to TM.endpointToHostIdMap (CASSANDRA-6103)
 * Allow estimated memtable size to exceed slab allocator size (CASSANDRA-6078)
 * Start MeteredFlusher earlier to prevent OOM during CL replay (CASSANDRA-6087)
 * Avoid sending Truncate command to fat clients (CASSANDRA-6088)
 * Allow where clause conditions to be in parenthesis (CASSANDRA-6037)
 * Do not open non-ssl storage port if encryption option is all (CASSANDRA-3916)
 * Move batchlog replay to its own executor (CASSANDRA-6079)
 * Add tombstone debug threshold and histogram (CASSANDRA-6042, 6057)
 * Enable tcp keepalive on incoming connections (CASSANDRA-4053)
 * Fix fat client schema pull NPE (CASSANDRA-6089)
 * Fix memtable flushing for indexed tables (CASSANDRA-6112)
 * Fix skipping columns with multiple slices (CASSANDRA-6119)
 * Expose connected thrift + native client counts (CASSANDRA-5084)
 * Optimize auth setup (CASSANDRA-6122)
 * Trace index selection (CASSANDRA-6001)
 * Update sstablesPerReadHistogram to use biased sampling (CASSANDRA-6164)
 * Log UnknownColumnfamilyException when closing socket (CASSANDRA-5725)
 * Properly error out on CREATE INDEX for counters table (CASSANDRA-6160)
 * Handle JMX notification failure for repair (CASSANDRA-6097)
 * (Hadoop) Fetch no more than 128 splits in parallel (CASSANDRA-6169)
 * stress: add username/password authentication support (CASSANDRA-6068)
 * Fix indexed queries with row cache enabled on parent table (CASSANDRA-5732)
 * Fix compaction race during columnfamily drop (CASSANDRA-5957)
 * Fix validation of empty column names for compact tables (CASSANDRA-6152)
 * Skip replaying mutations that pass CRC but fail to deserialize (CASSANDRA-6183)
 * Rework token replacement to use replace_address (CASSANDRA-5916)
 * Fix altering column types (CASSANDRA-6185)
 * cqlsh: fix CREATE/ALTER WITH completion (CASSANDRA-6196)
 * add windows bat files for shell commands (CASSANDRA-6145)
 * Fix potential stack overflow during range tombstones insertion (CASSANDRA-6181)
 * (Hadoop) Make LOCAL_ONE the default consistency level (CASSANDRA-6214)


2.0.1
 * Fix bug that could allow reading deleted data temporarily (CASSANDRA-6025)
 * Improve memory use defaults (CASSANDRA-6059)
 * Make ThriftServer more easlly extensible (CASSANDRA-6058)
 * Remove Hadoop dependency from ITransportFactory (CASSANDRA-6062)
 * add file_cache_size_in_mb setting (CASSANDRA-5661)
 * Improve error message when yaml contains invalid properties (CASSANDRA-5958)
 * Improve leveled compaction's ability to find non-overlapping L0 compactions
   to work on concurrently (CASSANDRA-5921)
 * Notify indexer of columns shadowed by range tombstones (CASSANDRA-5614)
 * Log Merkle tree stats (CASSANDRA-2698)
 * Switch from crc32 to adler32 for compressed sstable checksums (CASSANDRA-5862)
 * Improve offheap memcpy performance (CASSANDRA-5884)
 * Use a range aware scanner for cleanup (CASSANDRA-2524)
 * Cleanup doesn't need to inspect sstables that contain only local data
   (CASSANDRA-5722)
 * Add ability for CQL3 to list partition keys (CASSANDRA-4536)
 * Improve native protocol serialization (CASSANDRA-5664)
 * Upgrade Thrift to 0.9.1 (CASSANDRA-5923)
 * Require superuser status for adding triggers (CASSANDRA-5963)
 * Make standalone scrubber handle old and new style leveled manifest
   (CASSANDRA-6005)
 * Fix paxos bugs (CASSANDRA-6012, 6013, 6023)
 * Fix paged ranges with multiple replicas (CASSANDRA-6004)
 * Fix potential AssertionError during tracing (CASSANDRA-6041)
 * Fix NPE in sstablesplit (CASSANDRA-6027)
 * Migrate pre-2.0 key/value/column aliases to system.schema_columns
   (CASSANDRA-6009)
 * Paging filter empty rows too agressively (CASSANDRA-6040)
 * Support variadic parameters for IN clauses (CASSANDRA-4210)
 * cqlsh: return the result of CAS writes (CASSANDRA-5796)
 * Fix validation of IN clauses with 2ndary indexes (CASSANDRA-6050)
 * Support named bind variables in CQL (CASSANDRA-6033)
Merged from 1.2:
 * Allow cache-keys-to-save to be set at runtime (CASSANDRA-5980)
 * Avoid second-guessing out-of-space state (CASSANDRA-5605)
 * Tuning knobs for dealing with large blobs and many CFs (CASSANDRA-5982)
 * (Hadoop) Fix CQLRW for thrift tables (CASSANDRA-6002)
 * Fix possible divide-by-zero in HHOM (CASSANDRA-5990)
 * Allow local batchlog writes for CL.ANY (CASSANDRA-5967)
 * Upgrade metrics-core to version 2.2.0 (CASSANDRA-5947)
 * Fix CqlRecordWriter with composite keys (CASSANDRA-5949)
 * Add snitch, schema version, cluster, partitioner to JMX (CASSANDRA-5881)
 * Allow disabling SlabAllocator (CASSANDRA-5935)
 * Make user-defined compaction JMX blocking (CASSANDRA-4952)
 * Fix streaming does not transfer wrapped range (CASSANDRA-5948)
 * Fix loading index summary containing empty key (CASSANDRA-5965)
 * Correctly handle limits in CompositesSearcher (CASSANDRA-5975)
 * Pig: handle CQL collections (CASSANDRA-5867)
 * Pass the updated cf to the PRSI index() method (CASSANDRA-5999)
 * Allow empty CQL3 batches (as no-op) (CASSANDRA-5994)
 * Support null in CQL3 functions (CASSANDRA-5910)
 * Replace the deprecated MapMaker with CacheLoader (CASSANDRA-6007)
 * Add SSTableDeletingNotification to DataTracker (CASSANDRA-6010)
 * Fix snapshots in use get deleted during snapshot repair (CASSANDRA-6011)
 * Move hints and exception count to o.a.c.metrics (CASSANDRA-6017)
 * Fix memory leak in snapshot repair (CASSANDRA-6047)
 * Fix sstable2sjon for CQL3 tables (CASSANDRA-5852)


2.0.0
 * Fix thrift validation when inserting into CQL3 tables (CASSANDRA-5138)
 * Fix periodic memtable flushing behavior with clean memtables (CASSANDRA-5931)
 * Fix dateOf() function for pre-2.0 timestamp columns (CASSANDRA-5928)
 * Fix SSTable unintentionally loads BF when opened for batch (CASSANDRA-5938)
 * Add stream session progress to JMX (CASSANDRA-4757)
 * Fix NPE during CAS operation (CASSANDRA-5925)
Merged from 1.2:
 * Fix getBloomFilterDiskSpaceUsed for AlwaysPresentFilter (CASSANDRA-5900)
 * Don't announce schema version until we've loaded the changes locally
   (CASSANDRA-5904)
 * Fix to support off heap bloom filters size greater than 2 GB (CASSANDRA-5903)
 * Properly handle parsing huge map and set literals (CASSANDRA-5893)


2.0.0-rc2
 * enable vnodes by default (CASSANDRA-5869)
 * fix CAS contention timeout (CASSANDRA-5830)
 * fix HsHa to respect max frame size (CASSANDRA-4573)
 * Fix (some) 2i on composite components omissions (CASSANDRA-5851)
 * cqlsh: add DESCRIBE FULL SCHEMA variant (CASSANDRA-5880)
Merged from 1.2:
 * Correctly validate sparse composite cells in scrub (CASSANDRA-5855)
 * Add KeyCacheHitRate metric to CF metrics (CASSANDRA-5868)
 * cqlsh: add support for multiline comments (CASSANDRA-5798)
 * Handle CQL3 SELECT duplicate IN restrictions on clustering columns
   (CASSANDRA-5856)


2.0.0-rc1
 * improve DecimalSerializer performance (CASSANDRA-5837)
 * fix potential spurious wakeup in AsyncOneResponse (CASSANDRA-5690)
 * fix schema-related trigger issues (CASSANDRA-5774)
 * Better validation when accessing CQL3 table from thrift (CASSANDRA-5138)
 * Fix assertion error during repair (CASSANDRA-5801)
 * Fix range tombstone bug (CASSANDRA-5805)
 * DC-local CAS (CASSANDRA-5797)
 * Add a native_protocol_version column to the system.local table (CASSANRDA-5819)
 * Use index_interval from cassandra.yaml when upgraded (CASSANDRA-5822)
 * Fix buffer underflow on socket close (CASSANDRA-5792)
Merged from 1.2:
 * Fix reading DeletionTime from 1.1-format sstables (CASSANDRA-5814)
 * cqlsh: add collections support to COPY (CASSANDRA-5698)
 * retry important messages for any IOException (CASSANDRA-5804)
 * Allow empty IN relations in SELECT/UPDATE/DELETE statements (CASSANDRA-5626)
 * cqlsh: fix crashing on Windows due to libedit detection (CASSANDRA-5812)
 * fix bulk-loading compressed sstables (CASSANDRA-5820)
 * (Hadoop) fix quoting in CqlPagingRecordReader and CqlRecordWriter
   (CASSANDRA-5824)
 * update default LCS sstable size to 160MB (CASSANDRA-5727)
 * Allow compacting 2Is via nodetool (CASSANDRA-5670)
 * Hex-encode non-String keys in OPP (CASSANDRA-5793)
 * nodetool history logging (CASSANDRA-5823)
 * (Hadoop) fix support for Thrift tables in CqlPagingRecordReader
   (CASSANDRA-5752)
 * add "all time blocked" to StatusLogger output (CASSANDRA-5825)
 * Future-proof inter-major-version schema migrations (CASSANDRA-5845)
 * (Hadoop) add CqlPagingRecordReader support for ReversedType in Thrift table
   (CASSANDRA-5718)
 * Add -no-snapshot option to scrub (CASSANDRA-5891)
 * Fix to support off heap bloom filters size greater than 2 GB (CASSANDRA-5903)
 * Properly handle parsing huge map and set literals (CASSANDRA-5893)
 * Fix LCS L0 compaction may overlap in L1 (CASSANDRA-5907)
 * New sstablesplit tool to split large sstables offline (CASSANDRA-4766)
 * Fix potential deadlock in native protocol server (CASSANDRA-5926)
 * Disallow incompatible type change in CQL3 (CASSANDRA-5882)
Merged from 1.1:
 * Correctly validate sparse composite cells in scrub (CASSANDRA-5855)


2.0.0-beta2
 * Replace countPendingHints with Hints Created metric (CASSANDRA-5746)
 * Allow nodetool with no args, and with help to run without a server (CASSANDRA-5734)
 * Cleanup AbstractType/TypeSerializer classes (CASSANDRA-5744)
 * Remove unimplemented cli option schema-mwt (CASSANDRA-5754)
 * Support range tombstones in thrift (CASSANDRA-5435)
 * Normalize table-manipulating CQL3 statements' class names (CASSANDRA-5759)
 * cqlsh: add missing table options to DESCRIBE output (CASSANDRA-5749)
 * Fix assertion error during repair (CASSANDRA-5757)
 * Fix bulkloader (CASSANDRA-5542)
 * Add LZ4 compression to the native protocol (CASSANDRA-5765)
 * Fix bugs in the native protocol v2 (CASSANDRA-5770)
 * CAS on 'primary key only' table (CASSANDRA-5715)
 * Support streaming SSTables of old versions (CASSANDRA-5772)
 * Always respect protocol version in native protocol (CASSANDRA-5778)
 * Fix ConcurrentModificationException during streaming (CASSANDRA-5782)
 * Update deletion timestamp in Commit#updatesWithPaxosTime (CASSANDRA-5787)
 * Thrift cas() method crashes if input columns are not sorted (CASSANDRA-5786)
 * Order columns names correctly when querying for CAS (CASSANDRA-5788)
 * Fix streaming retry (CASSANDRA-5775)
Merged from 1.2:
 * if no seeds can be a reached a node won't start in a ring by itself (CASSANDRA-5768)
 * add cassandra.unsafesystem property (CASSANDRA-5704)
 * (Hadoop) quote identifiers in CqlPagingRecordReader (CASSANDRA-5763)
 * Add replace_node functionality for vnodes (CASSANDRA-5337)
 * Add timeout events to query traces (CASSANDRA-5520)
 * Fix serialization of the LEFT gossip value (CASSANDRA-5696)
 * Pig: support for cql3 tables (CASSANDRA-5234)
 * Fix skipping range tombstones with reverse queries (CASSANDRA-5712)
 * Expire entries out of ThriftSessionManager (CASSANDRA-5719)
 * Don't keep ancestor information in memory (CASSANDRA-5342)
 * Expose native protocol server status in nodetool info (CASSANDRA-5735)
 * Fix pathetic performance of range tombstones (CASSANDRA-5677)
 * Fix querying with an empty (impossible) range (CASSANDRA-5573)
 * cqlsh: handle CUSTOM 2i in DESCRIBE output (CASSANDRA-5760)
 * Fix minor bug in Range.intersects(Bound) (CASSANDRA-5771)
 * cqlsh: handle disabled compression in DESCRIBE output (CASSANDRA-5766)
 * Ensure all UP events are notified on the native protocol (CASSANDRA-5769)
 * Fix formatting of sstable2json with multiple -k arguments (CASSANDRA-5781)
 * Don't rely on row marker for queries in general to hide lost markers
   after TTL expires (CASSANDRA-5762)
 * Sort nodetool help output (CASSANDRA-5776)
 * Fix column expiring during 2 phases compaction (CASSANDRA-5799)
 * now() is being rejected in INSERTs when inside collections (CASSANDRA-5795)


2.0.0-beta1
 * Add support for indexing clustered columns (CASSANDRA-5125)
 * Removed on-heap row cache (CASSANDRA-5348)
 * use nanotime consistently for node-local timeouts (CASSANDRA-5581)
 * Avoid unnecessary second pass on name-based queries (CASSANDRA-5577)
 * Experimental triggers (CASSANDRA-1311)
 * JEMalloc support for off-heap allocation (CASSANDRA-3997)
 * Single-pass compaction (CASSANDRA-4180)
 * Removed token range bisection (CASSANDRA-5518)
 * Removed compatibility with pre-1.2.5 sstables and network messages
   (CASSANDRA-5511)
 * removed PBSPredictor (CASSANDRA-5455)
 * CAS support (CASSANDRA-5062, 5441, 5442, 5443, 5619, 5667)
 * Leveled compaction performs size-tiered compactions in L0
   (CASSANDRA-5371, 5439)
 * Add yaml network topology snitch for mixed ec2/other envs (CASSANDRA-5339)
 * Log when a node is down longer than the hint window (CASSANDRA-4554)
 * Optimize tombstone creation for ExpiringColumns (CASSANDRA-4917)
 * Improve LeveledScanner work estimation (CASSANDRA-5250, 5407)
 * Replace compaction lock with runWithCompactionsDisabled (CASSANDRA-3430)
 * Change Message IDs to ints (CASSANDRA-5307)
 * Move sstable level information into the Stats component, removing the
   need for a separate Manifest file (CASSANDRA-4872)
 * avoid serializing to byte[] on commitlog append (CASSANDRA-5199)
 * make index_interval configurable per columnfamily (CASSANDRA-3961, CASSANDRA-5650)
 * add default_time_to_live (CASSANDRA-3974)
 * add memtable_flush_period_in_ms (CASSANDRA-4237)
 * replace supercolumns internally by composites (CASSANDRA-3237, 5123)
 * upgrade thrift to 0.9.0 (CASSANDRA-3719)
 * drop unnecessary keyspace parameter from user-defined compaction API
   (CASSANDRA-5139)
 * more robust solution to incomplete compactions + counters (CASSANDRA-5151)
 * Change order of directory searching for c*.in.sh (CASSANDRA-3983)
 * Add tool to reset SSTable compaction level for LCS (CASSANDRA-5271)
 * Allow custom configuration loader (CASSANDRA-5045)
 * Remove memory emergency pressure valve logic (CASSANDRA-3534)
 * Reduce request latency with eager retry (CASSANDRA-4705)
 * cqlsh: Remove ASSUME command (CASSANDRA-5331)
 * Rebuild BF when loading sstables if bloom_filter_fp_chance
   has changed since compaction (CASSANDRA-5015)
 * remove row-level bloom filters (CASSANDRA-4885)
 * Change Kernel Page Cache skipping into row preheating (disabled by default)
   (CASSANDRA-4937)
 * Improve repair by deciding on a gcBefore before sending
   out TreeRequests (CASSANDRA-4932)
 * Add an official way to disable compactions (CASSANDRA-5074)
 * Reenable ALTER TABLE DROP with new semantics (CASSANDRA-3919)
 * Add binary protocol versioning (CASSANDRA-5436)
 * Swap THshaServer for TThreadedSelectorServer (CASSANDRA-5530)
 * Add alias support to SELECT statement (CASSANDRA-5075)
 * Don't create empty RowMutations in CommitLogReplayer (CASSANDRA-5541)
 * Use range tombstones when dropping cfs/columns from schema (CASSANDRA-5579)
 * cqlsh: drop CQL2/CQL3-beta support (CASSANDRA-5585)
 * Track max/min column names in sstables to be able to optimize slice
   queries (CASSANDRA-5514, CASSANDRA-5595, CASSANDRA-5600)
 * Binary protocol: allow batching already prepared statements (CASSANDRA-4693)
 * Allow preparing timestamp, ttl and limit in CQL3 queries (CASSANDRA-4450)
 * Support native link w/o JNA in Java7 (CASSANDRA-3734)
 * Use SASL authentication in binary protocol v2 (CASSANDRA-5545)
 * Replace Thrift HsHa with LMAX Disruptor based implementation (CASSANDRA-5582)
 * cqlsh: Add row count to SELECT output (CASSANDRA-5636)
 * Include a timestamp with all read commands to determine column expiration
   (CASSANDRA-5149)
 * Streaming 2.0 (CASSANDRA-5286, 5699)
 * Conditional create/drop ks/table/index statements in CQL3 (CASSANDRA-2737)
 * more pre-table creation property validation (CASSANDRA-5693)
 * Redesign repair messages (CASSANDRA-5426)
 * Fix ALTER RENAME post-5125 (CASSANDRA-5702)
 * Disallow renaming a 2ndary indexed column (CASSANDRA-5705)
 * Rename Table to Keyspace (CASSANDRA-5613)
 * Ensure changing column_index_size_in_kb on different nodes don't corrupt the
   sstable (CASSANDRA-5454)
 * Move resultset type information into prepare, not execute (CASSANDRA-5649)
 * Auto paging in binary protocol (CASSANDRA-4415, 5714)
 * Don't tie client side use of AbstractType to JDBC (CASSANDRA-4495)
 * Adds new TimestampType to replace DateType (CASSANDRA-5723, CASSANDRA-5729)
Merged from 1.2:
 * make starting native protocol server idempotent (CASSANDRA-5728)
 * Fix loading key cache when a saved entry is no longer valid (CASSANDRA-5706)
 * Fix serialization of the LEFT gossip value (CASSANDRA-5696)
 * cqlsh: Don't show 'null' in place of empty values (CASSANDRA-5675)
 * Race condition in detecting version on a mixed 1.1/1.2 cluster
   (CASSANDRA-5692)
 * Fix skipping range tombstones with reverse queries (CASSANDRA-5712)
 * Expire entries out of ThriftSessionManager (CASSANRDA-5719)
 * Don't keep ancestor information in memory (CASSANDRA-5342)
 * cqlsh: fix handling of semicolons inside BATCH queries (CASSANDRA-5697)


1.2.6
 * Fix tracing when operation completes before all responses arrive
   (CASSANDRA-5668)
 * Fix cross-DC mutation forwarding (CASSANDRA-5632)
 * Reduce SSTableLoader memory usage (CASSANDRA-5555)
 * Scale hinted_handoff_throttle_in_kb to cluster size (CASSANDRA-5272)
 * (Hadoop) Add CQL3 input/output formats (CASSANDRA-4421, 5622)
 * (Hadoop) Fix InputKeyRange in CFIF (CASSANDRA-5536)
 * Fix dealing with ridiculously large max sstable sizes in LCS (CASSANDRA-5589)
 * Ignore pre-truncate hints (CASSANDRA-4655)
 * Move System.exit on OOM into a separate thread (CASSANDRA-5273)
 * Write row markers when serializing schema (CASSANDRA-5572)
 * Check only SSTables for the requested range when streaming (CASSANDRA-5569)
 * Improve batchlog replay behavior and hint ttl handling (CASSANDRA-5314)
 * Exclude localTimestamp from validation for tombstones (CASSANDRA-5398)
 * cqlsh: add custom prompt support (CASSANDRA-5539)
 * Reuse prepared statements in hot auth queries (CASSANDRA-5594)
 * cqlsh: add vertical output option (see EXPAND) (CASSANDRA-5597)
 * Add a rate limit option to stress (CASSANDRA-5004)
 * have BulkLoader ignore snapshots directories (CASSANDRA-5587)
 * fix SnitchProperties logging context (CASSANDRA-5602)
 * Expose whether jna is enabled and memory is locked via JMX (CASSANDRA-5508)
 * cqlsh: fix COPY FROM with ReversedType (CASSANDRA-5610)
 * Allow creating CUSTOM indexes on collections (CASSANDRA-5615)
 * Evaluate now() function at execution time (CASSANDRA-5616)
 * Expose detailed read repair metrics (CASSANDRA-5618)
 * Correct blob literal + ReversedType parsing (CASSANDRA-5629)
 * Allow GPFS to prefer the internal IP like EC2MRS (CASSANDRA-5630)
 * fix help text for -tspw cassandra-cli (CASSANDRA-5643)
 * don't throw away initial causes exceptions for internode encryption issues
   (CASSANDRA-5644)
 * Fix message spelling errors for cql select statements (CASSANDRA-5647)
 * Suppress custom exceptions thru jmx (CASSANDRA-5652)
 * Update CREATE CUSTOM INDEX syntax (CASSANDRA-5639)
 * Fix PermissionDetails.equals() method (CASSANDRA-5655)
 * Never allow partition key ranges in CQL3 without token() (CASSANDRA-5666)
 * Gossiper incorrectly drops AppState for an upgrading node (CASSANDRA-5660)
 * Connection thrashing during multi-region ec2 during upgrade, due to
   messaging version (CASSANDRA-5669)
 * Avoid over reconnecting in EC2MRS (CASSANDRA-5678)
 * Fix ReadResponseSerializer.serializedSize() for digest reads (CASSANDRA-5476)
 * allow sstable2json on 2i CFs (CASSANDRA-5694)
Merged from 1.1:
 * Remove buggy thrift max message length option (CASSANDRA-5529)
 * Fix NPE in Pig's widerow mode (CASSANDRA-5488)
 * Add split size parameter to Pig and disable split combination (CASSANDRA-5544)


1.2.5
 * make BytesToken.toString only return hex bytes (CASSANDRA-5566)
 * Ensure that submitBackground enqueues at least one task (CASSANDRA-5554)
 * fix 2i updates with identical values and timestamps (CASSANDRA-5540)
 * fix compaction throttling bursty-ness (CASSANDRA-4316)
 * reduce memory consumption of IndexSummary (CASSANDRA-5506)
 * remove per-row column name bloom filters (CASSANDRA-5492)
 * Include fatal errors in trace events (CASSANDRA-5447)
 * Ensure that PerRowSecondaryIndex is notified of row-level deletes
   (CASSANDRA-5445)
 * Allow empty blob literals in CQL3 (CASSANDRA-5452)
 * Fix streaming RangeTombstones at column index boundary (CASSANDRA-5418)
 * Fix preparing statements when current keyspace is not set (CASSANDRA-5468)
 * Fix SemanticVersion.isSupportedBy minor/patch handling (CASSANDRA-5496)
 * Don't provide oldCfId for post-1.1 system cfs (CASSANDRA-5490)
 * Fix primary range ignores replication strategy (CASSANDRA-5424)
 * Fix shutdown of binary protocol server (CASSANDRA-5507)
 * Fix repair -snapshot not working (CASSANDRA-5512)
 * Set isRunning flag later in binary protocol server (CASSANDRA-5467)
 * Fix use of CQL3 functions with descending clustering order (CASSANDRA-5472)
 * Disallow renaming columns one at a time for thrift table in CQL3
   (CASSANDRA-5531)
 * cqlsh: add CLUSTERING ORDER BY support to DESCRIBE (CASSANDRA-5528)
 * Add custom secondary index support to CQL3 (CASSANDRA-5484)
 * Fix repair hanging silently on unexpected error (CASSANDRA-5229)
 * Fix Ec2Snitch regression introduced by CASSANDRA-5171 (CASSANDRA-5432)
 * Add nodetool enablebackup/disablebackup (CASSANDRA-5556)
 * cqlsh: fix DESCRIBE after case insensitive USE (CASSANDRA-5567)
Merged from 1.1
 * Add retry mechanism to OTC for non-droppable_verbs (CASSANDRA-5393)
 * Use allocator information to improve memtable memory usage estimate
   (CASSANDRA-5497)
 * Fix trying to load deleted row into row cache on startup (CASSANDRA-4463)
 * fsync leveled manifest to avoid corruption (CASSANDRA-5535)
 * Fix Bound intersection computation (CASSANDRA-5551)
 * sstablescrub now respects max memory size in cassandra.in.sh (CASSANDRA-5562)


1.2.4
 * Ensure that PerRowSecondaryIndex updates see the most recent values
   (CASSANDRA-5397)
 * avoid duplicate index entries ind PrecompactedRow and
   ParallelCompactionIterable (CASSANDRA-5395)
 * remove the index entry on oldColumn when new column is a tombstone
   (CASSANDRA-5395)
 * Change default stream throughput from 400 to 200 mbps (CASSANDRA-5036)
 * Gossiper logs DOWN for symmetry with UP (CASSANDRA-5187)
 * Fix mixing prepared statements between keyspaces (CASSANDRA-5352)
 * Fix consistency level during bootstrap - strike 3 (CASSANDRA-5354)
 * Fix transposed arguments in AlreadyExistsException (CASSANDRA-5362)
 * Improve asynchronous hint delivery (CASSANDRA-5179)
 * Fix Guava dependency version (12.0 -> 13.0.1) for Maven (CASSANDRA-5364)
 * Validate that provided CQL3 collection value are < 64K (CASSANDRA-5355)
 * Make upgradeSSTable skip current version sstables by default (CASSANDRA-5366)
 * Optimize min/max timestamp collection (CASSANDRA-5373)
 * Invalid streamId in cql binary protocol when using invalid CL
   (CASSANDRA-5164)
 * Fix validation for IN where clauses with collections (CASSANDRA-5376)
 * Copy resultSet on count query to avoid ConcurrentModificationException
   (CASSANDRA-5382)
 * Correctly typecheck in CQL3 even with ReversedType (CASSANDRA-5386)
 * Fix streaming compressed files when using encryption (CASSANDRA-5391)
 * cassandra-all 1.2.0 pom missing netty dependency (CASSANDRA-5392)
 * Fix writetime/ttl functions on null values (CASSANDRA-5341)
 * Fix NPE during cql3 select with token() (CASSANDRA-5404)
 * IndexHelper.skipBloomFilters won't skip non-SHA filters (CASSANDRA-5385)
 * cqlsh: Print maps ordered by key, sort sets (CASSANDRA-5413)
 * Add null syntax support in CQL3 for inserts (CASSANDRA-3783)
 * Allow unauthenticated set_keyspace() calls (CASSANDRA-5423)
 * Fix potential incremental backups race (CASSANDRA-5410)
 * Fix prepared BATCH statements with batch-level timestamps (CASSANDRA-5415)
 * Allow overriding superuser setup delay (CASSANDRA-5430)
 * cassandra-shuffle with JMX usernames and passwords (CASSANDRA-5431)
Merged from 1.1:
 * cli: Quote ks and cf names in schema output when needed (CASSANDRA-5052)
 * Fix bad default for min/max timestamp in SSTableMetadata (CASSANDRA-5372)
 * Fix cf name extraction from manifest in Directories.migrateFile()
   (CASSANDRA-5242)
 * Support pluggable internode authentication (CASSANDRA-5401)


1.2.3
 * add check for sstable overlap within a level on startup (CASSANDRA-5327)
 * replace ipv6 colons in jmx object names (CASSANDRA-5298, 5328)
 * Avoid allocating SSTableBoundedScanner during repair when the range does
   not intersect the sstable (CASSANDRA-5249)
 * Don't lowercase property map keys (this breaks NTS) (CASSANDRA-5292)
 * Fix composite comparator with super columns (CASSANDRA-5287)
 * Fix insufficient validation of UPDATE queries against counter cfs
   (CASSANDRA-5300)
 * Fix PropertyFileSnitch default DC/Rack behavior (CASSANDRA-5285)
 * Handle null values when executing prepared statement (CASSANDRA-5081)
 * Add netty to pom dependencies (CASSANDRA-5181)
 * Include type arguments in Thrift CQLPreparedResult (CASSANDRA-5311)
 * Fix compaction not removing columns when bf_fp_ratio is 1 (CASSANDRA-5182)
 * cli: Warn about missing CQL3 tables in schema descriptions (CASSANDRA-5309)
 * Re-enable unknown option in replication/compaction strategies option for
   backward compatibility (CASSANDRA-4795)
 * Add binary protocol support to stress (CASSANDRA-4993)
 * cqlsh: Fix COPY FROM value quoting and null handling (CASSANDRA-5305)
 * Fix repair -pr for vnodes (CASSANDRA-5329)
 * Relax CL for auth queries for non-default users (CASSANDRA-5310)
 * Fix AssertionError during repair (CASSANDRA-5245)
 * Don't announce migrations to pre-1.2 nodes (CASSANDRA-5334)
Merged from 1.1:
 * Update offline scrub for 1.0 -> 1.1 directory structure (CASSANDRA-5195)
 * add tmp flag to Descriptor hashcode (CASSANDRA-4021)
 * fix logging of "Found table data in data directories" when only system tables
   are present (CASSANDRA-5289)
 * cli: Add JMX authentication support (CASSANDRA-5080)
 * nodetool: ability to repair specific range (CASSANDRA-5280)
 * Fix possible assertion triggered in SliceFromReadCommand (CASSANDRA-5284)
 * cqlsh: Add inet type support on Windows (ipv4-only) (CASSANDRA-4801)
 * Fix race when initializing ColumnFamilyStore (CASSANDRA-5350)
 * Add UseTLAB JVM flag (CASSANDRA-5361)


1.2.2
 * fix potential for multiple concurrent compactions of the same sstables
   (CASSANDRA-5256)
 * avoid no-op caching of byte[] on commitlog append (CASSANDRA-5199)
 * fix symlinks under data dir not working (CASSANDRA-5185)
 * fix bug in compact storage metadata handling (CASSANDRA-5189)
 * Validate login for USE queries (CASSANDRA-5207)
 * cli: remove default username and password (CASSANDRA-5208)
 * configure populate_io_cache_on_flush per-CF (CASSANDRA-4694)
 * allow configuration of internode socket buffer (CASSANDRA-3378)
 * Make sstable directory picking blacklist-aware again (CASSANDRA-5193)
 * Correctly expire gossip states for edge cases (CASSANDRA-5216)
 * Improve handling of directory creation failures (CASSANDRA-5196)
 * Expose secondary indicies to the rest of nodetool (CASSANDRA-4464)
 * Binary protocol: avoid sending notification for 0.0.0.0 (CASSANDRA-5227)
 * add UseCondCardMark XX jvm settings on jdk 1.7 (CASSANDRA-4366)
 * CQL3 refactor to allow conversion function (CASSANDRA-5226)
 * Fix drop of sstables in some circumstance (CASSANDRA-5232)
 * Implement caching of authorization results (CASSANDRA-4295)
 * Add support for LZ4 compression (CASSANDRA-5038)
 * Fix missing columns in wide rows queries (CASSANDRA-5225)
 * Simplify auth setup and make system_auth ks alterable (CASSANDRA-5112)
 * Stop compactions from hanging during bootstrap (CASSANDRA-5244)
 * fix compressed streaming sending extra chunk (CASSANDRA-5105)
 * Add CQL3-based implementations of IAuthenticator and IAuthorizer
   (CASSANDRA-4898)
 * Fix timestamp-based tomstone removal logic (CASSANDRA-5248)
 * cli: Add JMX authentication support (CASSANDRA-5080)
 * Fix forceFlush behavior (CASSANDRA-5241)
 * cqlsh: Add username autocompletion (CASSANDRA-5231)
 * Fix CQL3 composite partition key error (CASSANDRA-5240)
 * Allow IN clause on last clustering key (CASSANDRA-5230)
Merged from 1.1:
 * fix start key/end token validation for wide row iteration (CASSANDRA-5168)
 * add ConfigHelper support for Thrift frame and max message sizes (CASSANDRA-5188)
 * fix nodetool repair not fail on node down (CASSANDRA-5203)
 * always collect tombstone hints (CASSANDRA-5068)
 * Fix error when sourcing file in cqlsh (CASSANDRA-5235)


1.2.1
 * stream undelivered hints on decommission (CASSANDRA-5128)
 * GossipingPropertyFileSnitch loads saved dc/rack info if needed (CASSANDRA-5133)
 * drain should flush system CFs too (CASSANDRA-4446)
 * add inter_dc_tcp_nodelay setting (CASSANDRA-5148)
 * re-allow wrapping ranges for start_token/end_token range pairitspwng (CASSANDRA-5106)
 * fix validation compaction of empty rows (CASSANDRA-5136)
 * nodetool methods to enable/disable hint storage/delivery (CASSANDRA-4750)
 * disallow bloom filter false positive chance of 0 (CASSANDRA-5013)
 * add threadpool size adjustment methods to JMXEnabledThreadPoolExecutor and
   CompactionManagerMBean (CASSANDRA-5044)
 * fix hinting for dropped local writes (CASSANDRA-4753)
 * off-heap cache doesn't need mutable column container (CASSANDRA-5057)
 * apply disk_failure_policy to bad disks on initial directory creation
   (CASSANDRA-4847)
 * Optimize name-based queries to use ArrayBackedSortedColumns (CASSANDRA-5043)
 * Fall back to old manifest if most recent is unparseable (CASSANDRA-5041)
 * pool [Compressed]RandomAccessReader objects on the partitioned read path
   (CASSANDRA-4942)
 * Add debug logging to list filenames processed by Directories.migrateFile
   method (CASSANDRA-4939)
 * Expose black-listed directories via JMX (CASSANDRA-4848)
 * Log compaction merge counts (CASSANDRA-4894)
 * Minimize byte array allocation by AbstractData{Input,Output} (CASSANDRA-5090)
 * Add SSL support for the binary protocol (CASSANDRA-5031)
 * Allow non-schema system ks modification for shuffle to work (CASSANDRA-5097)
 * cqlsh: Add default limit to SELECT statements (CASSANDRA-4972)
 * cqlsh: fix DESCRIBE for 1.1 cfs in CQL3 (CASSANDRA-5101)
 * Correctly gossip with nodes >= 1.1.7 (CASSANDRA-5102)
 * Ensure CL guarantees on digest mismatch (CASSANDRA-5113)
 * Validate correctly selects on composite partition key (CASSANDRA-5122)
 * Fix exception when adding collection (CASSANDRA-5117)
 * Handle states for non-vnode clusters correctly (CASSANDRA-5127)
 * Refuse unrecognized replication and compaction strategy options (CASSANDRA-4795)
 * Pick the correct value validator in sstable2json for cql3 tables (CASSANDRA-5134)
 * Validate login for describe_keyspace, describe_keyspaces and set_keyspace
   (CASSANDRA-5144)
 * Fix inserting empty maps (CASSANDRA-5141)
 * Don't remove tokens from System table for node we know (CASSANDRA-5121)
 * fix streaming progress report for compresed files (CASSANDRA-5130)
 * Coverage analysis for low-CL queries (CASSANDRA-4858)
 * Stop interpreting dates as valid timeUUID value (CASSANDRA-4936)
 * Adds E notation for floating point numbers (CASSANDRA-4927)
 * Detect (and warn) unintentional use of the cql2 thrift methods when cql3 was
   intended (CASSANDRA-5172)
 * cli: Quote ks and cf names in schema output when needed (CASSANDRA-5052)
 * Fix cf name extraction from manifest in Directories.migrateFile() (CASSANDRA-5242)
 * Replace mistaken usage of commons-logging with slf4j (CASSANDRA-5464)
 * Ensure Jackson dependency matches lib (CASSANDRA-5126)
 * Expose droppable tombstone ratio stats over JMX (CASSANDRA-5159)
Merged from 1.1:
 * Simplify CompressedRandomAccessReader to work around JDK FD bug (CASSANDRA-5088)
 * Improve handling a changing target throttle rate mid-compaction (CASSANDRA-5087)
 * Pig: correctly decode row keys in widerow mode (CASSANDRA-5098)
 * nodetool repair command now prints progress (CASSANDRA-4767)
 * fix user defined compaction to run against 1.1 data directory (CASSANDRA-5118)
 * Fix CQL3 BATCH authorization caching (CASSANDRA-5145)
 * fix get_count returns incorrect value with TTL (CASSANDRA-5099)
 * better handling for mid-compaction failure (CASSANDRA-5137)
 * convert default marshallers list to map for better readability (CASSANDRA-5109)
 * fix ConcurrentModificationException in getBootstrapSource (CASSANDRA-5170)
 * fix sstable maxtimestamp for row deletes and pre-1.1.1 sstables (CASSANDRA-5153)
 * Fix thread growth on node removal (CASSANDRA-5175)
 * Make Ec2Region's datacenter name configurable (CASSANDRA-5155)


1.2.0
 * Disallow counters in collections (CASSANDRA-5082)
 * cqlsh: add unit tests (CASSANDRA-3920)
 * fix default bloom_filter_fp_chance for LeveledCompactionStrategy (CASSANDRA-5093)
Merged from 1.1:
 * add validation for get_range_slices with start_key and end_token (CASSANDRA-5089)


1.2.0-rc2
 * fix nodetool ownership display with vnodes (CASSANDRA-5065)
 * cqlsh: add DESCRIBE KEYSPACES command (CASSANDRA-5060)
 * Fix potential infinite loop when reloading CFS (CASSANDRA-5064)
 * Fix SimpleAuthorizer example (CASSANDRA-5072)
 * cqlsh: force CL.ONE for tracing and system.schema* queries (CASSANDRA-5070)
 * Includes cassandra-shuffle in the debian package (CASSANDRA-5058)
Merged from 1.1:
 * fix multithreaded compaction deadlock (CASSANDRA-4492)
 * fix temporarily missing schema after upgrade from pre-1.1.5 (CASSANDRA-5061)
 * Fix ALTER TABLE overriding compression options with defaults
   (CASSANDRA-4996, 5066)
 * fix specifying and altering crc_check_chance (CASSANDRA-5053)
 * fix Murmur3Partitioner ownership% calculation (CASSANDRA-5076)
 * Don't expire columns sooner than they should in 2ndary indexes (CASSANDRA-5079)


1.2-rc1
 * rename rpc_timeout settings to request_timeout (CASSANDRA-5027)
 * add BF with 0.1 FP to LCS by default (CASSANDRA-5029)
 * Fix preparing insert queries (CASSANDRA-5016)
 * Fix preparing queries with counter increment (CASSANDRA-5022)
 * Fix preparing updates with collections (CASSANDRA-5017)
 * Don't generate UUID based on other node address (CASSANDRA-5002)
 * Fix message when trying to alter a clustering key type (CASSANDRA-5012)
 * Update IAuthenticator to match the new IAuthorizer (CASSANDRA-5003)
 * Fix inserting only a key in CQL3 (CASSANDRA-5040)
 * Fix CQL3 token() function when used with strings (CASSANDRA-5050)
Merged from 1.1:
 * reduce log spam from invalid counter shards (CASSANDRA-5026)
 * Improve schema propagation performance (CASSANDRA-5025)
 * Fix for IndexHelper.IndexFor throws OOB Exception (CASSANDRA-5030)
 * cqlsh: make it possible to describe thrift CFs (CASSANDRA-4827)
 * cqlsh: fix timestamp formatting on some platforms (CASSANDRA-5046)


1.2-beta3
 * make consistency level configurable in cqlsh (CASSANDRA-4829)
 * fix cqlsh rendering of blob fields (CASSANDRA-4970)
 * fix cqlsh DESCRIBE command (CASSANDRA-4913)
 * save truncation position in system table (CASSANDRA-4906)
 * Move CompressionMetadata off-heap (CASSANDRA-4937)
 * allow CLI to GET cql3 columnfamily data (CASSANDRA-4924)
 * Fix rare race condition in getExpireTimeForEndpoint (CASSANDRA-4402)
 * acquire references to overlapping sstables during compaction so bloom filter
   doesn't get free'd prematurely (CASSANDRA-4934)
 * Don't share slice query filter in CQL3 SelectStatement (CASSANDRA-4928)
 * Separate tracing from Log4J (CASSANDRA-4861)
 * Exclude gcable tombstones from merkle-tree computation (CASSANDRA-4905)
 * Better printing of AbstractBounds for tracing (CASSANDRA-4931)
 * Optimize mostRecentTombstone check in CC.collectAllData (CASSANDRA-4883)
 * Change stream session ID to UUID to avoid collision from same node (CASSANDRA-4813)
 * Use Stats.db when bulk loading if present (CASSANDRA-4957)
 * Skip repair on system_trace and keyspaces with RF=1 (CASSANDRA-4956)
 * (cql3) Remove arbitrary SELECT limit (CASSANDRA-4918)
 * Correctly handle prepared operation on collections (CASSANDRA-4945)
 * Fix CQL3 LIMIT (CASSANDRA-4877)
 * Fix Stress for CQL3 (CASSANDRA-4979)
 * Remove cassandra specific exceptions from JMX interface (CASSANDRA-4893)
 * (CQL3) Force using ALLOW FILTERING on potentially inefficient queries (CASSANDRA-4915)
 * (cql3) Fix adding column when the table has collections (CASSANDRA-4982)
 * (cql3) Fix allowing collections with compact storage (CASSANDRA-4990)
 * (cql3) Refuse ttl/writetime function on collections (CASSANDRA-4992)
 * Replace IAuthority with new IAuthorizer (CASSANDRA-4874)
 * clqsh: fix KEY pseudocolumn escaping when describing Thrift tables
   in CQL3 mode (CASSANDRA-4955)
 * add basic authentication support for Pig CassandraStorage (CASSANDRA-3042)
 * fix CQL2 ALTER TABLE compaction_strategy_class altering (CASSANDRA-4965)
Merged from 1.1:
 * Fall back to old describe_splits if d_s_ex is not available (CASSANDRA-4803)
 * Improve error reporting when streaming ranges fail (CASSANDRA-5009)
 * Fix cqlsh timestamp formatting of timezone info (CASSANDRA-4746)
 * Fix assertion failure with leveled compaction (CASSANDRA-4799)
 * Check for null end_token in get_range_slice (CASSANDRA-4804)
 * Remove all remnants of removed nodes (CASSANDRA-4840)
 * Add aut-reloading of the log4j file in debian package (CASSANDRA-4855)
 * Fix estimated row cache entry size (CASSANDRA-4860)
 * reset getRangeSlice filter after finishing a row for get_paged_slice
   (CASSANDRA-4919)
 * expunge row cache post-truncate (CASSANDRA-4940)
 * Allow static CF definition with compact storage (CASSANDRA-4910)
 * Fix endless loop/compaction of schema_* CFs due to broken timestamps (CASSANDRA-4880)
 * Fix 'wrong class type' assertion in CounterColumn (CASSANDRA-4976)


1.2-beta2
 * fp rate of 1.0 disables BF entirely; LCS defaults to 1.0 (CASSANDRA-4876)
 * off-heap bloom filters for row keys (CASSANDRA_4865)
 * add extension point for sstable components (CASSANDRA-4049)
 * improve tracing output (CASSANDRA-4852, 4862)
 * make TRACE verb droppable (CASSANDRA-4672)
 * fix BulkLoader recognition of CQL3 columnfamilies (CASSANDRA-4755)
 * Sort commitlog segments for replay by id instead of mtime (CASSANDRA-4793)
 * Make hint delivery asynchronous (CASSANDRA-4761)
 * Pluggable Thrift transport factories for CLI and cqlsh (CASSANDRA-4609, 4610)
 * cassandra-cli: allow Double value type to be inserted to a column (CASSANDRA-4661)
 * Add ability to use custom TServerFactory implementations (CASSANDRA-4608)
 * optimize batchlog flushing to skip successful batches (CASSANDRA-4667)
 * include metadata for system keyspace itself in schema tables (CASSANDRA-4416)
 * add check to PropertyFileSnitch to verify presence of location for
   local node (CASSANDRA-4728)
 * add PBSPredictor consistency modeler (CASSANDRA-4261)
 * remove vestiges of Thrift unframed mode (CASSANDRA-4729)
 * optimize single-row PK lookups (CASSANDRA-4710)
 * adjust blockFor calculation to account for pending ranges due to node
   movement (CASSANDRA-833)
 * Change CQL version to 3.0.0 and stop accepting 3.0.0-beta1 (CASSANDRA-4649)
 * (CQL3) Make prepared statement global instead of per connection
   (CASSANDRA-4449)
 * Fix scrubbing of CQL3 created tables (CASSANDRA-4685)
 * (CQL3) Fix validation when using counter and regular columns in the same
   table (CASSANDRA-4706)
 * Fix bug starting Cassandra with simple authentication (CASSANDRA-4648)
 * Add support for batchlog in CQL3 (CASSANDRA-4545, 4738)
 * Add support for multiple column family outputs in CFOF (CASSANDRA-4208)
 * Support repairing only the local DC nodes (CASSANDRA-4747)
 * Use rpc_address for binary protocol and change default port (CASSANDRA-4751)
 * Fix use of collections in prepared statements (CASSANDRA-4739)
 * Store more information into peers table (CASSANDRA-4351, 4814)
 * Configurable bucket size for size tiered compaction (CASSANDRA-4704)
 * Run leveled compaction in parallel (CASSANDRA-4310)
 * Fix potential NPE during CFS reload (CASSANDRA-4786)
 * Composite indexes may miss results (CASSANDRA-4796)
 * Move consistency level to the protocol level (CASSANDRA-4734, 4824)
 * Fix Subcolumn slice ends not respected (CASSANDRA-4826)
 * Fix Assertion error in cql3 select (CASSANDRA-4783)
 * Fix list prepend logic (CQL3) (CASSANDRA-4835)
 * Add booleans as literals in CQL3 (CASSANDRA-4776)
 * Allow renaming PK columns in CQL3 (CASSANDRA-4822)
 * Fix binary protocol NEW_NODE event (CASSANDRA-4679)
 * Fix potential infinite loop in tombstone compaction (CASSANDRA-4781)
 * Remove system tables accounting from schema (CASSANDRA-4850)
 * (cql3) Force provided columns in clustering key order in
   'CLUSTERING ORDER BY' (CASSANDRA-4881)
 * Fix composite index bug (CASSANDRA-4884)
 * Fix short read protection for CQL3 (CASSANDRA-4882)
 * Add tracing support to the binary protocol (CASSANDRA-4699)
 * (cql3) Don't allow prepared marker inside collections (CASSANDRA-4890)
 * Re-allow order by on non-selected columns (CASSANDRA-4645)
 * Bug when composite index is created in a table having collections (CASSANDRA-4909)
 * log index scan subject in CompositesSearcher (CASSANDRA-4904)
Merged from 1.1:
 * add get[Row|Key]CacheEntries to CacheServiceMBean (CASSANDRA-4859)
 * fix get_paged_slice to wrap to next row correctly (CASSANDRA-4816)
 * fix indexing empty column values (CASSANDRA-4832)
 * allow JdbcDate to compose null Date objects (CASSANDRA-4830)
 * fix possible stackoverflow when compacting 1000s of sstables
   (CASSANDRA-4765)
 * fix wrong leveled compaction progress calculation (CASSANDRA-4807)
 * add a close() method to CRAR to prevent leaking file descriptors (CASSANDRA-4820)
 * fix potential infinite loop in get_count (CASSANDRA-4833)
 * fix compositeType.{get/from}String methods (CASSANDRA-4842)
 * (CQL) fix CREATE COLUMNFAMILY permissions check (CASSANDRA-4864)
 * Fix DynamicCompositeType same type comparison (CASSANDRA-4711)
 * Fix duplicate SSTable reference when stream session failed (CASSANDRA-3306)
 * Allow static CF definition with compact storage (CASSANDRA-4910)
 * Fix endless loop/compaction of schema_* CFs due to broken timestamps (CASSANDRA-4880)
 * Fix 'wrong class type' assertion in CounterColumn (CASSANDRA-4976)


1.2-beta1
 * add atomic_batch_mutate (CASSANDRA-4542, -4635)
 * increase default max_hint_window_in_ms to 3h (CASSANDRA-4632)
 * include message initiation time to replicas so they can more
   accurately drop timed-out requests (CASSANDRA-2858)
 * fix clientutil.jar dependencies (CASSANDRA-4566)
 * optimize WriteResponse (CASSANDRA-4548)
 * new metrics (CASSANDRA-4009)
 * redesign KEYS indexes to avoid read-before-write (CASSANDRA-2897)
 * debug tracing (CASSANDRA-1123)
 * parallelize row cache loading (CASSANDRA-4282)
 * Make compaction, flush JBOD-aware (CASSANDRA-4292)
 * run local range scans on the read stage (CASSANDRA-3687)
 * clean up ioexceptions (CASSANDRA-2116)
 * add disk_failure_policy (CASSANDRA-2118)
 * Introduce new json format with row level deletion (CASSANDRA-4054)
 * remove redundant "name" column from schema_keyspaces (CASSANDRA-4433)
 * improve "nodetool ring" handling of multi-dc clusters (CASSANDRA-3047)
 * update NTS calculateNaturalEndpoints to be O(N log N) (CASSANDRA-3881)
 * split up rpc timeout by operation type (CASSANDRA-2819)
 * rewrite key cache save/load to use only sequential i/o (CASSANDRA-3762)
 * update MS protocol with a version handshake + broadcast address id
   (CASSANDRA-4311)
 * multithreaded hint replay (CASSANDRA-4189)
 * add inter-node message compression (CASSANDRA-3127)
 * remove COPP (CASSANDRA-2479)
 * Track tombstone expiration and compact when tombstone content is
   higher than a configurable threshold, default 20% (CASSANDRA-3442, 4234)
 * update MurmurHash to version 3 (CASSANDRA-2975)
 * (CLI) track elapsed time for `delete' operation (CASSANDRA-4060)
 * (CLI) jline version is bumped to 1.0 to properly  support
   'delete' key function (CASSANDRA-4132)
 * Save IndexSummary into new SSTable 'Summary' component (CASSANDRA-2392, 4289)
 * Add support for range tombstones (CASSANDRA-3708)
 * Improve MessagingService efficiency (CASSANDRA-3617)
 * Avoid ID conflicts from concurrent schema changes (CASSANDRA-3794)
 * Set thrift HSHA server thread limit to unlimited by default (CASSANDRA-4277)
 * Avoids double serialization of CF id in RowMutation messages
   (CASSANDRA-4293)
 * stream compressed sstables directly with java nio (CASSANDRA-4297)
 * Support multiple ranges in SliceQueryFilter (CASSANDRA-3885)
 * Add column metadata to system column families (CASSANDRA-4018)
 * (cql3) Always use composite types by default (CASSANDRA-4329)
 * (cql3) Add support for set, map and list (CASSANDRA-3647)
 * Validate date type correctly (CASSANDRA-4441)
 * (cql3) Allow definitions with only a PK (CASSANDRA-4361)
 * (cql3) Add support for row key composites (CASSANDRA-4179)
 * improve DynamicEndpointSnitch by using reservoir sampling (CASSANDRA-4038)
 * (cql3) Add support for 2ndary indexes (CASSANDRA-3680)
 * (cql3) fix defining more than one PK to be invalid (CASSANDRA-4477)
 * remove schema agreement checking from all external APIs (Thrift, CQL and CQL3) (CASSANDRA-4487)
 * add Murmur3Partitioner and make it default for new installations (CASSANDRA-3772, 4621)
 * (cql3) update pseudo-map syntax to use map syntax (CASSANDRA-4497)
 * Finer grained exceptions hierarchy and provides error code with exceptions (CASSANDRA-3979)
 * Adds events push to binary protocol (CASSANDRA-4480)
 * Rewrite nodetool help (CASSANDRA-2293)
 * Make CQL3 the default for CQL (CASSANDRA-4640)
 * update stress tool to be able to use CQL3 (CASSANDRA-4406)
 * Accept all thrift update on CQL3 cf but don't expose their metadata (CASSANDRA-4377)
 * Replace Throttle with Guava's RateLimiter for HintedHandOff (CASSANDRA-4541)
 * fix counter add/get using CQL2 and CQL3 in stress tool (CASSANDRA-4633)
 * Add sstable count per level to cfstats (CASSANDRA-4537)
 * (cql3) Add ALTER KEYSPACE statement (CASSANDRA-4611)
 * (cql3) Allow defining default consistency levels (CASSANDRA-4448)
 * (cql3) Fix queries using LIMIT missing results (CASSANDRA-4579)
 * fix cross-version gossip messaging (CASSANDRA-4576)
 * added inet data type (CASSANDRA-4627)


1.1.6
 * Wait for writes on synchronous read digest mismatch (CASSANDRA-4792)
 * fix commitlog replay for nanotime-infected sstables (CASSANDRA-4782)
 * preflight check ttl for maximum of 20 years (CASSANDRA-4771)
 * (Pig) fix widerow input with single column rows (CASSANDRA-4789)
 * Fix HH to compact with correct gcBefore, which avoids wiping out
   undelivered hints (CASSANDRA-4772)
 * LCS will merge up to 32 L0 sstables as intended (CASSANDRA-4778)
 * NTS will default unconfigured DC replicas to zero (CASSANDRA-4675)
 * use default consistency level in counter validation if none is
   explicitly provide (CASSANDRA-4700)
 * Improve IAuthority interface by introducing fine-grained
   access permissions and grant/revoke commands (CASSANDRA-4490, 4644)
 * fix assumption error in CLI when updating/describing keyspace
   (CASSANDRA-4322)
 * Adds offline sstablescrub to debian packaging (CASSANDRA-4642)
 * Automatic fixing of overlapping leveled sstables (CASSANDRA-4644)
 * fix error when using ORDER BY with extended selections (CASSANDRA-4689)
 * (CQL3) Fix validation for IN queries for non-PK cols (CASSANDRA-4709)
 * fix re-created keyspace disappering after 1.1.5 upgrade
   (CASSANDRA-4698, 4752)
 * (CLI) display elapsed time in 2 fraction digits (CASSANDRA-3460)
 * add authentication support to sstableloader (CASSANDRA-4712)
 * Fix CQL3 'is reversed' logic (CASSANDRA-4716, 4759)
 * (CQL3) Don't return ReversedType in result set metadata (CASSANDRA-4717)
 * Backport adding AlterKeyspace statement (CASSANDRA-4611)
 * (CQL3) Correcty accept upper-case data types (CASSANDRA-4770)
 * Add binary protocol events for schema changes (CASSANDRA-4684)
Merged from 1.0:
 * Switch from NBHM to CHM in MessagingService's callback map, which
   prevents OOM in long-running instances (CASSANDRA-4708)


1.1.5
 * add SecondaryIndex.reload API (CASSANDRA-4581)
 * use millis + atomicint for commitlog segment creation instead of
   nanotime, which has issues under some hypervisors (CASSANDRA-4601)
 * fix FD leak in slice queries (CASSANDRA-4571)
 * avoid recursion in leveled compaction (CASSANDRA-4587)
 * increase stack size under Java7 to 180K
 * Log(info) schema changes (CASSANDRA-4547)
 * Change nodetool setcachecapcity to manipulate global caches (CASSANDRA-4563)
 * (cql3) fix setting compaction strategy (CASSANDRA-4597)
 * fix broken system.schema_* timestamps on system startup (CASSANDRA-4561)
 * fix wrong skip of cache saving (CASSANDRA-4533)
 * Avoid NPE when lost+found is in data dir (CASSANDRA-4572)
 * Respect five-minute flush moratorium after initial CL replay (CASSANDRA-4474)
 * Adds ntp as recommended in debian packaging (CASSANDRA-4606)
 * Configurable transport in CF Record{Reader|Writer} (CASSANDRA-4558)
 * (cql3) fix potential NPE with both equal and unequal restriction (CASSANDRA-4532)
 * (cql3) improves ORDER BY validation (CASSANDRA-4624)
 * Fix potential deadlock during counter writes (CASSANDRA-4578)
 * Fix cql error with ORDER BY when using IN (CASSANDRA-4612)
Merged from 1.0:
 * increase Xss to 160k to accomodate latest 1.6 JVMs (CASSANDRA-4602)
 * fix toString of hint destination tokens (CASSANDRA-4568)
 * Fix multiple values for CurrentLocal NodeID (CASSANDRA-4626)


1.1.4
 * fix offline scrub to catch >= out of order rows (CASSANDRA-4411)
 * fix cassandra-env.sh on RHEL and other non-dash-based systems
   (CASSANDRA-4494)
Merged from 1.0:
 * (Hadoop) fix setting key length for old-style mapred api (CASSANDRA-4534)
 * (Hadoop) fix iterating through a resultset consisting entirely
   of tombstoned rows (CASSANDRA-4466)


1.1.3
 * (cqlsh) add COPY TO (CASSANDRA-4434)
 * munmap commitlog segments before rename (CASSANDRA-4337)
 * (JMX) rename getRangeKeySample to sampleKeyRange to avoid returning
   multi-MB results as an attribute (CASSANDRA-4452)
 * flush based on data size, not throughput; overwritten columns no
   longer artificially inflate liveRatio (CASSANDRA-4399)
 * update default commitlog segment size to 32MB and total commitlog
   size to 32/1024 MB for 32/64 bit JVMs, respectively (CASSANDRA-4422)
 * avoid using global partitioner to estimate ranges in index sstables
   (CASSANDRA-4403)
 * restore pre-CASSANDRA-3862 approach to removing expired tombstones
   from row cache during compaction (CASSANDRA-4364)
 * (stress) support for CQL prepared statements (CASSANDRA-3633)
 * Correctly catch exception when Snappy cannot be loaded (CASSANDRA-4400)
 * (cql3) Support ORDER BY when IN condition is given in WHERE clause (CASSANDRA-4327)
 * (cql3) delete "component_index" column on DROP TABLE call (CASSANDRA-4420)
 * change nanoTime() to currentTimeInMillis() in schema related code (CASSANDRA-4432)
 * add a token generation tool (CASSANDRA-3709)
 * Fix LCS bug with sstable containing only 1 row (CASSANDRA-4411)
 * fix "Can't Modify Index Name" problem on CF update (CASSANDRA-4439)
 * Fix assertion error in getOverlappingSSTables during repair (CASSANDRA-4456)
 * fix nodetool's setcompactionthreshold command (CASSANDRA-4455)
 * Ensure compacted files are never used, to avoid counter overcount (CASSANDRA-4436)
Merged from 1.0:
 * Push the validation of secondary index values to the SecondaryIndexManager (CASSANDRA-4240)
 * allow dropping columns shadowed by not-yet-expired supercolumn or row
   tombstones in PrecompactedRow (CASSANDRA-4396)


1.1.2
 * Fix cleanup not deleting index entries (CASSANDRA-4379)
 * Use correct partitioner when saving + loading caches (CASSANDRA-4331)
 * Check schema before trying to export sstable (CASSANDRA-2760)
 * Raise a meaningful exception instead of NPE when PFS encounters
   an unconfigured node + no default (CASSANDRA-4349)
 * fix bug in sstable blacklisting with LCS (CASSANDRA-4343)
 * LCS no longer promotes tiny sstables out of L0 (CASSANDRA-4341)
 * skip tombstones during hint replay (CASSANDRA-4320)
 * fix NPE in compactionstats (CASSANDRA-4318)
 * enforce 1m min keycache for auto (CASSANDRA-4306)
 * Have DeletedColumn.isMFD always return true (CASSANDRA-4307)
 * (cql3) exeption message for ORDER BY constraints said primary filter can be
    an IN clause, which is misleading (CASSANDRA-4319)
 * (cql3) Reject (not yet supported) creation of 2ndardy indexes on tables with
   composite primary keys (CASSANDRA-4328)
 * Set JVM stack size to 160k for java 7 (CASSANDRA-4275)
 * cqlsh: add COPY command to load data from CSV flat files (CASSANDRA-4012)
 * CFMetaData.fromThrift to throw ConfigurationException upon error (CASSANDRA-4353)
 * Use CF comparator to sort indexed columns in SecondaryIndexManager
   (CASSANDRA-4365)
 * add strategy_options to the KSMetaData.toString() output (CASSANDRA-4248)
 * (cql3) fix range queries containing unqueried results (CASSANDRA-4372)
 * (cql3) allow updating column_alias types (CASSANDRA-4041)
 * (cql3) Fix deletion bug (CASSANDRA-4193)
 * Fix computation of overlapping sstable for leveled compaction (CASSANDRA-4321)
 * Improve scrub and allow to run it offline (CASSANDRA-4321)
 * Fix assertionError in StorageService.bulkLoad (CASSANDRA-4368)
 * (cqlsh) add option to authenticate to a keyspace at startup (CASSANDRA-4108)
 * (cqlsh) fix ASSUME functionality (CASSANDRA-4352)
 * Fix ColumnFamilyRecordReader to not return progress > 100% (CASSANDRA-3942)
Merged from 1.0:
 * Set gc_grace on index CF to 0 (CASSANDRA-4314)


1.1.1
 * add populate_io_cache_on_flush option (CASSANDRA-2635)
 * allow larger cache capacities than 2GB (CASSANDRA-4150)
 * add getsstables command to nodetool (CASSANDRA-4199)
 * apply parent CF compaction settings to secondary index CFs (CASSANDRA-4280)
 * preserve commitlog size cap when recycling segments at startup
   (CASSANDRA-4201)
 * (Hadoop) fix split generation regression (CASSANDRA-4259)
 * ignore min/max compactions settings in LCS, while preserving
   behavior that min=max=0 disables autocompaction (CASSANDRA-4233)
 * log number of rows read from saved cache (CASSANDRA-4249)
 * calculate exact size required for cleanup operations (CASSANDRA-1404)
 * avoid blocking additional writes during flush when the commitlog
   gets behind temporarily (CASSANDRA-1991)
 * enable caching on index CFs based on data CF cache setting (CASSANDRA-4197)
 * warn on invalid replication strategy creation options (CASSANDRA-4046)
 * remove [Freeable]Memory finalizers (CASSANDRA-4222)
 * include tombstone size in ColumnFamily.size, which can prevent OOM
   during sudden mass delete operations by yielding a nonzero liveRatio
   (CASSANDRA-3741)
 * Open 1 sstableScanner per level for leveled compaction (CASSANDRA-4142)
 * Optimize reads when row deletion timestamps allow us to restrict
   the set of sstables we check (CASSANDRA-4116)
 * add support for commitlog archiving and point-in-time recovery
   (CASSANDRA-3690)
 * avoid generating redundant compaction tasks during streaming
   (CASSANDRA-4174)
 * add -cf option to nodetool snapshot, and takeColumnFamilySnapshot to
   StorageService mbean (CASSANDRA-556)
 * optimize cleanup to drop entire sstables where possible (CASSANDRA-4079)
 * optimize truncate when autosnapshot is disabled (CASSANDRA-4153)
 * update caches to use byte[] keys to reduce memory overhead (CASSANDRA-3966)
 * add column limit to cli (CASSANDRA-3012, 4098)
 * clean up and optimize DataOutputBuffer, used by CQL compression and
   CompositeType (CASSANDRA-4072)
 * optimize commitlog checksumming (CASSANDRA-3610)
 * identify and blacklist corrupted SSTables from future compactions
   (CASSANDRA-2261)
 * Move CfDef and KsDef validation out of thrift (CASSANDRA-4037)
 * Expose API to repair a user provided range (CASSANDRA-3912)
 * Add way to force the cassandra-cli to refresh its schema (CASSANDRA-4052)
 * Avoid having replicate on write tasks stacking up at CL.ONE (CASSANDRA-2889)
 * (cql3) Backwards compatibility for composite comparators in non-cql3-aware
   clients (CASSANDRA-4093)
 * (cql3) Fix order by for reversed queries (CASSANDRA-4160)
 * (cql3) Add ReversedType support (CASSANDRA-4004)
 * (cql3) Add timeuuid type (CASSANDRA-4194)
 * (cql3) Minor fixes (CASSANDRA-4185)
 * (cql3) Fix prepared statement in BATCH (CASSANDRA-4202)
 * (cql3) Reduce the list of reserved keywords (CASSANDRA-4186)
 * (cql3) Move max/min compaction thresholds to compaction strategy options
   (CASSANDRA-4187)
 * Fix exception during move when localhost is the only source (CASSANDRA-4200)
 * (cql3) Allow paging through non-ordered partitioner results (CASSANDRA-3771)
 * (cql3) Fix drop index (CASSANDRA-4192)
 * (cql3) Don't return range ghosts anymore (CASSANDRA-3982)
 * fix re-creating Keyspaces/ColumnFamilies with the same name as dropped
   ones (CASSANDRA-4219)
 * fix SecondaryIndex LeveledManifest save upon snapshot (CASSANDRA-4230)
 * fix missing arrayOffset in FBUtilities.hash (CASSANDRA-4250)
 * (cql3) Add name of parameters in CqlResultSet (CASSANDRA-4242)
 * (cql3) Correctly validate order by queries (CASSANDRA-4246)
 * rename stress to cassandra-stress for saner packaging (CASSANDRA-4256)
 * Fix exception on colum metadata with non-string comparator (CASSANDRA-4269)
 * Check for unknown/invalid compression options (CASSANDRA-4266)
 * (cql3) Adds simple access to column timestamp and ttl (CASSANDRA-4217)
 * (cql3) Fix range queries with secondary indexes (CASSANDRA-4257)
 * Better error messages from improper input in cli (CASSANDRA-3865)
 * Try to stop all compaction upon Keyspace or ColumnFamily drop (CASSANDRA-4221)
 * (cql3) Allow keyspace properties to contain hyphens (CASSANDRA-4278)
 * (cql3) Correctly validate keyspace access in create table (CASSANDRA-4296)
 * Avoid deadlock in migration stage (CASSANDRA-3882)
 * Take supercolumn names and deletion info into account in memtable throughput
   (CASSANDRA-4264)
 * Add back backward compatibility for old style replication factor (CASSANDRA-4294)
 * Preserve compatibility with pre-1.1 index queries (CASSANDRA-4262)
Merged from 1.0:
 * Fix super columns bug where cache is not updated (CASSANDRA-4190)
 * fix maxTimestamp to include row tombstones (CASSANDRA-4116)
 * (CLI) properly handle quotes in create/update keyspace commands (CASSANDRA-4129)
 * Avoids possible deadlock during bootstrap (CASSANDRA-4159)
 * fix stress tool that hangs forever on timeout or error (CASSANDRA-4128)
 * stress tool to return appropriate exit code on failure (CASSANDRA-4188)
 * fix compaction NPE when out of disk space and assertions disabled
   (CASSANDRA-3985)
 * synchronize LCS getEstimatedTasks to avoid CME (CASSANDRA-4255)
 * ensure unique streaming session id's (CASSANDRA-4223)
 * kick off background compaction when min/max thresholds change
   (CASSANDRA-4279)
 * improve ability of STCS.getBuckets to deal with 100s of 1000s of
   sstables, such as when convertinb back from LCS (CASSANDRA-4287)
 * Oversize integer in CQL throws NumberFormatException (CASSANDRA-4291)
 * fix 1.0.x node join to mixed version cluster, other nodes >= 1.1 (CASSANDRA-4195)
 * Fix LCS splitting sstable base on uncompressed size (CASSANDRA-4419)
 * Push the validation of secondary index values to the SecondaryIndexManager (CASSANDRA-4240)
 * Don't purge columns during upgradesstables (CASSANDRA-4462)
 * Make cqlsh work with piping (CASSANDRA-4113)
 * Validate arguments for nodetool decommission (CASSANDRA-4061)
 * Report thrift status in nodetool info (CASSANDRA-4010)


1.1.0-final
 * average a reduced liveRatio estimate with the previous one (CASSANDRA-4065)
 * Allow KS and CF names up to 48 characters (CASSANDRA-4157)
 * fix stress build (CASSANDRA-4140)
 * add time remaining estimate to nodetool compactionstats (CASSANDRA-4167)
 * (cql) fix NPE in cql3 ALTER TABLE (CASSANDRA-4163)
 * (cql) Add support for CL.TWO and CL.THREE in CQL (CASSANDRA-4156)
 * (cql) Fix type in CQL3 ALTER TABLE preventing update (CASSANDRA-4170)
 * (cql) Throw invalid exception from CQL3 on obsolete options (CASSANDRA-4171)
 * (cqlsh) fix recognizing uppercase SELECT keyword (CASSANDRA-4161)
 * Pig: wide row support (CASSANDRA-3909)
Merged from 1.0:
 * avoid streaming empty files with bulk loader if sstablewriter errors out
   (CASSANDRA-3946)


1.1-rc1
 * Include stress tool in binary builds (CASSANDRA-4103)
 * (Hadoop) fix wide row iteration when last row read was deleted
   (CASSANDRA-4154)
 * fix read_repair_chance to really default to 0.1 in the cli (CASSANDRA-4114)
 * Adds caching and bloomFilterFpChange to CQL options (CASSANDRA-4042)
 * Adds posibility to autoconfigure size of the KeyCache (CASSANDRA-4087)
 * fix KEYS index from skipping results (CASSANDRA-3996)
 * Remove sliced_buffer_size_in_kb dead option (CASSANDRA-4076)
 * make loadNewSStable preserve sstable version (CASSANDRA-4077)
 * Respect 1.0 cache settings as much as possible when upgrading
   (CASSANDRA-4088)
 * relax path length requirement for sstable files when upgrading on
   non-Windows platforms (CASSANDRA-4110)
 * fix terminination of the stress.java when errors were encountered
   (CASSANDRA-4128)
 * Move CfDef and KsDef validation out of thrift (CASSANDRA-4037)
 * Fix get_paged_slice (CASSANDRA-4136)
 * CQL3: Support slice with exclusive start and stop (CASSANDRA-3785)
Merged from 1.0:
 * support PropertyFileSnitch in bulk loader (CASSANDRA-4145)
 * add auto_snapshot option allowing disabling snapshot before drop/truncate
   (CASSANDRA-3710)
 * allow short snitch names (CASSANDRA-4130)


1.1-beta2
 * rename loaded sstables to avoid conflicts with local snapshots
   (CASSANDRA-3967)
 * start hint replay as soon as FD notifies that the target is back up
   (CASSANDRA-3958)
 * avoid unproductive deserializing of cached rows during compaction
   (CASSANDRA-3921)
 * fix concurrency issues with CQL keyspace creation (CASSANDRA-3903)
 * Show Effective Owership via Nodetool ring <keyspace> (CASSANDRA-3412)
 * Update ORDER BY syntax for CQL3 (CASSANDRA-3925)
 * Fix BulkRecordWriter to not throw NPE if reducer gets no map data from Hadoop (CASSANDRA-3944)
 * Fix bug with counters in super columns (CASSANDRA-3821)
 * Remove deprecated merge_shard_chance (CASSANDRA-3940)
 * add a convenient way to reset a node's schema (CASSANDRA-2963)
 * fix for intermittent SchemaDisagreementException (CASSANDRA-3884)
 * CLI `list <CF>` to limit number of columns and their order (CASSANDRA-3012)
 * ignore deprecated KsDef/CfDef/ColumnDef fields in native schema (CASSANDRA-3963)
 * CLI to report when unsupported column_metadata pair was given (CASSANDRA-3959)
 * reincarnate removed and deprecated KsDef/CfDef attributes (CASSANDRA-3953)
 * Fix race between writes and read for cache (CASSANDRA-3862)
 * perform static initialization of StorageProxy on start-up (CASSANDRA-3797)
 * support trickling fsync() on writes (CASSANDRA-3950)
 * expose counters for unavailable/timeout exceptions given to thrift clients (CASSANDRA-3671)
 * avoid quadratic startup time in LeveledManifest (CASSANDRA-3952)
 * Add type information to new schema_ columnfamilies and remove thrift
   serialization for schema (CASSANDRA-3792)
 * add missing column validator options to the CLI help (CASSANDRA-3926)
 * skip reading saved key cache if CF's caching strategy is NONE or ROWS_ONLY (CASSANDRA-3954)
 * Unify migration code (CASSANDRA-4017)
Merged from 1.0:
 * cqlsh: guess correct version of Python for Arch Linux (CASSANDRA-4090)
 * (CLI) properly handle quotes in create/update keyspace commands (CASSANDRA-4129)
 * Avoids possible deadlock during bootstrap (CASSANDRA-4159)
 * fix stress tool that hangs forever on timeout or error (CASSANDRA-4128)
 * Fix super columns bug where cache is not updated (CASSANDRA-4190)
 * stress tool to return appropriate exit code on failure (CASSANDRA-4188)


1.0.9
 * improve index sampling performance (CASSANDRA-4023)
 * always compact away deleted hints immediately after handoff (CASSANDRA-3955)
 * delete hints from dropped ColumnFamilies on handoff instead of
   erroring out (CASSANDRA-3975)
 * add CompositeType ref to the CLI doc for create/update column family (CASSANDRA-3980)
 * Pig: support Counter ColumnFamilies (CASSANDRA-3973)
 * Pig: Composite column support (CASSANDRA-3684)
 * Avoid NPE during repair when a keyspace has no CFs (CASSANDRA-3988)
 * Fix division-by-zero error on get_slice (CASSANDRA-4000)
 * don't change manifest level for cleanup, scrub, and upgradesstables
   operations under LeveledCompactionStrategy (CASSANDRA-3989, 4112)
 * fix race leading to super columns assertion failure (CASSANDRA-3957)
 * fix NPE on invalid CQL delete command (CASSANDRA-3755)
 * allow custom types in CLI's assume command (CASSANDRA-4081)
 * fix totalBytes count for parallel compactions (CASSANDRA-3758)
 * fix intermittent NPE in get_slice (CASSANDRA-4095)
 * remove unnecessary asserts in native code interfaces (CASSANDRA-4096)
 * Validate blank keys in CQL to avoid assertion errors (CASSANDRA-3612)
 * cqlsh: fix bad decoding of some column names (CASSANDRA-4003)
 * cqlsh: fix incorrect padding with unicode chars (CASSANDRA-4033)
 * Fix EC2 snitch incorrectly reporting region (CASSANDRA-4026)
 * Shut down thrift during decommission (CASSANDRA-4086)
 * Expose nodetool cfhistograms for 2ndary indexes (CASSANDRA-4063)
Merged from 0.8:
 * Fix ConcurrentModificationException in gossiper (CASSANDRA-4019)


1.1-beta1
 * (cqlsh)
   + add SOURCE and CAPTURE commands, and --file option (CASSANDRA-3479)
   + add ALTER COLUMNFAMILY WITH (CASSANDRA-3523)
   + bundle Python dependencies with Cassandra (CASSANDRA-3507)
   + added to Debian package (CASSANDRA-3458)
   + display byte data instead of erroring out on decode failure
     (CASSANDRA-3874)
 * add nodetool rebuild_index (CASSANDRA-3583)
 * add nodetool rangekeysample (CASSANDRA-2917)
 * Fix streaming too much data during move operations (CASSANDRA-3639)
 * Nodetool and CLI connect to localhost by default (CASSANDRA-3568)
 * Reduce memory used by primary index sample (CASSANDRA-3743)
 * (Hadoop) separate input/output configurations (CASSANDRA-3197, 3765)
 * avoid returning internal Cassandra classes over JMX (CASSANDRA-2805)
 * add row-level isolation via SnapTree (CASSANDRA-2893)
 * Optimize key count estimation when opening sstable on startup
   (CASSANDRA-2988)
 * multi-dc replication optimization supporting CL > ONE (CASSANDRA-3577)
 * add command to stop compactions (CASSANDRA-1740, 3566, 3582)
 * multithreaded streaming (CASSANDRA-3494)
 * removed in-tree redhat spec (CASSANDRA-3567)
 * "defragment" rows for name-based queries under STCS, again (CASSANDRA-2503)
 * Recycle commitlog segments for improved performance
   (CASSANDRA-3411, 3543, 3557, 3615)
 * update size-tiered compaction to prioritize small tiers (CASSANDRA-2407)
 * add message expiration logic to OutboundTcpConnection (CASSANDRA-3005)
 * off-heap cache to use sun.misc.Unsafe instead of JNA (CASSANDRA-3271)
 * EACH_QUORUM is only supported for writes (CASSANDRA-3272)
 * replace compactionlock use in schema migration by checking CFS.isValid
   (CASSANDRA-3116)
 * recognize that "SELECT first ... *" isn't really "SELECT *" (CASSANDRA-3445)
 * Use faster bytes comparison (CASSANDRA-3434)
 * Bulk loader is no longer a fat client, (HADOOP) bulk load output format
   (CASSANDRA-3045)
 * (Hadoop) add support for KeyRange.filter
 * remove assumption that keys and token are in bijection
   (CASSANDRA-1034, 3574, 3604)
 * always remove endpoints from delevery queue in HH (CASSANDRA-3546)
 * fix race between cf flush and its 2ndary indexes flush (CASSANDRA-3547)
 * fix potential race in AES when a repair fails (CASSANDRA-3548)
 * Remove columns shadowed by a deleted container even when we cannot purge
   (CASSANDRA-3538)
 * Improve memtable slice iteration performance (CASSANDRA-3545)
 * more efficient allocation of small bloom filters (CASSANDRA-3618)
 * Use separate writer thread in SSTableSimpleUnsortedWriter (CASSANDRA-3619)
 * fsync the directory after new sstable or commitlog segment are created (CASSANDRA-3250)
 * fix minor issues reported by FindBugs (CASSANDRA-3658)
 * global key/row caches (CASSANDRA-3143, 3849)
 * optimize memtable iteration during range scan (CASSANDRA-3638)
 * introduce 'crc_check_chance' in CompressionParameters to support
   a checksum percentage checking chance similarly to read-repair (CASSANDRA-3611)
 * a way to deactivate global key/row cache on per-CF basis (CASSANDRA-3667)
 * fix LeveledCompactionStrategy broken because of generation pre-allocation
   in LeveledManifest (CASSANDRA-3691)
 * finer-grained control over data directories (CASSANDRA-2749)
 * Fix ClassCastException during hinted handoff (CASSANDRA-3694)
 * Upgrade Thrift to 0.7 (CASSANDRA-3213)
 * Make stress.java insert operation to use microseconds (CASSANDRA-3725)
 * Allows (internally) doing a range query with a limit of columns instead of
   rows (CASSANDRA-3742)
 * Allow rangeSlice queries to be start/end inclusive/exclusive (CASSANDRA-3749)
 * Fix BulkLoader to support new SSTable layout and add stream
   throttling to prevent an NPE when there is no yaml config (CASSANDRA-3752)
 * Allow concurrent schema migrations (CASSANDRA-1391, 3832)
 * Add SnapshotCommand to trigger snapshot on remote node (CASSANDRA-3721)
 * Make CFMetaData conversions to/from thrift/native schema inverses
   (CASSANDRA_3559)
 * Add initial code for CQL 3.0-beta (CASSANDRA-2474, 3781, 3753)
 * Add wide row support for ColumnFamilyInputFormat (CASSANDRA-3264)
 * Allow extending CompositeType comparator (CASSANDRA-3657)
 * Avoids over-paging during get_count (CASSANDRA-3798)
 * Add new command to rebuild a node without (repair) merkle tree calculations
   (CASSANDRA-3483, 3922)
 * respect not only row cache capacity but caching mode when
   trying to read data (CASSANDRA-3812)
 * fix system tests (CASSANDRA-3827)
 * CQL support for altering row key type in ALTER TABLE (CASSANDRA-3781)
 * turn compression on by default (CASSANDRA-3871)
 * make hexToBytes refuse invalid input (CASSANDRA-2851)
 * Make secondary indexes CF inherit compression and compaction from their
   parent CF (CASSANDRA-3877)
 * Finish cleanup up tombstone purge code (CASSANDRA-3872)
 * Avoid NPE on aboarted stream-out sessions (CASSANDRA-3904)
 * BulkRecordWriter throws NPE for counter columns (CASSANDRA-3906)
 * Support compression using BulkWriter (CASSANDRA-3907)


1.0.8
 * fix race between cleanup and flush on secondary index CFSes (CASSANDRA-3712)
 * avoid including non-queried nodes in rangeslice read repair
   (CASSANDRA-3843)
 * Only snapshot CF being compacted for snapshot_before_compaction
   (CASSANDRA-3803)
 * Log active compactions in StatusLogger (CASSANDRA-3703)
 * Compute more accurate compaction score per level (CASSANDRA-3790)
 * Return InvalidRequest when using a keyspace that doesn't exist
   (CASSANDRA-3764)
 * disallow user modification of System keyspace (CASSANDRA-3738)
 * allow using sstable2json on secondary index data (CASSANDRA-3738)
 * (cqlsh) add DESCRIBE COLUMNFAMILIES (CASSANDRA-3586)
 * (cqlsh) format blobs correctly and use colors to improve output
   readability (CASSANDRA-3726)
 * synchronize BiMap of bootstrapping tokens (CASSANDRA-3417)
 * show index options in CLI (CASSANDRA-3809)
 * add optional socket timeout for streaming (CASSANDRA-3838)
 * fix truncate not to leave behind non-CFS backed secondary indexes
   (CASSANDRA-3844)
 * make CLI `show schema` to use output stream directly instead
   of StringBuilder (CASSANDRA-3842)
 * remove the wait on hint future during write (CASSANDRA-3870)
 * (cqlsh) ignore missing CfDef opts (CASSANDRA-3933)
 * (cqlsh) look for cqlshlib relative to realpath (CASSANDRA-3767)
 * Fix short read protection (CASSANDRA-3934)
 * Make sure infered and actual schema match (CASSANDRA-3371)
 * Fix NPE during HH delivery (CASSANDRA-3677)
 * Don't put boostrapping node in 'hibernate' status (CASSANDRA-3737)
 * Fix double quotes in windows bat files (CASSANDRA-3744)
 * Fix bad validator lookup (CASSANDRA-3789)
 * Fix soft reset in EC2MultiRegionSnitch (CASSANDRA-3835)
 * Don't leave zombie connections with THSHA thrift server (CASSANDRA-3867)
 * (cqlsh) fix deserialization of data (CASSANDRA-3874)
 * Fix removetoken force causing an inconsistent state (CASSANDRA-3876)
 * Fix ahndling of some types with Pig (CASSANDRA-3886)
 * Don't allow to drop the system keyspace (CASSANDRA-3759)
 * Make Pig deletes disabled by default and configurable (CASSANDRA-3628)
Merged from 0.8:
 * (Pig) fix CassandraStorage to use correct comparator in Super ColumnFamily
   case (CASSANDRA-3251)
 * fix thread safety issues in commitlog replay, primarily affecting
   systems with many (100s) of CF definitions (CASSANDRA-3751)
 * Fix relevant tombstone ignored with super columns (CASSANDRA-3875)


1.0.7
 * fix regression in HH page size calculation (CASSANDRA-3624)
 * retry failed stream on IOException (CASSANDRA-3686)
 * allow configuring bloom_filter_fp_chance (CASSANDRA-3497)
 * attempt hint delivery every ten minutes, or when failure detector
   notifies us that a node is back up, whichever comes first.  hint
   handoff throttle delay default changed to 1ms, from 50 (CASSANDRA-3554)
 * add nodetool setstreamthroughput (CASSANDRA-3571)
 * fix assertion when dropping a columnfamily with no sstables (CASSANDRA-3614)
 * more efficient allocation of small bloom filters (CASSANDRA-3618)
 * CLibrary.createHardLinkWithExec() to check for errors (CASSANDRA-3101)
 * Avoid creating empty and non cleaned writer during compaction (CASSANDRA-3616)
 * stop thrift service in shutdown hook so we can quiesce MessagingService
   (CASSANDRA-3335)
 * (CQL) compaction_strategy_options and compression_parameters for
   CREATE COLUMNFAMILY statement (CASSANDRA-3374)
 * Reset min/max compaction threshold when creating size tiered compaction
   strategy (CASSANDRA-3666)
 * Don't ignore IOException during compaction (CASSANDRA-3655)
 * Fix assertion error for CF with gc_grace=0 (CASSANDRA-3579)
 * Shutdown ParallelCompaction reducer executor after use (CASSANDRA-3711)
 * Avoid < 0 value for pending tasks in leveled compaction (CASSANDRA-3693)
 * (Hadoop) Support TimeUUID in Pig CassandraStorage (CASSANDRA-3327)
 * Check schema is ready before continuing boostrapping (CASSANDRA-3629)
 * Catch overflows during parsing of chunk_length_kb (CASSANDRA-3644)
 * Improve stream protocol mismatch errors (CASSANDRA-3652)
 * Avoid multiple thread doing HH to the same target (CASSANDRA-3681)
 * Add JMX property for rp_timeout_in_ms (CASSANDRA-2940)
 * Allow DynamicCompositeType to compare component of different types
   (CASSANDRA-3625)
 * Flush non-cfs backed secondary indexes (CASSANDRA-3659)
 * Secondary Indexes should report memory consumption (CASSANDRA-3155)
 * fix for SelectStatement start/end key are not set correctly
   when a key alias is involved (CASSANDRA-3700)
 * fix CLI `show schema` command insert of an extra comma in
   column_metadata (CASSANDRA-3714)
Merged from 0.8:
 * avoid logging (harmless) exception when GC takes < 1ms (CASSANDRA-3656)
 * prevent new nodes from thinking down nodes are up forever (CASSANDRA-3626)
 * use correct list of replicas for LOCAL_QUORUM reads when read repair
   is disabled (CASSANDRA-3696)
 * block on flush before compacting hints (may prevent OOM) (CASSANDRA-3733)


1.0.6
 * (CQL) fix cqlsh support for replicate_on_write (CASSANDRA-3596)
 * fix adding to leveled manifest after streaming (CASSANDRA-3536)
 * filter out unavailable cipher suites when using encryption (CASSANDRA-3178)
 * (HADOOP) add old-style api support for CFIF and CFRR (CASSANDRA-2799)
 * Support TimeUUIDType column names in Stress.java tool (CASSANDRA-3541)
 * (CQL) INSERT/UPDATE/DELETE/TRUNCATE commands should allow CF names to
   be qualified by keyspace (CASSANDRA-3419)
 * always remove endpoints from delevery queue in HH (CASSANDRA-3546)
 * fix race between cf flush and its 2ndary indexes flush (CASSANDRA-3547)
 * fix potential race in AES when a repair fails (CASSANDRA-3548)
 * fix default value validation usage in CLI SET command (CASSANDRA-3553)
 * Optimize componentsFor method for compaction and startup time
   (CASSANDRA-3532)
 * (CQL) Proper ColumnFamily metadata validation on CREATE COLUMNFAMILY
   (CASSANDRA-3565)
 * fix compression "chunk_length_kb" option to set correct kb value for
   thrift/avro (CASSANDRA-3558)
 * fix missing response during range slice repair (CASSANDRA-3551)
 * 'describe ring' moved from CLI to nodetool and available through JMX (CASSANDRA-3220)
 * add back partitioner to sstable metadata (CASSANDRA-3540)
 * fix NPE in get_count for counters (CASSANDRA-3601)
Merged from 0.8:
 * remove invalid assertion that table was opened before dropping it
   (CASSANDRA-3580)
 * range and index scans now only send requests to enough replicas to
   satisfy requested CL + RR (CASSANDRA-3598)
 * use cannonical host for local node in nodetool info (CASSANDRA-3556)
 * remove nonlocal DC write optimization since it only worked with
   CL.ONE or CL.LOCAL_QUORUM (CASSANDRA-3577, 3585)
 * detect misuses of CounterColumnType (CASSANDRA-3422)
 * turn off string interning in json2sstable, take 2 (CASSANDRA-2189)
 * validate compression parameters on add/update of the ColumnFamily
   (CASSANDRA-3573)
 * Check for 0.0.0.0 is incorrect in CFIF (CASSANDRA-3584)
 * Increase vm.max_map_count in debian packaging (CASSANDRA-3563)
 * gossiper will never add itself to saved endpoints (CASSANDRA-3485)


1.0.5
 * revert CASSANDRA-3407 (see CASSANDRA-3540)
 * fix assertion error while forwarding writes to local nodes (CASSANDRA-3539)


1.0.4
 * fix self-hinting of timed out read repair updates and make hinted handoff
   less prone to OOMing a coordinator (CASSANDRA-3440)
 * expose bloom filter sizes via JMX (CASSANDRA-3495)
 * enforce RP tokens 0..2**127 (CASSANDRA-3501)
 * canonicalize paths exposed through JMX (CASSANDRA-3504)
 * fix "liveSize" stat when sstables are removed (CASSANDRA-3496)
 * add bloom filter FP rates to nodetool cfstats (CASSANDRA-3347)
 * record partitioner in sstable metadata component (CASSANDRA-3407)
 * add new upgradesstables nodetool command (CASSANDRA-3406)
 * skip --debug requirement to see common exceptions in CLI (CASSANDRA-3508)
 * fix incorrect query results due to invalid max timestamp (CASSANDRA-3510)
 * make sstableloader recognize compressed sstables (CASSANDRA-3521)
 * avoids race in OutboundTcpConnection in multi-DC setups (CASSANDRA-3530)
 * use SETLOCAL in cassandra.bat (CASSANDRA-3506)
 * fix ConcurrentModificationException in Table.all() (CASSANDRA-3529)
Merged from 0.8:
 * fix concurrence issue in the FailureDetector (CASSANDRA-3519)
 * fix array out of bounds error in counter shard removal (CASSANDRA-3514)
 * avoid dropping tombstones when they might still be needed to shadow
   data in a different sstable (CASSANDRA-2786)


1.0.3
 * revert name-based query defragmentation aka CASSANDRA-2503 (CASSANDRA-3491)
 * fix invalidate-related test failures (CASSANDRA-3437)
 * add next-gen cqlsh to bin/ (CASSANDRA-3188, 3131, 3493)
 * (CQL) fix handling of rows with no columns (CASSANDRA-3424, 3473)
 * fix querying supercolumns by name returning only a subset of
   subcolumns or old subcolumn versions (CASSANDRA-3446)
 * automatically compute sha1 sum for uncompressed data files (CASSANDRA-3456)
 * fix reading metadata/statistics component for version < h (CASSANDRA-3474)
 * add sstable forward-compatibility (CASSANDRA-3478)
 * report compression ratio in CFSMBean (CASSANDRA-3393)
 * fix incorrect size exception during streaming of counters (CASSANDRA-3481)
 * (CQL) fix for counter decrement syntax (CASSANDRA-3418)
 * Fix race introduced by CASSANDRA-2503 (CASSANDRA-3482)
 * Fix incomplete deletion of delivered hints (CASSANDRA-3466)
 * Avoid rescheduling compactions when no compaction was executed
   (CASSANDRA-3484)
 * fix handling of the chunk_length_kb compression options (CASSANDRA-3492)
Merged from 0.8:
 * fix updating CF row_cache_provider (CASSANDRA-3414)
 * CFMetaData.convertToThrift method to set RowCacheProvider (CASSANDRA-3405)
 * acquire compactionlock during truncate (CASSANDRA-3399)
 * fix displaying cfdef entries for super columnfamilies (CASSANDRA-3415)
 * Make counter shard merging thread safe (CASSANDRA-3178)
 * Revert CASSANDRA-2855
 * Fix bug preventing the use of efficient cross-DC writes (CASSANDRA-3472)
 * `describe ring` command for CLI (CASSANDRA-3220)
 * (Hadoop) skip empty rows when entire row is requested, redux (CASSANDRA-2855)


1.0.2
 * "defragment" rows for name-based queries under STCS (CASSANDRA-2503)
 * Add timing information to cassandra-cli GET/SET/LIST queries (CASSANDRA-3326)
 * Only create one CompressionMetadata object per sstable (CASSANDRA-3427)
 * cleanup usage of StorageService.setMode() (CASSANDRA-3388)
 * Avoid large array allocation for compressed chunk offsets (CASSANDRA-3432)
 * fix DecimalType bytebuffer marshalling (CASSANDRA-3421)
 * fix bug that caused first column in per row indexes to be ignored
   (CASSANDRA-3441)
 * add JMX call to clean (failed) repair sessions (CASSANDRA-3316)
 * fix sstableloader reference acquisition bug (CASSANDRA-3438)
 * fix estimated row size regression (CASSANDRA-3451)
 * make sure we don't return more columns than asked (CASSANDRA-3303, 3395)
Merged from 0.8:
 * acquire compactionlock during truncate (CASSANDRA-3399)
 * fix displaying cfdef entries for super columnfamilies (CASSANDRA-3415)


1.0.1
 * acquire references during index build to prevent delete problems
   on Windows (CASSANDRA-3314)
 * describe_ring should include datacenter/topology information (CASSANDRA-2882)
 * Thrift sockets are not properly buffered (CASSANDRA-3261)
 * performance improvement for bytebufferutil compare function (CASSANDRA-3286)
 * add system.versions ColumnFamily (CASSANDRA-3140)
 * reduce network copies (CASSANDRA-3333, 3373)
 * limit nodetool to 32MB of heap (CASSANDRA-3124)
 * (CQL) update parser to accept "timestamp" instead of "date" (CASSANDRA-3149)
 * Fix CLI `show schema` to include "compression_options" (CASSANDRA-3368)
 * Snapshot to include manifest under LeveledCompactionStrategy (CASSANDRA-3359)
 * (CQL) SELECT query should allow CF name to be qualified by keyspace (CASSANDRA-3130)
 * (CQL) Fix internal application error specifying 'using consistency ...'
   in lower case (CASSANDRA-3366)
 * fix Deflate compression when compression actually makes the data bigger
   (CASSANDRA-3370)
 * optimize UUIDGen to avoid lock contention on InetAddress.getLocalHost
   (CASSANDRA-3387)
 * tolerate index being dropped mid-mutation (CASSANDRA-3334, 3313)
 * CompactionManager is now responsible for checking for new candidates
   post-task execution, enabling more consistent leveled compaction
   (CASSANDRA-3391)
 * Cache HSHA threads (CASSANDRA-3372)
 * use CF/KS names as snapshot prefix for drop + truncate operations
   (CASSANDRA-2997)
 * Break bloom filters up to avoid heap fragmentation (CASSANDRA-2466)
 * fix cassandra hanging on jsvc stop (CASSANDRA-3302)
 * Avoid leveled compaction getting blocked on errors (CASSANDRA-3408)
 * Make reloading the compaction strategy safe (CASSANDRA-3409)
 * ignore 0.8 hints even if compaction begins before we try to purge
   them (CASSANDRA-3385)
 * remove procrun (bin\daemon) from Cassandra source tree and
   artifacts (CASSANDRA-3331)
 * make cassandra compile under JDK7 (CASSANDRA-3275)
 * remove dependency of clientutil.jar to FBUtilities (CASSANDRA-3299)
 * avoid truncation errors by using long math on long values (CASSANDRA-3364)
 * avoid clock drift on some Windows machine (CASSANDRA-3375)
 * display cache provider in cli 'describe keyspace' command (CASSANDRA-3384)
 * fix incomplete topology information in describe_ring (CASSANDRA-3403)
 * expire dead gossip states based on time (CASSANDRA-2961)
 * improve CompactionTask extensibility (CASSANDRA-3330)
 * Allow one leveled compaction task to kick off another (CASSANDRA-3363)
 * allow encryption only between datacenters (CASSANDRA-2802)
Merged from 0.8:
 * fix truncate allowing data to be replayed post-restart (CASSANDRA-3297)
 * make iwriter final in IndexWriter to avoid NPE (CASSANDRA-2863)
 * (CQL) update grammar to require key clause in DELETE statement
   (CASSANDRA-3349)
 * (CQL) allow numeric keyspace names in USE statement (CASSANDRA-3350)
 * (Hadoop) skip empty rows when slicing the entire row (CASSANDRA-2855)
 * Fix handling of tombstone by SSTableExport/Import (CASSANDRA-3357)
 * fix ColumnIndexer to use long offsets (CASSANDRA-3358)
 * Improved CLI exceptions (CASSANDRA-3312)
 * Fix handling of tombstone by SSTableExport/Import (CASSANDRA-3357)
 * Only count compaction as active (for throttling) when they have
   successfully acquired the compaction lock (CASSANDRA-3344)
 * Display CLI version string on startup (CASSANDRA-3196)
 * (Hadoop) make CFIF try rpc_address or fallback to listen_address
   (CASSANDRA-3214)
 * (Hadoop) accept comma delimited lists of initial thrift connections
   (CASSANDRA-3185)
 * ColumnFamily min_compaction_threshold should be >= 2 (CASSANDRA-3342)
 * (Pig) add 0.8+ types and key validation type in schema (CASSANDRA-3280)
 * Fix completely removing column metadata using CLI (CASSANDRA-3126)
 * CLI `describe cluster;` output should be on separate lines for separate versions
   (CASSANDRA-3170)
 * fix changing durable_writes keyspace option during CF creation
   (CASSANDRA-3292)
 * avoid locking on update when no indexes are involved (CASSANDRA-3386)
 * fix assertionError during repair with ordered partitioners (CASSANDRA-3369)
 * correctly serialize key_validation_class for avro (CASSANDRA-3391)
 * don't expire counter tombstone after streaming (CASSANDRA-3394)
 * prevent nodes that failed to join from hanging around forever
   (CASSANDRA-3351)
 * remove incorrect optimization from slice read path (CASSANDRA-3390)
 * Fix race in AntiEntropyService (CASSANDRA-3400)


1.0.0-final
 * close scrubbed sstable fd before deleting it (CASSANDRA-3318)
 * fix bug preventing obsolete commitlog segments from being removed
   (CASSANDRA-3269)
 * tolerate whitespace in seed CDL (CASSANDRA-3263)
 * Change default heap thresholds to max(min(1/2 ram, 1G), min(1/4 ram, 8GB))
   (CASSANDRA-3295)
 * Fix broken CompressedRandomAccessReaderTest (CASSANDRA-3298)
 * (CQL) fix type information returned for wildcard queries (CASSANDRA-3311)
 * add estimated tasks to LeveledCompactionStrategy (CASSANDRA-3322)
 * avoid including compaction cache-warming in keycache stats (CASSANDRA-3325)
 * run compaction and hinted handoff threads at MIN_PRIORITY (CASSANDRA-3308)
 * default hsha thrift server to cpu core count in rpc pool (CASSANDRA-3329)
 * add bin\daemon to binary tarball for Windows service (CASSANDRA-3331)
 * Fix places where uncompressed size of sstables was use in place of the
   compressed one (CASSANDRA-3338)
 * Fix hsha thrift server (CASSANDRA-3346)
 * Make sure repair only stream needed sstables (CASSANDRA-3345)


1.0.0-rc2
 * Log a meaningful warning when a node receives a message for a repair session
   that doesn't exist anymore (CASSANDRA-3256)
 * test for NUMA policy support as well as numactl presence (CASSANDRA-3245)
 * Fix FD leak when internode encryption is enabled (CASSANDRA-3257)
 * Remove incorrect assertion in mergeIterator (CASSANDRA-3260)
 * FBUtilities.hexToBytes(String) to throw NumberFormatException when string
   contains non-hex characters (CASSANDRA-3231)
 * Keep SimpleSnitch proximity ordering unchanged from what the Strategy
   generates, as intended (CASSANDRA-3262)
 * remove Scrub from compactionstats when finished (CASSANDRA-3255)
 * fix counter entry in jdbc TypesMap (CASSANDRA-3268)
 * fix full queue scenario for ParallelCompactionIterator (CASSANDRA-3270)
 * fix bootstrap process (CASSANDRA-3285)
 * don't try delivering hints if when there isn't any (CASSANDRA-3176)
 * CLI documentation change for ColumnFamily `compression_options` (CASSANDRA-3282)
 * ignore any CF ids sent by client for adding CF/KS (CASSANDRA-3288)
 * remove obsolete hints on first startup (CASSANDRA-3291)
 * use correct ISortedColumns for time-optimized reads (CASSANDRA-3289)
 * Evict gossip state immediately when a token is taken over by a new IP
   (CASSANDRA-3259)


1.0.0-rc1
 * Update CQL to generate microsecond timestamps by default (CASSANDRA-3227)
 * Fix counting CFMetadata towards Memtable liveRatio (CASSANDRA-3023)
 * Kill server on wrapped OOME such as from FileChannel.map (CASSANDRA-3201)
 * remove unnecessary copy when adding to row cache (CASSANDRA-3223)
 * Log message when a full repair operation completes (CASSANDRA-3207)
 * Fix streamOutSession keeping sstables references forever if the remote end
   dies (CASSANDRA-3216)
 * Remove dynamic_snitch boolean from example configuration (defaulting to
   true) and set default badness threshold to 0.1 (CASSANDRA-3229)
 * Base choice of random or "balanced" token on bootstrap on whether
   schema definitions were found (CASSANDRA-3219)
 * Fixes for LeveledCompactionStrategy score computation, prioritization,
   scheduling, and performance (CASSANDRA-3224, 3234)
 * parallelize sstable open at server startup (CASSANDRA-2988)
 * fix handling of exceptions writing to OutboundTcpConnection (CASSANDRA-3235)
 * Allow using quotes in "USE <keyspace>;" CLI command (CASSANDRA-3208)
 * Don't allow any cache loading exceptions to halt startup (CASSANDRA-3218)
 * Fix sstableloader --ignores option (CASSANDRA-3247)
 * File descriptor limit increased in packaging (CASSANDRA-3206)
 * Fix deadlock in commit log during flush (CASSANDRA-3253)


1.0.0-beta1
 * removed binarymemtable (CASSANDRA-2692)
 * add commitlog_total_space_in_mb to prevent fragmented logs (CASSANDRA-2427)
 * removed commitlog_rotation_threshold_in_mb configuration (CASSANDRA-2771)
 * make AbstractBounds.normalize de-overlapp overlapping ranges (CASSANDRA-2641)
 * replace CollatingIterator, ReducingIterator with MergeIterator
   (CASSANDRA-2062)
 * Fixed the ability to set compaction strategy in cli using create column
   family command (CASSANDRA-2778)
 * clean up tmp files after failed compaction (CASSANDRA-2468)
 * restrict repair streaming to specific columnfamilies (CASSANDRA-2280)
 * don't bother persisting columns shadowed by a row tombstone (CASSANDRA-2589)
 * reset CF and SC deletion times after gc_grace (CASSANDRA-2317)
 * optimize away seek when compacting wide rows (CASSANDRA-2879)
 * single-pass streaming (CASSANDRA-2677, 2906, 2916, 3003)
 * use reference counting for deleting sstables instead of relying on GC
   (CASSANDRA-2521, 3179)
 * store hints as serialized mutations instead of pointers to data row
   (CASSANDRA-2045)
 * store hints in the coordinator node instead of in the closest replica
   (CASSANDRA-2914)
 * add row_cache_keys_to_save CF option (CASSANDRA-1966)
 * check column family validity in nodetool repair (CASSANDRA-2933)
 * use lazy initialization instead of class initialization in NodeId
   (CASSANDRA-2953)
 * add paging to get_count (CASSANDRA-2894)
 * fix "short reads" in [multi]get (CASSANDRA-2643, 3157, 3192)
 * add optional compression for sstables (CASSANDRA-47, 2994, 3001, 3128)
 * add scheduler JMX metrics (CASSANDRA-2962)
 * add block level checksum for compressed data (CASSANDRA-1717)
 * make column family backed column map pluggable and introduce unsynchronized
   ArrayList backed one to speedup reads (CASSANDRA-2843, 3165, 3205)
 * refactoring of the secondary index api (CASSANDRA-2982)
 * make CL > ONE reads wait for digest reconciliation before returning
   (CASSANDRA-2494)
 * fix missing logging for some exceptions (CASSANDRA-2061)
 * refactor and optimize ColumnFamilyStore.files(...) and Descriptor.fromFilename(String)
   and few other places responsible for work with SSTable files (CASSANDRA-3040)
 * Stop reading from sstables once we know we have the most recent columns,
   for query-by-name requests (CASSANDRA-2498)
 * Add query-by-column mode to stress.java (CASSANDRA-3064)
 * Add "install" command to cassandra.bat (CASSANDRA-292)
 * clean up KSMetadata, CFMetadata from unnecessary
   Thrift<->Avro conversion methods (CASSANDRA-3032)
 * Add timeouts to client request schedulers (CASSANDRA-3079, 3096)
 * Cli to use hashes rather than array of hashes for strategy options (CASSANDRA-3081)
 * LeveledCompactionStrategy (CASSANDRA-1608, 3085, 3110, 3087, 3145, 3154, 3182)
 * Improvements of the CLI `describe` command (CASSANDRA-2630)
 * reduce window where dropped CF sstables may not be deleted (CASSANDRA-2942)
 * Expose gossip/FD info to JMX (CASSANDRA-2806)
 * Fix streaming over SSL when compressed SSTable involved (CASSANDRA-3051)
 * Add support for pluggable secondary index implementations (CASSANDRA-3078)
 * remove compaction_thread_priority setting (CASSANDRA-3104)
 * generate hints for replicas that timeout, not just replicas that are known
   to be down before starting (CASSANDRA-2034)
 * Add throttling for internode streaming (CASSANDRA-3080)
 * make the repair of a range repair all replica (CASSANDRA-2610, 3194)
 * expose the ability to repair the first range (as returned by the
   partitioner) of a node (CASSANDRA-2606)
 * Streams Compression (CASSANDRA-3015)
 * add ability to use multiple threads during a single compaction
   (CASSANDRA-2901)
 * make AbstractBounds.normalize support overlapping ranges (CASSANDRA-2641)
 * fix of the CQL count() behavior (CASSANDRA-3068)
 * use TreeMap backed column families for the SSTable simple writers
   (CASSANDRA-3148)
 * fix inconsistency of the CLI syntax when {} should be used instead of [{}]
   (CASSANDRA-3119)
 * rename CQL type names to match expected SQL behavior (CASSANDRA-3149, 3031)
 * Arena-based allocation for memtables (CASSANDRA-2252, 3162, 3163, 3168)
 * Default RR chance to 0.1 (CASSANDRA-3169)
 * Add RowLevel support to secondary index API (CASSANDRA-3147)
 * Make SerializingCacheProvider the default if JNA is available (CASSANDRA-3183)
 * Fix backwards compatibilty for CQL memtable properties (CASSANDRA-3190)
 * Add five-minute delay before starting compactions on a restarted server
   (CASSANDRA-3181)
 * Reduce copies done for intra-host messages (CASSANDRA-1788, 3144)
 * support of compaction strategy option for stress.java (CASSANDRA-3204)
 * make memtable throughput and column count thresholds no-ops (CASSANDRA-2449)
 * Return schema information along with the resultSet in CQL (CASSANDRA-2734)
 * Add new DecimalType (CASSANDRA-2883)
 * Fix assertion error in RowRepairResolver (CASSANDRA-3156)
 * Reduce unnecessary high buffer sizes (CASSANDRA-3171)
 * Pluggable compaction strategy (CASSANDRA-1610)
 * Add new broadcast_address config option (CASSANDRA-2491)


0.8.7
 * Kill server on wrapped OOME such as from FileChannel.map (CASSANDRA-3201)
 * Allow using quotes in "USE <keyspace>;" CLI command (CASSANDRA-3208)
 * Log message when a full repair operation completes (CASSANDRA-3207)
 * Don't allow any cache loading exceptions to halt startup (CASSANDRA-3218)
 * Fix sstableloader --ignores option (CASSANDRA-3247)
 * File descriptor limit increased in packaging (CASSANDRA-3206)
 * Log a meaningfull warning when a node receive a message for a repair session
   that doesn't exist anymore (CASSANDRA-3256)
 * Fix FD leak when internode encryption is enabled (CASSANDRA-3257)
 * FBUtilities.hexToBytes(String) to throw NumberFormatException when string
   contains non-hex characters (CASSANDRA-3231)
 * Keep SimpleSnitch proximity ordering unchanged from what the Strategy
   generates, as intended (CASSANDRA-3262)
 * remove Scrub from compactionstats when finished (CASSANDRA-3255)
 * Fix tool .bat files when CASSANDRA_HOME contains spaces (CASSANDRA-3258)
 * Force flush of status table when removing/updating token (CASSANDRA-3243)
 * Evict gossip state immediately when a token is taken over by a new IP (CASSANDRA-3259)
 * Fix bug where the failure detector can take too long to mark a host
   down (CASSANDRA-3273)
 * (Hadoop) allow wrapping ranges in queries (CASSANDRA-3137)
 * (Hadoop) check all interfaces for a match with split location
   before falling back to random replica (CASSANDRA-3211)
 * (Hadoop) Make Pig storage handle implements LoadMetadata (CASSANDRA-2777)
 * (Hadoop) Fix exception during PIG 'dump' (CASSANDRA-2810)
 * Fix stress COUNTER_GET option (CASSANDRA-3301)
 * Fix missing fields in CLI `show schema` output (CASSANDRA-3304)
 * Nodetool no longer leaks threads and closes JMX connections (CASSANDRA-3309)
 * fix truncate allowing data to be replayed post-restart (CASSANDRA-3297)
 * Move SimpleAuthority and SimpleAuthenticator to examples (CASSANDRA-2922)
 * Fix handling of tombstone by SSTableExport/Import (CASSANDRA-3357)
 * Fix transposition in cfHistograms (CASSANDRA-3222)
 * Allow using number as DC name when creating keyspace in CQL (CASSANDRA-3239)
 * Force flush of system table after updating/removing a token (CASSANDRA-3243)


0.8.6
 * revert CASSANDRA-2388
 * change TokenRange.endpoints back to listen/broadcast address to match
   pre-1777 behavior, and add TokenRange.rpc_endpoints instead (CASSANDRA-3187)
 * avoid trying to watch cassandra-topology.properties when loaded from jar
   (CASSANDRA-3138)
 * prevent users from creating keyspaces with LocalStrategy replication
   (CASSANDRA-3139)
 * fix CLI `show schema;` to output correct keyspace definition statement
   (CASSANDRA-3129)
 * CustomTThreadPoolServer to log TTransportException at DEBUG level
   (CASSANDRA-3142)
 * allow topology sort to work with non-unique rack names between
   datacenters (CASSANDRA-3152)
 * Improve caching of same-version Messages on digest and repair paths
   (CASSANDRA-3158)
 * Randomize choice of first replica for counter increment (CASSANDRA-2890)
 * Fix using read_repair_chance instead of merge_shard_change (CASSANDRA-3202)
 * Avoid streaming data to nodes that already have it, on move as well as
   decommission (CASSANDRA-3041)
 * Fix divide by zero error in GCInspector (CASSANDRA-3164)
 * allow quoting of the ColumnFamily name in CLI `create column family`
   statement (CASSANDRA-3195)
 * Fix rolling upgrade from 0.7 to 0.8 problem (CASSANDRA-3166)
 * Accomodate missing encryption_options in IncomingTcpConnection.stream
   (CASSANDRA-3212)


0.8.5
 * fix NPE when encryption_options is unspecified (CASSANDRA-3007)
 * include column name in validation failure exceptions (CASSANDRA-2849)
 * make sure truncate clears out the commitlog so replay won't re-
   populate with truncated data (CASSANDRA-2950)
 * fix NPE when debug logging is enabled and dropped CF is present
   in a commitlog segment (CASSANDRA-3021)
 * fix cassandra.bat when CASSANDRA_HOME contains spaces (CASSANDRA-2952)
 * fix to SSTableSimpleUnsortedWriter bufferSize calculation (CASSANDRA-3027)
 * make cleanup and normal compaction able to skip empty rows
   (rows containing nothing but expired tombstones) (CASSANDRA-3039)
 * work around native memory leak in com.sun.management.GarbageCollectorMXBean
   (CASSANDRA-2868)
 * validate that column names in column_metadata are not equal to key_alias
   on create/update of the ColumnFamily and CQL 'ALTER' statement (CASSANDRA-3036)
 * return an InvalidRequestException if an indexed column is assigned
   a value larger than 64KB (CASSANDRA-3057)
 * fix of numeric-only and string column names handling in CLI "drop index"
   (CASSANDRA-3054)
 * prune index scan resultset back to original request for lazy
   resultset expansion case (CASSANDRA-2964)
 * (Hadoop) fail jobs when Cassandra node has failed but TaskTracker
   has not (CASSANDRA-2388)
 * fix dynamic snitch ignoring nodes when read_repair_chance is zero
   (CASSANDRA-2662)
 * avoid retaining references to dropped CFS objects in
   CompactionManager.estimatedCompactions (CASSANDRA-2708)
 * expose rpc timeouts per host in MessagingServiceMBean (CASSANDRA-2941)
 * avoid including cwd in classpath for deb and rpm packages (CASSANDRA-2881)
 * remove gossip state when a new IP takes over a token (CASSANDRA-3071)
 * allow sstable2json to work on index sstable files (CASSANDRA-3059)
 * always hint counters (CASSANDRA-3099)
 * fix log4j initialization in EmbeddedCassandraService (CASSANDRA-2857)
 * remove gossip state when a new IP takes over a token (CASSANDRA-3071)
 * work around native memory leak in com.sun.management.GarbageCollectorMXBean
    (CASSANDRA-2868)
 * fix UnavailableException with writes at CL.EACH_QUORM (CASSANDRA-3084)
 * fix parsing of the Keyspace and ColumnFamily names in numeric
   and string representations in CLI (CASSANDRA-3075)
 * fix corner cases in Range.differenceToFetch (CASSANDRA-3084)
 * fix ip address String representation in the ring cache (CASSANDRA-3044)
 * fix ring cache compatibility when mixing pre-0.8.4 nodes with post-
   in the same cluster (CASSANDRA-3023)
 * make repair report failure when a node participating dies (instead of
   hanging forever) (CASSANDRA-2433)
 * fix handling of the empty byte buffer by ReversedType (CASSANDRA-3111)
 * Add validation that Keyspace names are case-insensitively unique (CASSANDRA-3066)
 * catch invalid key_validation_class before instantiating UpdateColumnFamily (CASSANDRA-3102)
 * make Range and Bounds objects client-safe (CASSANDRA-3108)
 * optionally skip log4j configuration (CASSANDRA-3061)
 * bundle sstableloader with the debian package (CASSANDRA-3113)
 * don't try to build secondary indexes when there is none (CASSANDRA-3123)
 * improve SSTableSimpleUnsortedWriter speed for large rows (CASSANDRA-3122)
 * handle keyspace arguments correctly in nodetool snapshot (CASSANDRA-3038)
 * Fix SSTableImportTest on windows (CASSANDRA-3043)
 * expose compactionThroughputMbPerSec through JMX (CASSANDRA-3117)
 * log keyspace and CF of large rows being compacted


0.8.4
 * change TokenRing.endpoints to be a list of rpc addresses instead of
   listen/broadcast addresses (CASSANDRA-1777)
 * include files-to-be-streamed in StreamInSession.getSources (CASSANDRA-2972)
 * use JAVA env var in cassandra-env.sh (CASSANDRA-2785, 2992)
 * avoid doing read for no-op replicate-on-write at CL=1 (CASSANDRA-2892)
 * refuse counter write for CL.ANY (CASSANDRA-2990)
 * switch back to only logging recent dropped messages (CASSANDRA-3004)
 * always deserialize RowMutation for counters (CASSANDRA-3006)
 * ignore saved replication_factor strategy_option for NTS (CASSANDRA-3011)
 * make sure pre-truncate CL segments are discarded (CASSANDRA-2950)


0.8.3
 * add ability to drop local reads/writes that are going to timeout
   (CASSANDRA-2943)
 * revamp token removal process, keep gossip states for 3 days (CASSANDRA-2496)
 * don't accept extra args for 0-arg nodetool commands (CASSANDRA-2740)
 * log unavailableexception details at debug level (CASSANDRA-2856)
 * expose data_dir though jmx (CASSANDRA-2770)
 * don't include tmp files as sstable when create cfs (CASSANDRA-2929)
 * log Java classpath on startup (CASSANDRA-2895)
 * keep gossipped version in sync with actual on migration coordinator
   (CASSANDRA-2946)
 * use lazy initialization instead of class initialization in NodeId
   (CASSANDRA-2953)
 * check column family validity in nodetool repair (CASSANDRA-2933)
 * speedup bytes to hex conversions dramatically (CASSANDRA-2850)
 * Flush memtables on shutdown when durable writes are disabled
   (CASSANDRA-2958)
 * improved POSIX compatibility of start scripts (CASsANDRA-2965)
 * add counter support to Hadoop InputFormat (CASSANDRA-2981)
 * fix bug where dirty commitlog segments were removed (and avoid keeping
   segments with no post-flush activity permanently dirty) (CASSANDRA-2829)
 * fix throwing exception with batch mutation of counter super columns
   (CASSANDRA-2949)
 * ignore system tables during repair (CASSANDRA-2979)
 * throw exception when NTS is given replication_factor as an option
   (CASSANDRA-2960)
 * fix assertion error during compaction of counter CFs (CASSANDRA-2968)
 * avoid trying to create index names, when no index exists (CASSANDRA-2867)
 * don't sample the system table when choosing a bootstrap token
   (CASSANDRA-2825)
 * gossiper notifies of local state changes (CASSANDRA-2948)
 * add asynchronous and half-sync/half-async (hsha) thrift servers
   (CASSANDRA-1405)
 * fix potential use of free'd native memory in SerializingCache
   (CASSANDRA-2951)
 * prune index scan resultset back to original request for lazy
   resultset expansion case (CASSANDRA-2964)
 * (Hadoop) fail jobs when Cassandra node has failed but TaskTracker
    has not (CASSANDRA-2388)


0.8.2
 * CQL:
   - include only one row per unique key for IN queries (CASSANDRA-2717)
   - respect client timestamp on full row deletions (CASSANDRA-2912)
 * improve thread-safety in StreamOutSession (CASSANDRA-2792)
 * allow deleting a row and updating indexed columns in it in the
   same mutation (CASSANDRA-2773)
 * Expose number of threads blocked on submitting memtable to flush
   in JMX (CASSANDRA-2817)
 * add ability to return "endpoints" to nodetool (CASSANDRA-2776)
 * Add support for multiple (comma-delimited) coordinator addresses
   to ColumnFamilyInputFormat (CASSANDRA-2807)
 * fix potential NPE while scheduling read repair for range slice
   (CASSANDRA-2823)
 * Fix race in SystemTable.getCurrentLocalNodeId (CASSANDRA-2824)
 * Correctly set default for replicate_on_write (CASSANDRA-2835)
 * improve nodetool compactionstats formatting (CASSANDRA-2844)
 * fix index-building status display (CASSANDRA-2853)
 * fix CLI perpetuating obsolete KsDef.replication_factor (CASSANDRA-2846)
 * improve cli treatment of multiline comments (CASSANDRA-2852)
 * handle row tombstones correctly in EchoedRow (CASSANDRA-2786)
 * add MessagingService.get[Recently]DroppedMessages and
   StorageService.getExceptionCount (CASSANDRA-2804)
 * fix possibility of spurious UnavailableException for LOCAL_QUORUM
   reads with dynamic snitch + read repair disabled (CASSANDRA-2870)
 * add ant-optional as dependence for the debian package (CASSANDRA-2164)
 * add option to specify limit for get_slice in the CLI (CASSANDRA-2646)
 * decrease HH page size (CASSANDRA-2832)
 * reset cli keyspace after dropping the current one (CASSANDRA-2763)
 * add KeyRange option to Hadoop inputformat (CASSANDRA-1125)
 * fix protocol versioning (CASSANDRA-2818, 2860)
 * support spaces in path to log4j configuration (CASSANDRA-2383)
 * avoid including inferred types in CF update (CASSANDRA-2809)
 * fix JMX bulkload call (CASSANDRA-2908)
 * fix updating KS with durable_writes=false (CASSANDRA-2907)
 * add simplified facade to SSTableWriter for bulk loading use
   (CASSANDRA-2911)
 * fix re-using index CF sstable names after drop/recreate (CASSANDRA-2872)
 * prepend CF to default index names (CASSANDRA-2903)
 * fix hint replay (CASSANDRA-2928)
 * Properly synchronize repair's merkle tree computation (CASSANDRA-2816)


0.8.1
 * CQL:
   - support for insert, delete in BATCH (CASSANDRA-2537)
   - support for IN to SELECT, UPDATE (CASSANDRA-2553)
   - timestamp support for INSERT, UPDATE, and BATCH (CASSANDRA-2555)
   - TTL support (CASSANDRA-2476)
   - counter support (CASSANDRA-2473)
   - ALTER COLUMNFAMILY (CASSANDRA-1709)
   - DROP INDEX (CASSANDRA-2617)
   - add SCHEMA/TABLE as aliases for KS/CF (CASSANDRA-2743)
   - server handles wait-for-schema-agreement (CASSANDRA-2756)
   - key alias support (CASSANDRA-2480)
 * add support for comparator parameters and a generic ReverseType
   (CASSANDRA-2355)
 * add CompositeType and DynamicCompositeType (CASSANDRA-2231)
 * optimize batches containing multiple updates to the same row
   (CASSANDRA-2583)
 * adjust hinted handoff page size to avoid OOM with large columns
   (CASSANDRA-2652)
 * mark BRAF buffer invalid post-flush so we don't re-flush partial
   buffers again, especially on CL writes (CASSANDRA-2660)
 * add DROP INDEX support to CLI (CASSANDRA-2616)
 * don't perform HH to client-mode [storageproxy] nodes (CASSANDRA-2668)
 * Improve forceDeserialize/getCompactedRow encapsulation (CASSANDRA-2659)
 * Don't write CounterUpdateColumn to disk in tests (CASSANDRA-2650)
 * Add sstable bulk loading utility (CASSANDRA-1278)
 * avoid replaying hints to dropped columnfamilies (CASSANDRA-2685)
 * add placeholders for missing rows in range query pseudo-RR (CASSANDRA-2680)
 * remove no-op HHOM.renameHints (CASSANDRA-2693)
 * clone super columns to avoid modifying them during flush (CASSANDRA-2675)
 * allow writes to bypass the commitlog for certain keyspaces (CASSANDRA-2683)
 * avoid NPE when bypassing commitlog during memtable flush (CASSANDRA-2781)
 * Added support for making bootstrap retry if nodes flap (CASSANDRA-2644)
 * Added statusthrift to nodetool to report if thrift server is running (CASSANDRA-2722)
 * Fixed rows being cached if they do not exist (CASSANDRA-2723)
 * Support passing tableName and cfName to RowCacheProviders (CASSANDRA-2702)
 * close scrub file handles (CASSANDRA-2669)
 * throttle migration replay (CASSANDRA-2714)
 * optimize column serializer creation (CASSANDRA-2716)
 * Added support for making bootstrap retry if nodes flap (CASSANDRA-2644)
 * Added statusthrift to nodetool to report if thrift server is running
   (CASSANDRA-2722)
 * Fixed rows being cached if they do not exist (CASSANDRA-2723)
 * fix truncate/compaction race (CASSANDRA-2673)
 * workaround large resultsets causing large allocation retention
   by nio sockets (CASSANDRA-2654)
 * fix nodetool ring use with Ec2Snitch (CASSANDRA-2733)
 * fix removing columns and subcolumns that are supressed by a row or
   supercolumn tombstone during replica resolution (CASSANDRA-2590)
 * support sstable2json against snapshot sstables (CASSANDRA-2386)
 * remove active-pull schema requests (CASSANDRA-2715)
 * avoid marking entire list of sstables as actively being compacted
   in multithreaded compaction (CASSANDRA-2765)
 * seek back after deserializing a row to update cache with (CASSANDRA-2752)
 * avoid skipping rows in scrub for counter column family (CASSANDRA-2759)
 * fix ConcurrentModificationException in repair when dealing with 0.7 node
   (CASSANDRA-2767)
 * use threadsafe collections for StreamInSession (CASSANDRA-2766)
 * avoid infinite loop when creating merkle tree (CASSANDRA-2758)
 * avoids unmarking compacting sstable prematurely in cleanup (CASSANDRA-2769)
 * fix NPE when the commit log is bypassed (CASSANDRA-2718)
 * don't throw an exception in SS.isRPCServerRunning (CASSANDRA-2721)
 * make stress.jar executable (CASSANDRA-2744)
 * add daemon mode to java stress (CASSANDRA-2267)
 * expose the DC and rack of a node through JMX and nodetool ring (CASSANDRA-2531)
 * fix cache mbean getSize (CASSANDRA-2781)
 * Add Date, Float, Double, and Boolean types (CASSANDRA-2530)
 * Add startup flag to renew counter node id (CASSANDRA-2788)
 * add jamm agent to cassandra.bat (CASSANDRA-2787)
 * fix repair hanging if a neighbor has nothing to send (CASSANDRA-2797)
 * purge tombstone even if row is in only one sstable (CASSANDRA-2801)
 * Fix wrong purge of deleted cf during compaction (CASSANDRA-2786)
 * fix race that could result in Hadoop writer failing to throw an
   exception encountered after close() (CASSANDRA-2755)
 * fix scan wrongly throwing assertion error (CASSANDRA-2653)
 * Always use even distribution for merkle tree with RandomPartitionner
   (CASSANDRA-2841)
 * fix describeOwnership for OPP (CASSANDRA-2800)
 * ensure that string tokens do not contain commas (CASSANDRA-2762)


0.8.0-final
 * fix CQL grammar warning and cqlsh regression from CASSANDRA-2622
 * add ant generate-cql-html target (CASSANDRA-2526)
 * update CQL consistency levels (CASSANDRA-2566)
 * debian packaging fixes (CASSANDRA-2481, 2647)
 * fix UUIDType, IntegerType for direct buffers (CASSANDRA-2682, 2684)
 * switch to native Thrift for Hadoop map/reduce (CASSANDRA-2667)
 * fix StackOverflowError when building from eclipse (CASSANDRA-2687)
 * only provide replication_factor to strategy_options "help" for
   SimpleStrategy, OldNetworkTopologyStrategy (CASSANDRA-2678, 2713)
 * fix exception adding validators to non-string columns (CASSANDRA-2696)
 * avoid instantiating DatabaseDescriptor in JDBC (CASSANDRA-2694)
 * fix potential stack overflow during compaction (CASSANDRA-2626)
 * clone super columns to avoid modifying them during flush (CASSANDRA-2675)
 * reset underlying iterator in EchoedRow constructor (CASSANDRA-2653)


0.8.0-rc1
 * faster flushes and compaction from fixing excessively pessimistic
   rebuffering in BRAF (CASSANDRA-2581)
 * fix returning null column values in the python cql driver (CASSANDRA-2593)
 * fix merkle tree splitting exiting early (CASSANDRA-2605)
 * snapshot_before_compaction directory name fix (CASSANDRA-2598)
 * Disable compaction throttling during bootstrap (CASSANDRA-2612)
 * fix CQL treatment of > and < operators in range slices (CASSANDRA-2592)
 * fix potential double-application of counter updates on commitlog replay
   by moving replay position from header to sstable metadata (CASSANDRA-2419)
 * JDBC CQL driver exposes getColumn for access to timestamp
 * JDBC ResultSetMetadata properties added to AbstractType
 * r/m clustertool (CASSANDRA-2607)
 * add support for presenting row key as a column in CQL result sets
   (CASSANDRA-2622)
 * Don't allow {LOCAL|EACH}_QUORUM unless strategy is NTS (CASSANDRA-2627)
 * validate keyspace strategy_options during CQL create (CASSANDRA-2624)
 * fix empty Result with secondary index when limit=1 (CASSANDRA-2628)
 * Fix regression where bootstrapping a node with no schema fails
   (CASSANDRA-2625)
 * Allow removing LocationInfo sstables (CASSANDRA-2632)
 * avoid attempting to replay mutations from dropped keyspaces (CASSANDRA-2631)
 * avoid using cached position of a key when GT is requested (CASSANDRA-2633)
 * fix counting bloom filter true positives (CASSANDRA-2637)
 * initialize local ep state prior to gossip startup if needed (CASSANDRA-2638)
 * fix counter increment lost after restart (CASSANDRA-2642)
 * add quote-escaping via backslash to CLI (CASSANDRA-2623)
 * fix pig example script (CASSANDRA-2487)
 * fix dynamic snitch race in adding latencies (CASSANDRA-2618)
 * Start/stop cassandra after more important services such as mdadm in
   debian packaging (CASSANDRA-2481)


0.8.0-beta2
 * fix NPE compacting index CFs (CASSANDRA-2528)
 * Remove checking all column families on startup for compaction candidates
   (CASSANDRA-2444)
 * validate CQL create keyspace options (CASSANDRA-2525)
 * fix nodetool setcompactionthroughput (CASSANDRA-2550)
 * move	gossip heartbeat back to its own thread (CASSANDRA-2554)
 * validate cql TRUNCATE columnfamily before truncating (CASSANDRA-2570)
 * fix batch_mutate for mixed standard-counter mutations (CASSANDRA-2457)
 * disallow making schema changes to system keyspace (CASSANDRA-2563)
 * fix sending mutation messages multiple times (CASSANDRA-2557)
 * fix incorrect use of NBHM.size in ReadCallback that could cause
   reads to time out even when responses were received (CASSANDRA-2552)
 * trigger read repair correctly for LOCAL_QUORUM reads (CASSANDRA-2556)
 * Allow configuring the number of compaction thread (CASSANDRA-2558)
 * forceUserDefinedCompaction will attempt to compact what it is given
   even if the pessimistic estimate is that there is not enough disk space;
   automatic compactions will only compact 2 or more sstables (CASSANDRA-2575)
 * refuse to apply migrations with older timestamps than the current
   schema (CASSANDRA-2536)
 * remove unframed Thrift transport option
 * include indexes in snapshots (CASSANDRA-2596)
 * improve ignoring of obsolete mutations in index maintenance (CASSANDRA-2401)
 * recognize attempt to drop just the index while leaving the column
   definition alone (CASSANDRA-2619)


0.8.0-beta1
 * remove Avro RPC support (CASSANDRA-926)
 * support for columns that act as incr/decr counters
   (CASSANDRA-1072, 1937, 1944, 1936, 2101, 2093, 2288, 2105, 2384, 2236, 2342,
   2454)
 * CQL (CASSANDRA-1703, 1704, 1705, 1706, 1707, 1708, 1710, 1711, 1940,
   2124, 2302, 2277, 2493)
 * avoid double RowMutation serialization on write path (CASSANDRA-1800)
 * make NetworkTopologyStrategy the default (CASSANDRA-1960)
 * configurable internode encryption (CASSANDRA-1567, 2152)
 * human readable column names in sstable2json output (CASSANDRA-1933)
 * change default JMX port to 7199 (CASSANDRA-2027)
 * backwards compatible internal messaging (CASSANDRA-1015)
 * atomic switch of memtables and sstables (CASSANDRA-2284)
 * add pluggable SeedProvider (CASSANDRA-1669)
 * Fix clustertool to not throw exception when calling get_endpoints (CASSANDRA-2437)
 * upgrade to thrift 0.6 (CASSANDRA-2412)
 * repair works on a token range instead of full ring (CASSANDRA-2324)
 * purge tombstones from row cache (CASSANDRA-2305)
 * push replication_factor into strategy_options (CASSANDRA-1263)
 * give snapshots the same name on each node (CASSANDRA-1791)
 * remove "nodetool loadbalance" (CASSANDRA-2448)
 * multithreaded compaction (CASSANDRA-2191)
 * compaction throttling (CASSANDRA-2156)
 * add key type information and alias (CASSANDRA-2311, 2396)
 * cli no longer divides read_repair_chance by 100 (CASSANDRA-2458)
 * made CompactionInfo.getTaskType return an enum (CASSANDRA-2482)
 * add a server-wide cap on measured memtable memory usage and aggressively
   flush to keep under that threshold (CASSANDRA-2006)
 * add unified UUIDType (CASSANDRA-2233)
 * add off-heap row cache support (CASSANDRA-1969)


0.7.5
 * improvements/fixes to PIG driver (CASSANDRA-1618, CASSANDRA-2387,
   CASSANDRA-2465, CASSANDRA-2484)
 * validate index names (CASSANDRA-1761)
 * reduce contention on Table.flusherLock (CASSANDRA-1954)
 * try harder to detect failures during streaming, cleaning up temporary
   files more reliably (CASSANDRA-2088)
 * shut down server for OOM on a Thrift thread (CASSANDRA-2269)
 * fix tombstone handling in repair and sstable2json (CASSANDRA-2279)
 * preserve version when streaming data from old sstables (CASSANDRA-2283)
 * don't start repair if a neighboring node is marked as dead (CASSANDRA-2290)
 * purge tombstones from row cache (CASSANDRA-2305)
 * Avoid seeking when sstable2json exports the entire file (CASSANDRA-2318)
 * clear Built flag in system table when dropping an index (CASSANDRA-2320)
 * don't allow arbitrary argument for stress.java (CASSANDRA-2323)
 * validate values for index predicates in get_indexed_slice (CASSANDRA-2328)
 * queue secondary indexes for flush before the parent (CASSANDRA-2330)
 * allow job configuration to set the CL used in Hadoop jobs (CASSANDRA-2331)
 * add memtable_flush_queue_size defaulting to 4 (CASSANDRA-2333)
 * Allow overriding of initial_token, storage_port and rpc_port from system
   properties (CASSANDRA-2343)
 * fix comparator used for non-indexed secondary expressions in index scan
   (CASSANDRA-2347)
 * ensure size calculation and write phase of large-row compaction use
   the same threshold for TTL expiration (CASSANDRA-2349)
 * fix race when iterating CFs during add/drop (CASSANDRA-2350)
 * add ConsistencyLevel command to CLI (CASSANDRA-2354)
 * allow negative numbers in the cli (CASSANDRA-2358)
 * hard code serialVersionUID for tokens class (CASSANDRA-2361)
 * fix potential infinite loop in ByteBufferUtil.inputStream (CASSANDRA-2365)
 * fix encoding bugs in HintedHandoffManager, SystemTable when default
   charset is not UTF8 (CASSANDRA-2367)
 * avoids having removed node reappearing in Gossip (CASSANDRA-2371)
 * fix incorrect truncation of long to int when reading columns via block
   index (CASSANDRA-2376)
 * fix NPE during stream session (CASSANDRA-2377)
 * fix race condition that could leave orphaned data files when dropping CF or
   KS (CASSANDRA-2381)
 * fsync statistics component on write (CASSANDRA-2382)
 * fix duplicate results from CFS.scan (CASSANDRA-2406)
 * add IntegerType to CLI help (CASSANDRA-2414)
 * avoid caching token-only decoratedkeys (CASSANDRA-2416)
 * convert mmap assertion to if/throw so scrub can catch it (CASSANDRA-2417)
 * don't overwrite gc log (CASSANDR-2418)
 * invalidate row cache for streamed row to avoid inconsitencies
   (CASSANDRA-2420)
 * avoid copies in range/index scans (CASSANDRA-2425)
 * make sure we don't wipe data during cleanup if the node has not join
   the ring (CASSANDRA-2428)
 * Try harder to close files after compaction (CASSANDRA-2431)
 * re-set bootstrapped flag after move finishes (CASSANDRA-2435)
 * display validation_class in CLI 'describe keyspace' (CASSANDRA-2442)
 * make cleanup compactions cleanup the row cache (CASSANDRA-2451)
 * add column fields validation to scrub (CASSANDRA-2460)
 * use 64KB flush buffer instead of in_memory_compaction_limit (CASSANDRA-2463)
 * fix backslash substitutions in CLI (CASSANDRA-2492)
 * disable cache saving for system CFS (CASSANDRA-2502)
 * fixes for verifying destination availability under hinted conditions
   so UE can be thrown intead of timing out (CASSANDRA-2514)
 * fix update of validation class in column metadata (CASSANDRA-2512)
 * support LOCAL_QUORUM, EACH_QUORUM CLs outside of NTS (CASSANDRA-2516)
 * preserve version when streaming data from old sstables (CASSANDRA-2283)
 * fix backslash substitutions in CLI (CASSANDRA-2492)
 * count a row deletion as one operation towards memtable threshold
   (CASSANDRA-2519)
 * support LOCAL_QUORUM, EACH_QUORUM CLs outside of NTS (CASSANDRA-2516)


0.7.4
 * add nodetool join command (CASSANDRA-2160)
 * fix secondary indexes on pre-existing or streamed data (CASSANDRA-2244)
 * initialize endpoint in gossiper earlier (CASSANDRA-2228)
 * add ability to write to Cassandra from Pig (CASSANDRA-1828)
 * add rpc_[min|max]_threads (CASSANDRA-2176)
 * add CL.TWO, CL.THREE (CASSANDRA-2013)
 * avoid exporting an un-requested row in sstable2json, when exporting
   a key that does not exist (CASSANDRA-2168)
 * add incremental_backups option (CASSANDRA-1872)
 * add configurable row limit to Pig loadfunc (CASSANDRA-2276)
 * validate column values in batches as well as single-Column inserts
   (CASSANDRA-2259)
 * move sample schema from cassandra.yaml to schema-sample.txt,
   a cli scripts (CASSANDRA-2007)
 * avoid writing empty rows when scrubbing tombstoned rows (CASSANDRA-2296)
 * fix assertion error in range and index scans for CL < ALL
   (CASSANDRA-2282)
 * fix commitlog replay when flush position refers to data that didn't
   get synced before server died (CASSANDRA-2285)
 * fix fd leak in sstable2json with non-mmap'd i/o (CASSANDRA-2304)
 * reduce memory use during streaming of multiple sstables (CASSANDRA-2301)
 * purge tombstoned rows from cache after GCGraceSeconds (CASSANDRA-2305)
 * allow zero replicas in a NTS datacenter (CASSANDRA-1924)
 * make range queries respect snitch for local replicas (CASSANDRA-2286)
 * fix HH delivery when column index is larger than 2GB (CASSANDRA-2297)
 * make 2ary indexes use parent CF flush thresholds during initial build
   (CASSANDRA-2294)
 * update memtable_throughput to be a long (CASSANDRA-2158)


0.7.3
 * Keep endpoint state until aVeryLongTime (CASSANDRA-2115)
 * lower-latency read repair (CASSANDRA-2069)
 * add hinted_handoff_throttle_delay_in_ms option (CASSANDRA-2161)
 * fixes for cache save/load (CASSANDRA-2172, -2174)
 * Handle whole-row deletions in CFOutputFormat (CASSANDRA-2014)
 * Make memtable_flush_writers flush in parallel (CASSANDRA-2178)
 * Add compaction_preheat_key_cache option (CASSANDRA-2175)
 * refactor stress.py to have only one copy of the format string
   used for creating row keys (CASSANDRA-2108)
 * validate index names for \w+ (CASSANDRA-2196)
 * Fix Cassandra cli to respect timeout if schema does not settle
   (CASSANDRA-2187)
 * fix for compaction and cleanup writing old-format data into new-version
   sstable (CASSANDRA-2211, -2216)
 * add nodetool scrub (CASSANDRA-2217, -2240)
 * fix sstable2json large-row pagination (CASSANDRA-2188)
 * fix EOFing on requests for the last bytes in a file (CASSANDRA-2213)
 * fix BufferedRandomAccessFile bugs (CASSANDRA-2218, -2241)
 * check for memtable flush_after_mins exceeded every 10s (CASSANDRA-2183)
 * fix cache saving on Windows (CASSANDRA-2207)
 * add validateSchemaAgreement call + synchronization to schema
   modification operations (CASSANDRA-2222)
 * fix for reversed slice queries on large rows (CASSANDRA-2212)
 * fat clients were writing local data (CASSANDRA-2223)
 * set DEFAULT_MEMTABLE_LIFETIME_IN_MINS to 24h
 * improve detection and cleanup of partially-written sstables
   (CASSANDRA-2206)
 * fix supercolumn de/serialization when subcolumn comparator is different
   from supercolumn's (CASSANDRA-2104)
 * fix starting up on Windows when CASSANDRA_HOME contains whitespace
   (CASSANDRA-2237)
 * add [get|set][row|key]cacheSavePeriod to JMX (CASSANDRA-2100)
 * fix Hadoop ColumnFamilyOutputFormat dropping of mutations
   when batch fills up (CASSANDRA-2255)
 * move file deletions off of scheduledtasks executor (CASSANDRA-2253)


0.7.2
 * copy DecoratedKey.key when inserting into caches to avoid retaining
   a reference to the underlying buffer (CASSANDRA-2102)
 * format subcolumn names with subcomparator (CASSANDRA-2136)
 * fix column bloom filter deserialization (CASSANDRA-2165)


0.7.1
 * refactor MessageDigest creation code. (CASSANDRA-2107)
 * buffer network stack to avoid inefficient small TCP messages while avoiding
   the nagle/delayed ack problem (CASSANDRA-1896)
 * check log4j configuration for changes every 10s (CASSANDRA-1525, 1907)
 * more-efficient cross-DC replication (CASSANDRA-1530, -2051, -2138)
 * avoid polluting page cache with commitlog or sstable writes
   and seq scan operations (CASSANDRA-1470)
 * add RMI authentication options to nodetool (CASSANDRA-1921)
 * make snitches configurable at runtime (CASSANDRA-1374)
 * retry hadoop split requests on connection failure (CASSANDRA-1927)
 * implement describeOwnership for BOP, COPP (CASSANDRA-1928)
 * make read repair behave as expected for ConsistencyLevel > ONE
   (CASSANDRA-982, 2038)
 * distributed test harness (CASSANDRA-1859, 1964)
 * reduce flush lock contention (CASSANDRA-1930)
 * optimize supercolumn deserialization (CASSANDRA-1891)
 * fix CFMetaData.apply to only compare objects of the same class
   (CASSANDRA-1962)
 * allow specifying specific SSTables to compact from JMX (CASSANDRA-1963)
 * fix race condition in MessagingService.targets (CASSANDRA-1959, 2094, 2081)
 * refuse to open sstables from a future version (CASSANDRA-1935)
 * zero-copy reads (CASSANDRA-1714)
 * fix copy bounds for word Text in wordcount demo (CASSANDRA-1993)
 * fixes for contrib/javautils (CASSANDRA-1979)
 * check more frequently for memtable expiration (CASSANDRA-2000)
 * fix writing SSTable column count statistics (CASSANDRA-1976)
 * fix streaming of multiple CFs during bootstrap (CASSANDRA-1992)
 * explicitly set JVM GC new generation size with -Xmn (CASSANDRA-1968)
 * add short options for CLI flags (CASSANDRA-1565)
 * make keyspace argument to "describe keyspace" in CLI optional
   when authenticated to keyspace already (CASSANDRA-2029)
 * added option to specify -Dcassandra.join_ring=false on startup
   to allow "warm spare" nodes or performing JMX maintenance before
   joining the ring (CASSANDRA-526)
 * log migrations at INFO (CASSANDRA-2028)
 * add CLI verbose option in file mode (CASSANDRA-2030)
 * add single-line "--" comments to CLI (CASSANDRA-2032)
 * message serialization tests (CASSANDRA-1923)
 * switch from ivy to maven-ant-tasks (CASSANDRA-2017)
 * CLI attempts to block for new schema to propagate (CASSANDRA-2044)
 * fix potential overflow in nodetool cfstats (CASSANDRA-2057)
 * add JVM shutdownhook to sync commitlog (CASSANDRA-1919)
 * allow nodes to be up without being part of  normal traffic (CASSANDRA-1951)
 * fix CLI "show keyspaces" with null options on NTS (CASSANDRA-2049)
 * fix possible ByteBuffer race conditions (CASSANDRA-2066)
 * reduce garbage generated by MessagingService to prevent load spikes
   (CASSANDRA-2058)
 * fix math in RandomPartitioner.describeOwnership (CASSANDRA-2071)
 * fix deletion of sstable non-data components (CASSANDRA-2059)
 * avoid blocking gossip while deleting handoff hints (CASSANDRA-2073)
 * ignore messages from newer versions, keep track of nodes in gossip
   regardless of version (CASSANDRA-1970)
 * cache writing moved to CompactionManager to reduce i/o contention and
   updated to use non-cache-polluting writes (CASSANDRA-2053)
 * page through large rows when exporting to JSON (CASSANDRA-2041)
 * add flush_largest_memtables_at and reduce_cache_sizes_at options
   (CASSANDRA-2142)
 * add cli 'describe cluster' command (CASSANDRA-2127)
 * add cli support for setting username/password at 'connect' command
   (CASSANDRA-2111)
 * add -D option to Stress.java to allow reading hosts from a file
   (CASSANDRA-2149)
 * bound hints CF throughput between 32M and 256M (CASSANDRA-2148)
 * continue starting when invalid saved cache entries are encountered
   (CASSANDRA-2076)
 * add max_hint_window_in_ms option (CASSANDRA-1459)


0.7.0-final
 * fix offsets to ByteBuffer.get (CASSANDRA-1939)


0.7.0-rc4
 * fix cli crash after backgrounding (CASSANDRA-1875)
 * count timeouts in storageproxy latencies, and include latency
   histograms in StorageProxyMBean (CASSANDRA-1893)
 * fix CLI get recognition of supercolumns (CASSANDRA-1899)
 * enable keepalive on intra-cluster sockets (CASSANDRA-1766)
 * count timeouts towards dynamicsnitch latencies (CASSANDRA-1905)
 * Expose index-building status in JMX + cli schema description
   (CASSANDRA-1871)
 * allow [LOCAL|EACH]_QUORUM to be used with non-NetworkTopology
   replication Strategies
 * increased amount of index locks for faster commitlog replay
 * collect secondary index tombstones immediately (CASSANDRA-1914)
 * revert commitlog changes from #1780 (CASSANDRA-1917)
 * change RandomPartitioner min token to -1 to avoid collision w/
   tokens on actual nodes (CASSANDRA-1901)
 * examine the right nibble when validating TimeUUID (CASSANDRA-1910)
 * include secondary indexes in cleanup (CASSANDRA-1916)
 * CFS.scrubDataDirectories should also cleanup invalid secondary indexes
   (CASSANDRA-1904)
 * ability to disable/enable gossip on nodes to force them down
   (CASSANDRA-1108)


0.7.0-rc3
 * expose getNaturalEndpoints in StorageServiceMBean taking byte[]
   key; RMI cannot serialize ByteBuffer (CASSANDRA-1833)
 * infer org.apache.cassandra.locator for replication strategy classes
   when not otherwise specified
 * validation that generates less garbage (CASSANDRA-1814)
 * add TTL support to CLI (CASSANDRA-1838)
 * cli defaults to bytestype for subcomparator when creating
   column families (CASSANDRA-1835)
 * unregister index MBeans when index is dropped (CASSANDRA-1843)
 * make ByteBufferUtil.clone thread-safe (CASSANDRA-1847)
 * change exception for read requests during bootstrap from
   InvalidRequest to Unavailable (CASSANDRA-1862)
 * respect row-level tombstones post-flush in range scans
   (CASSANDRA-1837)
 * ReadResponseResolver check digests against each other (CASSANDRA-1830)
 * return InvalidRequest when remove of subcolumn without supercolumn
   is requested (CASSANDRA-1866)
 * flush before repair (CASSANDRA-1748)
 * SSTableExport validates key order (CASSANDRA-1884)
 * large row support for SSTableExport (CASSANDRA-1867)
 * Re-cache hot keys post-compaction without hitting disk (CASSANDRA-1878)
 * manage read repair in coordinator instead of data source, to
   provide latency information to dynamic snitch (CASSANDRA-1873)


0.7.0-rc2
 * fix live-column-count of slice ranges including tombstoned supercolumn
   with live subcolumn (CASSANDRA-1591)
 * rename o.a.c.internal.AntientropyStage -> AntiEntropyStage,
   o.a.c.request.Request_responseStage -> RequestResponseStage,
   o.a.c.internal.Internal_responseStage -> InternalResponseStage
 * add AbstractType.fromString (CASSANDRA-1767)
 * require index_type to be present when specifying index_name
   on ColumnDef (CASSANDRA-1759)
 * fix add/remove index bugs in CFMetadata (CASSANDRA-1768)
 * rebuild Strategy during system_update_keyspace (CASSANDRA-1762)
 * cli updates prompt to ... in continuation lines (CASSANDRA-1770)
 * support multiple Mutations per key in hadoop ColumnFamilyOutputFormat
   (CASSANDRA-1774)
 * improvements to Debian init script (CASSANDRA-1772)
 * use local classloader to check for version.properties (CASSANDRA-1778)
 * Validate that column names in column_metadata are valid for the
   defined comparator, and decode properly in cli (CASSANDRA-1773)
 * use cross-platform newlines in cli (CASSANDRA-1786)
 * add ExpiringColumn support to sstable import/export (CASSANDRA-1754)
 * add flush for each append to periodic commitlog mode; added
   periodic_without_flush option to disable this (CASSANDRA-1780)
 * close file handle used for post-flush truncate (CASSANDRA-1790)
 * various code cleanup (CASSANDRA-1793, -1794, -1795)
 * fix range queries against wrapped range (CASSANDRA-1781)
 * fix consistencylevel calculations for NetworkTopologyStrategy
   (CASSANDRA-1804)
 * cli support index type enum names (CASSANDRA-1810)
 * improved validation of column_metadata (CASSANDRA-1813)
 * reads at ConsistencyLevel > 1 throw UnavailableException
   immediately if insufficient live nodes exist (CASSANDRA-1803)
 * copy bytebuffers for local writes to avoid retaining the entire
   Thrift frame (CASSANDRA-1801)
 * fix NPE adding index to column w/o prior metadata (CASSANDRA-1764)
 * reduce fat client timeout (CASSANDRA-1730)
 * fix botched merge of CASSANDRA-1316


0.7.0-rc1
 * fix compaction and flush races with schema updates (CASSANDRA-1715)
 * add clustertool, config-converter, sstablekeys, and schematool
   Windows .bat files (CASSANDRA-1723)
 * reject range queries received during bootstrap (CASSANDRA-1739)
 * fix wrapping-range queries on non-minimum token (CASSANDRA-1700)
 * add nodetool cfhistogram (CASSANDRA-1698)
 * limit repaired ranges to what the nodes have in common (CASSANDRA-1674)
 * index scan treats missing columns as not matching secondary
   expressions (CASSANDRA-1745)
 * Fix misuse of DataOutputBuffer.getData in AntiEntropyService
   (CASSANDRA-1729)
 * detect and warn when obsolete version of JNA is present (CASSANDRA-1760)
 * reduce fat client timeout (CASSANDRA-1730)
 * cleanup smallest CFs first to increase free temp space for larger ones
   (CASSANDRA-1811)
 * Update windows .bat files to work outside of main Cassandra
   directory (CASSANDRA-1713)
 * fix read repair regression from 0.6.7 (CASSANDRA-1727)
 * more-efficient read repair (CASSANDRA-1719)
 * fix hinted handoff replay (CASSANDRA-1656)
 * log type of dropped messages (CASSANDRA-1677)
 * upgrade to SLF4J 1.6.1
 * fix ByteBuffer bug in ExpiringColumn.updateDigest (CASSANDRA-1679)
 * fix IntegerType.getString (CASSANDRA-1681)
 * make -Djava.net.preferIPv4Stack=true the default (CASSANDRA-628)
 * add INTERNAL_RESPONSE verb to differentiate from responses related
   to client requests (CASSANDRA-1685)
 * log tpstats when dropping messages (CASSANDRA-1660)
 * include unreachable nodes in describeSchemaVersions (CASSANDRA-1678)
 * Avoid dropping messages off the client request path (CASSANDRA-1676)
 * fix jna errno reporting (CASSANDRA-1694)
 * add friendlier error for UnknownHostException on startup (CASSANDRA-1697)
 * include jna dependency in RPM package (CASSANDRA-1690)
 * add --skip-keys option to stress.py (CASSANDRA-1696)
 * improve cli handling of non-string keys and column names
   (CASSANDRA-1701, -1693)
 * r/m extra subcomparator line in cli keyspaces output (CASSANDRA-1712)
 * add read repair chance to cli "show keyspaces"
 * upgrade to ConcurrentLinkedHashMap 1.1 (CASSANDRA-975)
 * fix index scan routing (CASSANDRA-1722)
 * fix tombstoning of supercolumns in range queries (CASSANDRA-1734)
 * clear endpoint cache after updating keyspace metadata (CASSANDRA-1741)
 * fix wrapping-range queries on non-minimum token (CASSANDRA-1700)
 * truncate includes secondary indexes (CASSANDRA-1747)
 * retain reference to PendingFile sstables (CASSANDRA-1749)
 * fix sstableimport regression (CASSANDRA-1753)
 * fix for bootstrap when no non-system tables are defined (CASSANDRA-1732)
 * handle replica unavailability in index scan (CASSANDRA-1755)
 * fix service initialization order deadlock (CASSANDRA-1756)
 * multi-line cli commands (CASSANDRA-1742)
 * fix race between snapshot and compaction (CASSANDRA-1736)
 * add listEndpointsPendingHints, deleteHintsForEndpoint JMX methods
   (CASSANDRA-1551)


0.7.0-beta3
 * add strategy options to describe_keyspace output (CASSANDRA-1560)
 * log warning when using randomly generated token (CASSANDRA-1552)
 * re-organize JMX into .db, .net, .internal, .request (CASSANDRA-1217)
 * allow nodes to change IPs between restarts (CASSANDRA-1518)
 * remember ring state between restarts by default (CASSANDRA-1518)
 * flush index built flag so we can read it before log replay (CASSANDRA-1541)
 * lock row cache updates to prevent race condition (CASSANDRA-1293)
 * remove assertion causing rare (and harmless) error messages in
   commitlog (CASSANDRA-1330)
 * fix moving nodes with no keyspaces defined (CASSANDRA-1574)
 * fix unbootstrap when no data is present in a transfer range (CASSANDRA-1573)
 * take advantage of AVRO-495 to simplify our avro IDL (CASSANDRA-1436)
 * extend authorization hierarchy to column family (CASSANDRA-1554)
 * deletion support in secondary indexes (CASSANDRA-1571)
 * meaningful error message for invalid replication strategy class
   (CASSANDRA-1566)
 * allow keyspace creation with RF > N (CASSANDRA-1428)
 * improve cli error handling (CASSANDRA-1580)
 * add cache save/load ability (CASSANDRA-1417, 1606, 1647)
 * add StorageService.getDrainProgress (CASSANDRA-1588)
 * Disallow bootstrap to an in-use token (CASSANDRA-1561)
 * Allow dynamic secondary index creation and destruction (CASSANDRA-1532)
 * log auto-guessed memtable thresholds (CASSANDRA-1595)
 * add ColumnDef support to cli (CASSANDRA-1583)
 * reduce index sample time by 75% (CASSANDRA-1572)
 * add cli support for column, strategy metadata (CASSANDRA-1578, 1612)
 * add cli support for schema modification (CASSANDRA-1584)
 * delete temp files on failed compactions (CASSANDRA-1596)
 * avoid blocking for dead nodes during removetoken (CASSANDRA-1605)
 * remove ConsistencyLevel.ZERO (CASSANDRA-1607)
 * expose in-progress compaction type in jmx (CASSANDRA-1586)
 * removed IClock & related classes from internals (CASSANDRA-1502)
 * fix removing tokens from SystemTable on decommission and removetoken
   (CASSANDRA-1609)
 * include CF metadata in cli 'show keyspaces' (CASSANDRA-1613)
 * switch from Properties to HashMap in PropertyFileSnitch to
   avoid synchronization bottleneck (CASSANDRA-1481)
 * PropertyFileSnitch configuration file renamed to
   cassandra-topology.properties
 * add cli support for get_range_slices (CASSANDRA-1088, CASSANDRA-1619)
 * Make memtable flush thresholds per-CF instead of global
   (CASSANDRA-1007, 1637)
 * add cli support for binary data without CfDef hints (CASSANDRA-1603)
 * fix building SSTable statistics post-stream (CASSANDRA-1620)
 * fix potential infinite loop in 2ary index queries (CASSANDRA-1623)
 * allow creating NTS keyspaces with no replicas configured (CASSANDRA-1626)
 * add jmx histogram of sstables accessed per read (CASSANDRA-1624)
 * remove system_rename_column_family and system_rename_keyspace from the
   client API until races can be fixed (CASSANDRA-1630, CASSANDRA-1585)
 * add cli sanity tests (CASSANDRA-1582)
 * update GC settings in cassandra.bat (CASSANDRA-1636)
 * cli support for index queries (CASSANDRA-1635)
 * cli support for updating schema memtable settings (CASSANDRA-1634)
 * cli --file option (CASSANDRA-1616)
 * reduce automatically chosen memtable sizes by 50% (CASSANDRA-1641)
 * move endpoint cache from snitch to strategy (CASSANDRA-1643)
 * fix commitlog recovery deleting the newly-created segment as well as
   the old ones (CASSANDRA-1644)
 * upgrade to Thrift 0.5 (CASSANDRA-1367)
 * renamed CL.DCQUORUM to LOCAL_QUORUM and DCQUORUMSYNC to EACH_QUORUM
 * cli truncate support (CASSANDRA-1653)
 * update GC settings in cassandra.bat (CASSANDRA-1636)
 * avoid logging when a node's ip/token is gossipped back to it (CASSANDRA-1666)


0.7-beta2
 * always use UTF-8 for hint keys (CASSANDRA-1439)
 * remove cassandra.yaml dependency from Hadoop and Pig (CASSADRA-1322)
 * expose CfDef metadata in describe_keyspaces (CASSANDRA-1363)
 * restore use of mmap_index_only option (CASSANDRA-1241)
 * dropping a keyspace with no column families generated an error
   (CASSANDRA-1378)
 * rename RackAwareStrategy to OldNetworkTopologyStrategy, RackUnawareStrategy
   to SimpleStrategy, DatacenterShardStrategy to NetworkTopologyStrategy,
   AbstractRackAwareSnitch to AbstractNetworkTopologySnitch (CASSANDRA-1392)
 * merge StorageProxy.mutate, mutateBlocking (CASSANDRA-1396)
 * faster UUIDType, LongType comparisons (CASSANDRA-1386, 1393)
 * fix setting read_repair_chance from CLI addColumnFamily (CASSANDRA-1399)
 * fix updates to indexed columns (CASSANDRA-1373)
 * fix race condition leaving to FileNotFoundException (CASSANDRA-1382)
 * fix sharded lock hash on index write path (CASSANDRA-1402)
 * add support for GT/E, LT/E in subordinate index clauses (CASSANDRA-1401)
 * cfId counter got out of sync when CFs were added (CASSANDRA-1403)
 * less chatty schema updates (CASSANDRA-1389)
 * rename column family mbeans. 'type' will now include either
   'IndexColumnFamilies' or 'ColumnFamilies' depending on the CFS type.
   (CASSANDRA-1385)
 * disallow invalid keyspace and column family names. This includes name that
   matches a '^\w+' regex. (CASSANDRA-1377)
 * use JNA, if present, to take snapshots (CASSANDRA-1371)
 * truncate hints if starting 0.7 for the first time (CASSANDRA-1414)
 * fix FD leak in single-row slicepredicate queries (CASSANDRA-1416)
 * allow index expressions against columns that are not part of the
   SlicePredicate (CASSANDRA-1410)
 * config-converter properly handles snitches and framed support
   (CASSANDRA-1420)
 * remove keyspace argument from multiget_count (CASSANDRA-1422)
 * allow specifying cassandra.yaml location as (local or remote) URL
   (CASSANDRA-1126)
 * fix using DynamicEndpointSnitch with NetworkTopologyStrategy
   (CASSANDRA-1429)
 * Add CfDef.default_validation_class (CASSANDRA-891)
 * fix EstimatedHistogram.max (CASSANDRA-1413)
 * quorum read optimization (CASSANDRA-1622)
 * handle zero-length (or missing) rows during HH paging (CASSANDRA-1432)
 * include secondary indexes during schema migrations (CASSANDRA-1406)
 * fix commitlog header race during schema change (CASSANDRA-1435)
 * fix ColumnFamilyStoreMBeanIterator to use new type name (CASSANDRA-1433)
 * correct filename generated by xml->yaml converter (CASSANDRA-1419)
 * add CMSInitiatingOccupancyFraction=75 and UseCMSInitiatingOccupancyOnly
   to default JVM options
 * decrease jvm heap for cassandra-cli (CASSANDRA-1446)
 * ability to modify keyspaces and column family definitions on a live cluster
   (CASSANDRA-1285)
 * support for Hadoop Streaming [non-jvm map/reduce via stdin/out]
   (CASSANDRA-1368)
 * Move persistent sstable stats from the system table to an sstable component
   (CASSANDRA-1430)
 * remove failed bootstrap attempt from pending ranges when gossip times
   it out after 1h (CASSANDRA-1463)
 * eager-create tcp connections to other cluster members (CASSANDRA-1465)
 * enumerate stages and derive stage from message type instead of
   transmitting separately (CASSANDRA-1465)
 * apply reversed flag during collation from different data sources
   (CASSANDRA-1450)
 * make failure to remove commitlog segment non-fatal (CASSANDRA-1348)
 * correct ordering of drain operations so CL.recover is no longer
   necessary (CASSANDRA-1408)
 * removed keyspace from describe_splits method (CASSANDRA-1425)
 * rename check_schema_agreement to describe_schema_versions
   (CASSANDRA-1478)
 * fix QUORUM calculation for RF > 3 (CASSANDRA-1487)
 * remove tombstones during non-major compactions when bloom filter
   verifies that row does not exist in other sstables (CASSANDRA-1074)
 * nodes that coordinated a loadbalance in the past could not be seen by
   newly added nodes (CASSANDRA-1467)
 * exposed endpoint states (gossip details) via jmx (CASSANDRA-1467)
 * ensure that compacted sstables are not included when new readers are
   instantiated (CASSANDRA-1477)
 * by default, calculate heap size and memtable thresholds at runtime (CASSANDRA-1469)
 * fix races dealing with adding/dropping keyspaces and column families in
   rapid succession (CASSANDRA-1477)
 * clean up of Streaming system (CASSANDRA-1503, 1504, 1506)
 * add options to configure Thrift socket keepalive and buffer sizes (CASSANDRA-1426)
 * make contrib CassandraServiceDataCleaner recursive (CASSANDRA-1509)
 * min, max compaction threshold are configurable and persistent
   per-ColumnFamily (CASSANDRA-1468)
 * fix replaying the last mutation in a commitlog unnecessarily
   (CASSANDRA-1512)
 * invoke getDefaultUncaughtExceptionHandler from DTPE with the original
   exception rather than the ExecutionException wrapper (CASSANDRA-1226)
 * remove Clock from the Thrift (and Avro) API (CASSANDRA-1501)
 * Close intra-node sockets when connection is broken (CASSANDRA-1528)
 * RPM packaging spec file (CASSANDRA-786)
 * weighted request scheduler (CASSANDRA-1485)
 * treat expired columns as deleted (CASSANDRA-1539)
 * make IndexInterval configurable (CASSANDRA-1488)
 * add describe_snitch to Thrift API (CASSANDRA-1490)
 * MD5 authenticator compares plain text submitted password with MD5'd
   saved property, instead of vice versa (CASSANDRA-1447)
 * JMX MessagingService pending and completed counts (CASSANDRA-1533)
 * fix race condition processing repair responses (CASSANDRA-1511)
 * make repair blocking (CASSANDRA-1511)
 * create EndpointSnitchInfo and MBean to expose rack and DC (CASSANDRA-1491)
 * added option to contrib/word_count to output results back to Cassandra
   (CASSANDRA-1342)
 * rewrite Hadoop ColumnFamilyRecordWriter to pool connections, retry to
   multiple Cassandra nodes, and smooth impact on the Cassandra cluster
   by using smaller batch sizes (CASSANDRA-1434)
 * fix setting gc_grace_seconds via CLI (CASSANDRA-1549)
 * support TTL'd index values (CASSANDRA-1536)
 * make removetoken work like decommission (CASSANDRA-1216)
 * make cli comparator-aware and improve quote rules (CASSANDRA-1523,-1524)
 * make nodetool compact and cleanup blocking (CASSANDRA-1449)
 * add memtable, cache information to GCInspector logs (CASSANDRA-1558)
 * enable/disable HintedHandoff via JMX (CASSANDRA-1550)
 * Ignore stray files in the commit log directory (CASSANDRA-1547)
 * Disallow bootstrap to an in-use token (CASSANDRA-1561)


0.7-beta1
 * sstable versioning (CASSANDRA-389)
 * switched to slf4j logging (CASSANDRA-625)
 * add (optional) expiration time for column (CASSANDRA-699)
 * access levels for authentication/authorization (CASSANDRA-900)
 * add ReadRepairChance to CF definition (CASSANDRA-930)
 * fix heisenbug in system tests, especially common on OS X (CASSANDRA-944)
 * convert to byte[] keys internally and all public APIs (CASSANDRA-767)
 * ability to alter schema definitions on a live cluster (CASSANDRA-44)
 * renamed configuration file to cassandra.xml, and log4j.properties to
   log4j-server.properties, which must now be loaded from
   the classpath (which is how our scripts in bin/ have always done it)
   (CASSANDRA-971)
 * change get_count to require a SlicePredicate. create multi_get_count
   (CASSANDRA-744)
 * re-organized endpointsnitch implementations and added SimpleSnitch
   (CASSANDRA-994)
 * Added preload_row_cache option (CASSANDRA-946)
 * add CRC to commitlog header (CASSANDRA-999)
 * removed deprecated batch_insert and get_range_slice methods (CASSANDRA-1065)
 * add truncate thrift method (CASSANDRA-531)
 * http mini-interface using mx4j (CASSANDRA-1068)
 * optimize away copy of sliced row on memtable read path (CASSANDRA-1046)
 * replace constant-size 2GB mmaped segments and special casing for index
   entries spanning segment boundaries, with SegmentedFile that computes
   segments that always contain entire entries/rows (CASSANDRA-1117)
 * avoid reading large rows into memory during compaction (CASSANDRA-16)
 * added hadoop OutputFormat (CASSANDRA-1101)
 * efficient Streaming (no more anticompaction) (CASSANDRA-579)
 * split commitlog header into separate file and add size checksum to
   mutations (CASSANDRA-1179)
 * avoid allocating a new byte[] for each mutation on replay (CASSANDRA-1219)
 * revise HH schema to be per-endpoint (CASSANDRA-1142)
 * add joining/leaving status to nodetool ring (CASSANDRA-1115)
 * allow multiple repair sessions per node (CASSANDRA-1190)
 * optimize away MessagingService for local range queries (CASSANDRA-1261)
 * make framed transport the default so malformed requests can't OOM the
   server (CASSANDRA-475)
 * significantly faster reads from row cache (CASSANDRA-1267)
 * take advantage of row cache during range queries (CASSANDRA-1302)
 * make GCGraceSeconds a per-ColumnFamily value (CASSANDRA-1276)
 * keep persistent row size and column count statistics (CASSANDRA-1155)
 * add IntegerType (CASSANDRA-1282)
 * page within a single row during hinted handoff (CASSANDRA-1327)
 * push DatacenterShardStrategy configuration into keyspace definition,
   eliminating datacenter.properties. (CASSANDRA-1066)
 * optimize forward slices starting with '' and single-index-block name
   queries by skipping the column index (CASSANDRA-1338)
 * streaming refactor (CASSANDRA-1189)
 * faster comparison for UUID types (CASSANDRA-1043)
 * secondary index support (CASSANDRA-749 and subtasks)
 * make compaction buckets deterministic (CASSANDRA-1265)


0.6.6
 * Allow using DynamicEndpointSnitch with RackAwareStrategy (CASSANDRA-1429)
 * remove the remaining vestiges of the unfinished DatacenterShardStrategy
   (replaced by NetworkTopologyStrategy in 0.7)


0.6.5
 * fix key ordering in range query results with RandomPartitioner
   and ConsistencyLevel > ONE (CASSANDRA-1145)
 * fix for range query starting with the wrong token range (CASSANDRA-1042)
 * page within a single row during hinted handoff (CASSANDRA-1327)
 * fix compilation on non-sun JDKs (CASSANDRA-1061)
 * remove String.trim() call on row keys in batch mutations (CASSANDRA-1235)
 * Log summary of dropped messages instead of spamming log (CASSANDRA-1284)
 * add dynamic endpoint snitch (CASSANDRA-981)
 * fix streaming for keyspaces with hyphens in their name (CASSANDRA-1377)
 * fix errors in hard-coded bloom filter optKPerBucket by computing it
   algorithmically (CASSANDRA-1220
 * remove message deserialization stage, and uncap read/write stages
   so slow reads/writes don't block gossip processing (CASSANDRA-1358)
 * add jmx port configuration to Debian package (CASSANDRA-1202)
 * use mlockall via JNA, if present, to prevent Linux from swapping
   out parts of the JVM (CASSANDRA-1214)


0.6.4
 * avoid queuing multiple hint deliveries for the same endpoint
   (CASSANDRA-1229)
 * better performance for and stricter checking of UTF8 column names
   (CASSANDRA-1232)
 * extend option to lower compaction priority to hinted handoff
   as well (CASSANDRA-1260)
 * log errors in gossip instead of re-throwing (CASSANDRA-1289)
 * avoid aborting commitlog replay prematurely if a flushed-but-
   not-removed commitlog segment is encountered (CASSANDRA-1297)
 * fix duplicate rows being read during mapreduce (CASSANDRA-1142)
 * failure detection wasn't closing command sockets (CASSANDRA-1221)
 * cassandra-cli.bat works on windows (CASSANDRA-1236)
 * pre-emptively drop requests that cannot be processed within RPCTimeout
   (CASSANDRA-685)
 * add ack to Binary write verb and update CassandraBulkLoader
   to wait for acks for each row (CASSANDRA-1093)
 * added describe_partitioner Thrift method (CASSANDRA-1047)
 * Hadoop jobs no longer require the Cassandra storage-conf.xml
   (CASSANDRA-1280, CASSANDRA-1047)
 * log thread pool stats when GC is excessive (CASSANDRA-1275)
 * remove gossip message size limit (CASSANDRA-1138)
 * parallelize local and remote reads during multiget, and respect snitch
   when determining whether to do local read for CL.ONE (CASSANDRA-1317)
 * fix read repair to use requested consistency level on digest mismatch,
   rather than assuming QUORUM (CASSANDRA-1316)
 * process digest mismatch re-reads in parallel (CASSANDRA-1323)
 * switch hints CF comparator to BytesType (CASSANDRA-1274)


0.6.3
 * retry to make streaming connections up to 8 times. (CASSANDRA-1019)
 * reject describe_ring() calls on invalid keyspaces (CASSANDRA-1111)
 * fix cache size calculation for size of 100% (CASSANDRA-1129)
 * fix cache capacity only being recalculated once (CASSANDRA-1129)
 * remove hourly scan of all hints on the off chance that the gossiper
   missed a status change; instead, expose deliverHintsToEndpoint to JMX
   so it can be done manually, if necessary (CASSANDRA-1141)
 * don't reject reads at CL.ALL (CASSANDRA-1152)
 * reject deletions to supercolumns in CFs containing only standard
   columns (CASSANDRA-1139)
 * avoid preserving login information after client disconnects
   (CASSANDRA-1057)
 * prefer sun jdk to openjdk in debian init script (CASSANDRA-1174)
 * detect partioner config changes between restarts and fail fast
   (CASSANDRA-1146)
 * use generation time to resolve node token reassignment disagreements
   (CASSANDRA-1118)
 * restructure the startup ordering of Gossiper and MessageService to avoid
   timing anomalies (CASSANDRA-1160)
 * detect incomplete commit log hearders (CASSANDRA-1119)
 * force anti-entropy service to stream files on the stream stage to avoid
   sending streams out of order (CASSANDRA-1169)
 * remove inactive stream managers after AES streams files (CASSANDRA-1169)
 * allow removing entire row through batch_mutate Deletion (CASSANDRA-1027)
 * add JMX metrics for row-level bloom filter false positives (CASSANDRA-1212)
 * added a redhat init script to contrib (CASSANDRA-1201)
 * use midpoint when bootstrapping a new machine into range with not
   much data yet instead of random token (CASSANDRA-1112)
 * kill server on OOM in executor stage as well as Thrift (CASSANDRA-1226)
 * remove opportunistic repairs, when two machines with overlapping replica
   responsibilities happen to finish major compactions of the same CF near
   the same time.  repairs are now fully manual (CASSANDRA-1190)
 * add ability to lower compaction priority (default is no change from 0.6.2)
   (CASSANDRA-1181)


0.6.2
 * fix contrib/word_count build. (CASSANDRA-992)
 * split CommitLogExecutorService into BatchCommitLogExecutorService and
   PeriodicCommitLogExecutorService (CASSANDRA-1014)
 * add latency histograms to CFSMBean (CASSANDRA-1024)
 * make resolving timestamp ties deterministic by using value bytes
   as a tiebreaker (CASSANDRA-1039)
 * Add option to turn off Hinted Handoff (CASSANDRA-894)
 * fix windows startup (CASSANDRA-948)
 * make concurrent_reads, concurrent_writes configurable at runtime via JMX
   (CASSANDRA-1060)
 * disable GCInspector on non-Sun JVMs (CASSANDRA-1061)
 * fix tombstone handling in sstable rows with no other data (CASSANDRA-1063)
 * fix size of row in spanned index entries (CASSANDRA-1056)
 * install json2sstable, sstable2json, and sstablekeys to Debian package
 * StreamingService.StreamDestinations wouldn't empty itself after streaming
   finished (CASSANDRA-1076)
 * added Collections.shuffle(splits) before returning the splits in
   ColumnFamilyInputFormat (CASSANDRA-1096)
 * do not recalculate cache capacity post-compaction if it's been manually
   modified (CASSANDRA-1079)
 * better defaults for flush sorter + writer executor queue sizes
   (CASSANDRA-1100)
 * windows scripts for SSTableImport/Export (CASSANDRA-1051)
 * windows script for nodetool (CASSANDRA-1113)
 * expose PhiConvictThreshold (CASSANDRA-1053)
 * make repair of RF==1 a no-op (CASSANDRA-1090)
 * improve default JVM GC options (CASSANDRA-1014)
 * fix SlicePredicate serialization inside Hadoop jobs (CASSANDRA-1049)
 * close Thrift sockets in Hadoop ColumnFamilyRecordReader (CASSANDRA-1081)


0.6.1
 * fix NPE in sstable2json when no excluded keys are given (CASSANDRA-934)
 * keep the replica set constant throughout the read repair process
   (CASSANDRA-937)
 * allow querying getAllRanges with empty token list (CASSANDRA-933)
 * fix command line arguments inversion in clustertool (CASSANDRA-942)
 * fix race condition that could trigger a false-positive assertion
   during post-flush discard of old commitlog segments (CASSANDRA-936)
 * fix neighbor calculation for anti-entropy repair (CASSANDRA-924)
 * perform repair even for small entropy differences (CASSANDRA-924)
 * Use hostnames in CFInputFormat to allow Hadoop's naive string-based
   locality comparisons to work (CASSANDRA-955)
 * cache read-only BufferedRandomAccessFile length to avoid
   3 system calls per invocation (CASSANDRA-950)
 * nodes with IPv6 (and no IPv4) addresses could not join cluster
   (CASSANDRA-969)
 * Retrieve the correct number of undeleted columns, if any, from
   a supercolumn in a row that had been deleted previously (CASSANDRA-920)
 * fix index scans that cross the 2GB mmap boundaries for both mmap
   and standard i/o modes (CASSANDRA-866)
 * expose drain via nodetool (CASSANDRA-978)


0.6.0-RC1
 * JMX drain to flush memtables and run through commit log (CASSANDRA-880)
 * Bootstrapping can skip ranges under the right conditions (CASSANDRA-902)
 * fix merging row versions in range_slice for CL > ONE (CASSANDRA-884)
 * default write ConsistencyLeven chaned from ZERO to ONE
 * fix for index entries spanning mmap buffer boundaries (CASSANDRA-857)
 * use lexical comparison if time part of TimeUUIDs are the same
   (CASSANDRA-907)
 * bound read, mutation, and response stages to fix possible OOM
   during log replay (CASSANDRA-885)
 * Use microseconds-since-epoch (UTC) in cli, instead of milliseconds
 * Treat batch_mutate Deletion with null supercolumn as "apply this predicate
   to top level supercolumns" (CASSANDRA-834)
 * Streaming destination nodes do not update their JMX status (CASSANDRA-916)
 * Fix internal RPC timeout calculation (CASSANDRA-911)
 * Added Pig loadfunc to contrib/pig (CASSANDRA-910)


0.6.0-beta3
 * fix compaction bucketing bug (CASSANDRA-814)
 * update windows batch file (CASSANDRA-824)
 * deprecate KeysCachedFraction configuration directive in favor
   of KeysCached; move to unified-per-CF key cache (CASSANDRA-801)
 * add invalidateRowCache to ColumnFamilyStoreMBean (CASSANDRA-761)
 * send Handoff hints to natural locations to reduce load on
   remaining nodes in a failure scenario (CASSANDRA-822)
 * Add RowWarningThresholdInMB configuration option to warn before very
   large rows get big enough to threaten node stability, and -x option to
   be able to remove them with sstable2json if the warning is unheeded
   until it's too late (CASSANDRA-843)
 * Add logging of GC activity (CASSANDRA-813)
 * fix ConcurrentModificationException in commitlog discard (CASSANDRA-853)
 * Fix hardcoded row count in Hadoop RecordReader (CASSANDRA-837)
 * Add a jmx status to the streaming service and change several DEBUG
   messages to INFO (CASSANDRA-845)
 * fix classpath in cassandra-cli.bat for Windows (CASSANDRA-858)
 * allow re-specifying host, port to cassandra-cli if invalid ones
   are first tried (CASSANDRA-867)
 * fix race condition handling rpc timeout in the coordinator
   (CASSANDRA-864)
 * Remove CalloutLocation and StagingFileDirectory from storage-conf files
   since those settings are no longer used (CASSANDRA-878)
 * Parse a long from RowWarningThresholdInMB instead of an int (CASSANDRA-882)
 * Remove obsolete ControlPort code from DatabaseDescriptor (CASSANDRA-886)
 * move skipBytes side effect out of assert (CASSANDRA-899)
 * add "double getLoad" to StorageServiceMBean (CASSANDRA-898)
 * track row stats per CF at compaction time (CASSANDRA-870)
 * disallow CommitLogDirectory matching a DataFileDirectory (CASSANDRA-888)
 * default key cache size is 200k entries, changed from 10% (CASSANDRA-863)
 * add -Dcassandra-foreground=yes to cassandra.bat
 * exit if cluster name is changed unexpectedly (CASSANDRA-769)


0.6.0-beta1/beta2
 * add batch_mutate thrift command, deprecating batch_insert (CASSANDRA-336)
 * remove get_key_range Thrift API, deprecated in 0.5 (CASSANDRA-710)
 * add optional login() Thrift call for authentication (CASSANDRA-547)
 * support fat clients using gossiper and StorageProxy to perform
   replication in-process [jvm-only] (CASSANDRA-535)
 * support mmapped I/O for reads, on by default on 64bit JVMs
   (CASSANDRA-408, CASSANDRA-669)
 * improve insert concurrency, particularly during Hinted Handoff
   (CASSANDRA-658)
 * faster network code (CASSANDRA-675)
 * stress.py moved to contrib (CASSANDRA-635)
 * row caching [must be explicitly enabled per-CF in config] (CASSANDRA-678)
 * present a useful measure of compaction progress in JMX (CASSANDRA-599)
 * add bin/sstablekeys (CASSNADRA-679)
 * add ConsistencyLevel.ANY (CASSANDRA-687)
 * make removetoken remove nodes from gossip entirely (CASSANDRA-644)
 * add ability to set cache sizes at runtime (CASSANDRA-708)
 * report latency and cache hit rate statistics with lifetime totals
   instead of average over the last minute (CASSANDRA-702)
 * support get_range_slice for RandomPartitioner (CASSANDRA-745)
 * per-keyspace replication factory and replication strategy (CASSANDRA-620)
 * track latency in microseconds (CASSANDRA-733)
 * add describe_ Thrift methods, deprecating get_string_property and
   get_string_list_property
 * jmx interface for tracking operation mode and streams in general.
   (CASSANDRA-709)
 * keep memtables in sorted order to improve range query performance
   (CASSANDRA-799)
 * use while loop instead of recursion when trimming sstables compaction list
   to avoid blowing stack in pathological cases (CASSANDRA-804)
 * basic Hadoop map/reduce support (CASSANDRA-342)


0.5.1
 * ensure all files for an sstable are streamed to the same directory.
   (CASSANDRA-716)
 * more accurate load estimate for bootstrapping (CASSANDRA-762)
 * tolerate dead or unavailable bootstrap target on write (CASSANDRA-731)
 * allow larger numbers of keys (> 140M) in a sstable bloom filter
   (CASSANDRA-790)
 * include jvm argument improvements from CASSANDRA-504 in debian package
 * change streaming chunk size to 32MB to accomodate Windows XP limitations
   (was 64MB) (CASSANDRA-795)
 * fix get_range_slice returning results in the wrong order (CASSANDRA-781)


0.5.0 final
 * avoid attempting to delete temporary bootstrap files twice (CASSANDRA-681)
 * fix bogus NaN in nodeprobe cfstats output (CASSANDRA-646)
 * provide a policy for dealing with single thread executors w/ a full queue
   (CASSANDRA-694)
 * optimize inner read in MessagingService, vastly improving multiple-node
   performance (CASSANDRA-675)
 * wait for table flush before streaming data back to a bootstrapping node.
   (CASSANDRA-696)
 * keep track of bootstrapping sources by table so that bootstrapping doesn't
   give the indication of finishing early (CASSANDRA-673)


0.5.0 RC3
 * commit the correct version of the patch for CASSANDRA-663


0.5.0 RC2 (unreleased)
 * fix bugs in converting get_range_slice results to Thrift
   (CASSANDRA-647, CASSANDRA-649)
 * expose java.util.concurrent.TimeoutException in StorageProxy methods
   (CASSANDRA-600)
 * TcpConnectionManager was holding on to disconnected connections,
   giving the false indication they were being used. (CASSANDRA-651)
 * Remove duplicated write. (CASSANDRA-662)
 * Abort bootstrap if IP is already in the token ring (CASSANDRA-663)
 * increase default commitlog sync period, and wait for last sync to
   finish before submitting another (CASSANDRA-668)


0.5.0 RC1
 * Fix potential NPE in get_range_slice (CASSANDRA-623)
 * add CRC32 to commitlog entries (CASSANDRA-605)
 * fix data streaming on windows (CASSANDRA-630)
 * GC compacted sstables after cleanup and compaction (CASSANDRA-621)
 * Speed up anti-entropy validation (CASSANDRA-629)
 * Fix anti-entropy assertion error (CASSANDRA-639)
 * Fix pending range conflicts when bootstapping or moving
   multiple nodes at once (CASSANDRA-603)
 * Handle obsolete gossip related to node movement in the case where
   one or more nodes is down when the movement occurs (CASSANDRA-572)
 * Include dead nodes in gossip to avoid a variety of problems
   and fix HH to removed nodes (CASSANDRA-634)
 * return an InvalidRequestException for mal-formed SlicePredicates
   (CASSANDRA-643)
 * fix bug determining closest neighbor for use in multiple datacenters
   (CASSANDRA-648)
 * Vast improvements in anticompaction speed (CASSANDRA-607)
 * Speed up log replay and writes by avoiding redundant serializations
   (CASSANDRA-652)


0.5.0 beta 2
 * Bootstrap improvements (several tickets)
 * add nodeprobe repair anti-entropy feature (CASSANDRA-193, CASSANDRA-520)
 * fix possibility of partition when many nodes restart at once
   in clusters with multiple seeds (CASSANDRA-150)
 * fix NPE in get_range_slice when no data is found (CASSANDRA-578)
 * fix potential NPE in hinted handoff (CASSANDRA-585)
 * fix cleanup of local "system" keyspace (CASSANDRA-576)
 * improve computation of cluster load balance (CASSANDRA-554)
 * added super column read/write, column count, and column/row delete to
   cassandra-cli (CASSANDRA-567, CASSANDRA-594)
 * fix returning live subcolumns of deleted supercolumns (CASSANDRA-583)
 * respect JAVA_HOME in bin/ scripts (several tickets)
 * add StorageService.initClient for fat clients on the JVM (CASSANDRA-535)
   (see contrib/client_only for an example of use)
 * make consistency_level functional in get_range_slice (CASSANDRA-568)
 * optimize key deserialization for RandomPartitioner (CASSANDRA-581)
 * avoid GCing tombstones except on major compaction (CASSANDRA-604)
 * increase failure conviction threshold, resulting in less nodes
   incorrectly (and temporarily) marked as down (CASSANDRA-610)
 * respect memtable thresholds during log replay (CASSANDRA-609)
 * support ConsistencyLevel.ALL on read (CASSANDRA-584)
 * add nodeprobe removetoken command (CASSANDRA-564)


0.5.0 beta
 * Allow multiple simultaneous flushes, improving flush throughput
   on multicore systems (CASSANDRA-401)
 * Split up locks to improve write and read throughput on multicore systems
   (CASSANDRA-444, CASSANDRA-414)
 * More efficient use of memory during compaction (CASSANDRA-436)
 * autobootstrap option: when enabled, all non-seed nodes will attempt
   to bootstrap when started, until bootstrap successfully
   completes. -b option is removed.  (CASSANDRA-438)
 * Unless a token is manually specified in the configuration xml,
   a bootstraping node will use a token that gives it half the
   keys from the most-heavily-loaded node in the cluster,
   instead of generating a random token.
   (CASSANDRA-385, CASSANDRA-517)
 * Miscellaneous bootstrap fixes (several tickets)
 * Ability to change a node's token even after it has data on it
   (CASSANDRA-541)
 * Ability to decommission a live node from the ring (CASSANDRA-435)
 * Semi-automatic loadbalancing via nodeprobe (CASSANDRA-192)
 * Add ability to set compaction thresholds at runtime via
   JMX / nodeprobe.  (CASSANDRA-465)
 * Add "comment" field to ColumnFamily definition. (CASSANDRA-481)
 * Additional JMX metrics (CASSANDRA-482)
 * JSON based export and import tools (several tickets)
 * Hinted Handoff fixes (several tickets)
 * Add key cache to improve read performance (CASSANDRA-423)
 * Simplified construction of custom ReplicationStrategy classes
   (CASSANDRA-497)
 * Graphical application (Swing) for ring integrity verification and
   visualization was added to contrib (CASSANDRA-252)
 * Add DCQUORUM, DCQUORUMSYNC consistency levels and corresponding
   ReplicationStrategy / EndpointSnitch classes.  Experimental.
   (CASSANDRA-492)
 * Web client interface added to contrib (CASSANDRA-457)
 * More-efficient flush for Random, CollatedOPP partitioners
   for normal writes (CASSANDRA-446) and bulk load (CASSANDRA-420)
 * Add MemtableFlushAfterMinutes, a global replacement for the old
   per-CF FlushPeriodInMinutes setting (CASSANDRA-463)
 * optimizations to slice reading (CASSANDRA-350) and supercolumn
   queries (CASSANDRA-510)
 * force binding to given listenaddress for nodes with multiple
   interfaces (CASSANDRA-546)
 * stress.py benchmarking tool improvements (several tickets)
 * optimized replica placement code (CASSANDRA-525)
 * faster log replay on restart (CASSANDRA-539, CASSANDRA-540)
 * optimized local-node writes (CASSANDRA-558)
 * added get_range_slice, deprecating get_key_range (CASSANDRA-344)
 * expose TimedOutException to thrift (CASSANDRA-563)


0.4.2
 * Add validation disallowing null keys (CASSANDRA-486)
 * Fix race conditions in TCPConnectionManager (CASSANDRA-487)
 * Fix using non-utf8-aware comparison as a sanity check.
   (CASSANDRA-493)
 * Improve default garbage collector options (CASSANDRA-504)
 * Add "nodeprobe flush" (CASSANDRA-505)
 * remove NotFoundException from get_slice throws list (CASSANDRA-518)
 * fix get (not get_slice) of entire supercolumn (CASSANDRA-508)
 * fix null token during bootstrap (CASSANDRA-501)


0.4.1
 * Fix FlushPeriod columnfamily configuration regression
   (CASSANDRA-455)
 * Fix long column name support (CASSANDRA-460)
 * Fix for serializing a row that only contains tombstones
   (CASSANDRA-458)
 * Fix for discarding unneeded commitlog segments (CASSANDRA-459)
 * Add SnapshotBeforeCompaction configuration option (CASSANDRA-426)
 * Fix compaction abort under insufficient disk space (CASSANDRA-473)
 * Fix reading subcolumn slice from tombstoned CF (CASSANDRA-484)
 * Fix race condition in RVH causing occasional NPE (CASSANDRA-478)


0.4.0
 * fix get_key_range problems when a node is down (CASSANDRA-440)
   and add UnavailableException to more Thrift methods
 * Add example EndPointSnitch contrib code (several tickets)


0.4.0 RC2
 * fix SSTable generation clash during compaction (CASSANDRA-418)
 * reject method calls with null parameters (CASSANDRA-308)
 * properly order ranges in nodeprobe output (CASSANDRA-421)
 * fix logging of certain errors on executor threads (CASSANDRA-425)


0.4.0 RC1
 * Bootstrap feature is live; use -b on startup (several tickets)
 * Added multiget api (CASSANDRA-70)
 * fix Deadlock with SelectorManager.doProcess and TcpConnection.write
   (CASSANDRA-392)
 * remove key cache b/c of concurrency bugs in third-party
   CLHM library (CASSANDRA-405)
 * update non-major compaction logic to use two threshold values
   (CASSANDRA-407)
 * add periodic / batch commitlog sync modes (several tickets)
 * inline BatchMutation into batch_insert params (CASSANDRA-403)
 * allow setting the logging level at runtime via mbean (CASSANDRA-402)
 * change default comparator to BytesType (CASSANDRA-400)
 * add forwards-compatible ConsistencyLevel parameter to get_key_range
   (CASSANDRA-322)
 * r/m special case of blocking for local destination when writing with
   ConsistencyLevel.ZERO (CASSANDRA-399)
 * Fixes to make BinaryMemtable [bulk load interface] useful (CASSANDRA-337);
   see contrib/bmt_example for an example of using it.
 * More JMX properties added (several tickets)
 * Thrift changes (several tickets)
    - Merged _super get methods with the normal ones; return values
      are now of ColumnOrSuperColumn.
    - Similarly, merged batch_insert_super into batch_insert.



0.4.0 beta
 * On-disk data format has changed to allow billions of keys/rows per
   node instead of only millions
 * Multi-keyspace support
 * Scan all sstables for all queries to avoid situations where
   different types of operation on the same ColumnFamily could
   disagree on what data was present
 * Snapshot support via JMX
 * Thrift API has changed a _lot_:
    - removed time-sorted CFs; instead, user-defined comparators
      may be defined on the column names, which are now byte arrays.
      Default comparators are provided for UTF8, Bytes, Ascii, Long (i64),
      and UUID types.
    - removed colon-delimited strings in thrift api in favor of explicit
      structs such as ColumnPath, ColumnParent, etc.  Also normalized
      thrift struct and argument naming.
    - Added columnFamily argument to get_key_range.
    - Change signature of get_slice to accept starting and ending
      columns as well as an offset.  (This allows use of indexes.)
      Added "ascending" flag to allow reasonably-efficient reverse
      scans as well.  Removed get_slice_by_range as redundant.
    - get_key_range operates on one CF at a time
    - changed `block` boolean on insert methods to ConsistencyLevel enum,
      with options of NONE, ONE, QUORUM, and ALL.
    - added similar consistency_level parameter to read methods
    - column-name-set slice with no names given now returns zero columns
      instead of all of them.  ("all" can run your server out of memory.
      use a range-based slice with a high max column count instead.)
 * Removed the web interface. Node information can now be obtained by
   using the newly introduced nodeprobe utility.
 * More JMX stats
 * Remove magic values from internals (e.g. special key to indicate
   when to flush memtables)
 * Rename configuration "table" to "keyspace"
 * Moved to crash-only design; no more shutdown (just kill the process)
 * Lots of bug fixes

Full list of issues resolved in 0.4 is at https://issues.apache.org/jira/secure/IssueNavigator.jspa?reset=true&&pid=12310865&fixfor=12313862&resolution=1&sorter/field=issuekey&sorter/order=DESC


0.3.0 RC3
 * Fix potential deadlock under load in TCPConnection.
   (CASSANDRA-220)


0.3.0 RC2
 * Fix possible data loss when server is stopped after replaying
   log but before new inserts force memtable flush.
   (CASSANDRA-204)
 * Added BUGS file


0.3.0 RC1
 * Range queries on keys, including user-defined key collation
 * Remove support
 * Workarounds for a weird bug in JDK select/register that seems
   particularly common on VM environments. Cassandra should deploy
   fine on EC2 now
 * Much improved infrastructure: the beginnings of a decent test suite
   ("ant test" for unit tests; "nosetests" for system tests), code
   coverage reporting, etc.
 * Expanded node status reporting via JMX
 * Improved error reporting/logging on both server and client
 * Reduced memory footprint in default configuration
 * Combined blocking and non-blocking versions of insert APIs
 * Added FlushPeriodInMinutes configuration parameter to force
   flushing of infrequently-updated ColumnFamilies<|MERGE_RESOLUTION|>--- conflicted
+++ resolved
@@ -1,4 +1,3 @@
-<<<<<<< HEAD
 3.11.1
  * Add a compaction option to TWCS to ignore sstables overlapping checks (CASSANDRA-13418)
  * BTree.Builder memory leak (CASSANDRA-13754)
@@ -10,10 +9,7 @@
  * Duplicate the buffer before passing it to analyser in SASI operation (CASSANDRA-13512)
  * Properly evict pstmts from prepared statements cache (CASSANDRA-13641)
 Merged from 3.0:
-=======
-3.0.15
  * Better handle corrupt final commitlog segment (CASSANDRA-11995)
->>>>>>> 0493545d
  * StreamingHistogram is not thread safe (CASSANDRA-13756)
  * Fix MV timestamp issues (CASSANDRA-11500)
  * Better tolerate improperly formatted bcrypt hashes (CASSANDRA-13626)
