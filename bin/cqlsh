#!/bin/sh
# -*- mode: Python -*-

# Licensed to the Apache Software Foundation (ASF) under one
# or more contributor license agreements.  See the NOTICE file
# distributed with this work for additional information
# regarding copyright ownership.  The ASF licenses this file
# to you under the Apache License, Version 2.0 (the
# "License"); you may not use this file except in compliance
# with the License.  You may obtain a copy of the License at
#
#     http://www.apache.org/licenses/LICENSE-2.0
#
# Unless required by applicable law or agreed to in writing, software
# distributed under the License is distributed on an "AS IS" BASIS,
# WITHOUT WARRANTIES OR CONDITIONS OF ANY KIND, either express or implied.
# See the License for the specific language governing permissions and
# limitations under the License.

""":"
# bash code here; finds a suitable python interpreter and execs this file.
# prefer unqualified "python" if suitable:
python -c 'import sys; sys.exit(not (0x020500b0 < sys.hexversion < 0x03000000))' 2>/dev/null \
    && exec python "$0" "$@"
for pyver in 2.6 2.7 2.5; do
    which python$pyver > /dev/null 2>&1 && exec python$pyver "$0" "$@"
done
echo "No appropriate python interpreter found." >&2
exit 1
":"""

from __future__ import with_statement
from uuid import UUID

description = "CQL Shell for Apache Cassandra"
version = "5.0.0"

from StringIO import StringIO
from contextlib import contextmanager, closing
from glob import glob

import cmd
import sys
import os
import time
import optparse
import ConfigParser
import codecs
import locale
import platform
import warnings
import csv
import getpass


readline = None
try:
    # check if tty first, cause readline doesn't check, and only cares
    # about $TERM. we don't want the funky escape code stuff to be
    # output if not a tty.
    if sys.stdin.isatty():
        import readline
except ImportError:
    pass

CQL_LIB_PREFIX = 'cassandra-driver-internal-only-'
FUTURES_LIB_PREFIX = 'futures-'

CASSANDRA_PATH = os.path.join(os.path.dirname(os.path.realpath(__file__)), '..')

# use bundled libs for python-cql and thrift, if available. if there
# is a ../lib dir, use bundled libs there preferentially.
ZIPLIB_DIRS = [os.path.join(CASSANDRA_PATH, 'lib')]
myplatform = platform.system()
if myplatform == 'Linux':
    ZIPLIB_DIRS.append('/usr/share/cassandra/lib')

if os.environ.get('CQLSH_NO_BUNDLED', ''):
    ZIPLIB_DIRS = ()

def find_zip(libprefix):
    for ziplibdir in ZIPLIB_DIRS:
        zips = glob(os.path.join(ziplibdir, libprefix + '*.zip'))
        if zips:
            return max(zips)   # probably the highest version, if multiple

cql_zip = find_zip(CQL_LIB_PREFIX)
if cql_zip:
    ver = os.path.splitext(os.path.basename(cql_zip))[0][len(CQL_LIB_PREFIX):]
    sys.path.insert(0, os.path.join(cql_zip, 'cassandra-driver-' + ver))
futures_zip = find_zip(FUTURES_LIB_PREFIX)
if futures_zip:
    sys.path.insert(0, futures_zip)

warnings.filterwarnings("ignore", r".*blist.*")
try:
    import cassandra
except ImportError, e:
    sys.exit("\nPython Cassandra driver not installed, or not on PYTHONPATH.\n"
             'You might try "pip install cassandra-driver".\n\n'
             'Python: %s\n'
             'Module load path: %r\n\n'
             'Error: %s\n' % (sys.executable, sys.path, e))

from cassandra.cluster import Cluster
from cassandra.query import SimpleStatement
from cassandra.policies import WhiteListRoundRobinPolicy
from cassandra.metadata import protect_name, protect_names, protect_value

# cqlsh should run correctly when run out of a Cassandra source tree,
# out of an unpacked Cassandra tarball, and after a proper package install.
cqlshlibdir = os.path.join(CASSANDRA_PATH, 'pylib')
if os.path.isdir(cqlshlibdir):
    sys.path.insert(0, cqlshlibdir)

from cqlshlib import cqlhandling, cql3handling, pylexotron, usertypes, sslhandling
from cqlshlib.displaying import (RED, BLUE, ANSI_RESET, COLUMN_NAME_COLORS,
                                 FormattedValue, colorme)
from cqlshlib.formatting import format_by_type
from cqlshlib.util import trim_if_present
from cqlshlib.tracing import print_trace_session

HISTORY_DIR = os.path.expanduser(os.path.join('~', '.cassandra'))
CONFIG_FILE = os.path.join(HISTORY_DIR, 'cqlshrc')
HISTORY = os.path.join(HISTORY_DIR, 'cqlsh_history')
if not os.path.exists(HISTORY_DIR):
    os.mkdir(HISTORY_DIR)

OLD_CONFIG_FILE = os.path.expanduser(os.path.join('~', '.cqlshrc'))
if os.path.exists(OLD_CONFIG_FILE):
    os.rename(OLD_CONFIG_FILE, CONFIG_FILE)
OLD_HISTORY = os.path.expanduser(os.path.join('~', '.cqlsh_history'))
if os.path.exists(OLD_HISTORY):
    os.rename(OLD_HISTORY, HISTORY)

DEFAULT_HOST = '127.0.0.1'
DEFAULT_PORT = 9042
DEFAULT_CQLVER = '3.1.6'

DEFAULT_TIME_FORMAT = '%Y-%m-%d %H:%M:%S%z'
DEFAULT_FLOAT_PRECISION = 5
DEFAULT_SELECT_LIMIT = 10000

if readline is not None and readline.__doc__ is not None and 'libedit' in readline.__doc__:
    DEFAULT_COMPLETEKEY = '\t'
else:
    DEFAULT_COMPLETEKEY = 'tab'

epilog = """Connects to %(DEFAULT_HOST)s:%(DEFAULT_PORT)d by default. These
defaults can be changed by setting $CQLSH_HOST and/or $CQLSH_PORT. When a
host (and optional port number) are given on the command line, they take
precedence over any defaults.""" % globals()

parser = optparse.OptionParser(description=description, epilog=epilog,
                               usage="Usage: %prog [options] [host [port]]",
                               version='cqlsh ' + version)
parser.add_option("-C", "--color", action='store_true', dest='color',
                  help='Always use color output')
parser.add_option("--no-color", action='store_false', dest='color',
                  help='Never use color output')
parser.add_option('--ssl', action='store_true', help='Use SSL', default=False)
parser.add_option("-u", "--username", help="Authenticate as user.")
parser.add_option("-p", "--password", help="Authenticate using password.")
parser.add_option('-k', '--keyspace', help='Authenticate to the given keyspace.')
parser.add_option("-f", "--file", help="Execute commands from FILE, then exit")
parser.add_option('--debug', action='store_true',
                  help='Show additional debugging information')
parser.add_option('--cqlversion', default=DEFAULT_CQLVER,
                  help='Specify a particular CQL version (default: %default).'
                       ' Examples: "3.0.3", "3.1.0"')

CQL_ERRORS = (
    cassandra.AlreadyExists, cassandra.AuthenticationFailed, cassandra.InvalidRequest,
    cassandra.Timeout, cassandra.Unauthorized, cassandra.OperationTimedOut,
    cassandra.cluster.NoHostAvailable,
    cassandra.connection.ConnectionBusy, cassandra.connection.ProtocolError, cassandra.connection.ConnectionException,
    cassandra.decoder.ErrorMessage, cassandra.decoder.InternalError, cassandra.query.TraceUnavailable
)

debug_completion = bool(os.environ.get('CQLSH_DEBUG_COMPLETION', '') == 'YES')

SYSTEM_KEYSPACES = ('system', 'system_traces', 'system_auth')

# we want the cql parser to understand our cqlsh-specific commands too
my_commands_ending_with_newline = (
    'help',
    '?',
    'consistency',
    'describe',
    'desc',
    'show',
    'source',
    'capture',
    'debug',
    'tracing',
    'expand',
    'exit',
    'quit'
)

cqlsh_syntax_completers = []
def cqlsh_syntax_completer(rulename, termname):
    def registrator(f):
        cqlsh_syntax_completers.append((rulename, termname, f))
        return f
    return registrator

cqlsh_extra_syntax_rules = r'''
<cqlshCommand> ::= <CQL_Statement>
                 | <specialCommand> ( ";" | "\n" )
                 ;

<specialCommand> ::= <describeCommand>
                   | <consistencyCommand>
                   | <showCommand>
                   | <sourceCommand>
                   | <captureCommand>
                   | <copyCommand>
                   | <debugCommand>
                   | <helpCommand>
                   | <tracingCommand>
                   | <expandCommand>
                   | <exitCommand>
                   ;

<describeCommand> ::= ( "DESCRIBE" | "DESC" )
                                  ( "KEYSPACES"
                                  | "KEYSPACE" ksname=<keyspaceName>?
                                  | ( "COLUMNFAMILY" | "TABLE" ) cf=<columnFamilyName>
                                  | ( "COLUMNFAMILIES" | "TABLES" )
                                  | "FULL"? "SCHEMA"
                                  | "CLUSTER"
                                  | "TYPES"
                                  | "TYPE" ut=<userTypeName>)
                    ;

<consistencyCommand> ::= "CONSISTENCY" ( level=<consistencyLevel> )?
                       ;

<consistencyLevel> ::= "ANY"
                     | "ONE"
                     | "TWO"
                     | "THREE"
                     | "QUORUM"
                     | "ALL"
                     | "LOCAL_ONE"
                     | "LOCAL_QUORUM"
                     | "EACH_QUORUM"
                     ;

<showCommand> ::= "SHOW" what=( "VERSION" | "HOST" | "SESSION" sessionid=<uuid> )
                ;

<sourceCommand> ::= "SOURCE" fname=<stringLiteral>
                  ;

<captureCommand> ::= "CAPTURE" ( fname=( <stringLiteral> | "OFF" ) )?
                   ;

<copyCommand> ::= "COPY" cf=<columnFamilyName>
                         ( "(" [colnames]=<colname> ( "," [colnames]=<colname> )* ")" )?
                         ( dir="FROM" ( fname=<stringLiteral> | "STDIN" )
                         | dir="TO"   ( fname=<stringLiteral> | "STDOUT" ) )
                         ( "WITH" <copyOption> ( "AND" <copyOption> )* )?
                ;

<copyOption> ::= [optnames]=<identifier> "=" [optvals]=<copyOptionVal>
               ;

<copyOptionVal> ::= <identifier>
                  | <stringLiteral>
                  ;

# avoiding just "DEBUG" so that this rule doesn't get treated as a terminal
<debugCommand> ::= "DEBUG" "THINGS"?
                 ;

<helpCommand> ::= ( "HELP" | "?" ) [topic]=( /[a-z_]*/ )*
                ;

<tracingCommand> ::= "TRACING" ( switch=( "ON" | "OFF" ) )?
                   ;

<expandCommand> ::= "EXPAND" ( switch=( "ON" | "OFF" ) )?
                   ;

<exitCommand> ::= "exit" | "quit"
                ;

<qmark> ::= "?" ;
'''

@cqlsh_syntax_completer('helpCommand', 'topic')
def complete_help(ctxt, cqlsh):
    return sorted([ t.upper() for t in cqldocs.get_help_topics() + cqlsh.get_help_topics() ])

def complete_source_quoted_filename(ctxt, cqlsh):
    partial = ctxt.get_binding('partial', '')
    head, tail = os.path.split(partial)
    exhead = os.path.expanduser(head)
    try:
        contents = os.listdir(exhead or '.')
    except OSError:
        return ()
    matches = filter(lambda f: f.startswith(tail), contents)
    annotated = []
    for f in matches:
        match = os.path.join(head, f)
        if os.path.isdir(os.path.join(exhead, f)):
            match += '/'
        annotated.append(match)
    return annotated

cqlsh_syntax_completer('sourceCommand', 'fname') \
        (complete_source_quoted_filename)
cqlsh_syntax_completer('captureCommand', 'fname') \
        (complete_source_quoted_filename)

@cqlsh_syntax_completer('copyCommand', 'fname')
def copy_fname_completer(ctxt, cqlsh):
    lasttype = ctxt.get_binding('*LASTTYPE*')
    if lasttype == 'unclosedString':
        return complete_source_quoted_filename(ctxt, cqlsh)
    partial = ctxt.get_binding('partial')
    if partial == '':
        return ["'"]
    return ()

@cqlsh_syntax_completer('copyCommand', 'colnames')
def complete_copy_column_names(ctxt, cqlsh):
    existcols = map(cqlsh.cql_unprotect_name, ctxt.get_binding('colnames', ()))
    ks = cqlsh.cql_unprotect_name(ctxt.get_binding('ksname', None))
    cf = cqlsh.cql_unprotect_name(ctxt.get_binding('cfname'))
    colnames = cqlsh.get_column_names(ks, cf)
    if len(existcols) == 0:
        return [colnames[0]]
    return set(colnames[1:]) - set(existcols)

COPY_OPTIONS = ('DELIMITER', 'QUOTE', 'ESCAPE', 'HEADER', 'ENCODING', 'NULL')

@cqlsh_syntax_completer('copyOption', 'optnames')
def complete_copy_options(ctxt, cqlsh):
    optnames = map(str.upper, ctxt.get_binding('optnames', ()))
    direction = ctxt.get_binding('dir').upper()
    opts = set(COPY_OPTIONS) - set(optnames)
    if direction == 'FROM':
        opts -= ('ENCODING',)
    return opts

@cqlsh_syntax_completer('copyOption', 'optvals')
def complete_copy_opt_values(ctxt, cqlsh):
    optnames = ctxt.get_binding('optnames', ())
    lastopt = optnames[-1].lower()
    if lastopt == 'header':
        return ['true', 'false']
    return [cqlhandling.Hint('<single_character_string>')]

class NoKeyspaceError(Exception):
    pass

class KeyspaceNotFound(Exception):
    pass

class ColumnFamilyNotFound(Exception):
    pass

class VersionNotSupported(Exception):
    pass

class UserTypeNotFound(Exception):
    pass

class DecodeError(Exception):
    verb = 'decode'

    def __init__(self, thebytes, err, colname=None):
        self.thebytes = thebytes
        self.err = err
        self.colname = colname

    def __str__(self):
        return str(self.thebytes)

    def message(self):
        what = 'value %r' % (self.thebytes,)
        if self.colname is not None:
            what = 'value %r (for column %r)' % (self.thebytes, self.colname)
        return 'Failed to %s %s : %s' \
               % (self.verb, what, self.err)

    def __repr__(self):
        return '<%s %s>' % (self.__class__.__name__, self.message())

class FormatError(DecodeError):
    verb = 'format'

def full_cql_version(ver):
    while ver.count('.') < 2:
        ver += '.0'
    ver_parts = ver.split('-', 1) + ['']
    vertuple = tuple(map(int, ver_parts[0].split('.')) + [ver_parts[1]])
    return ver, vertuple

def format_value(val, output_encoding, addcolor=False, time_format=None,
                 float_precision=None, colormap=None, nullval=None):
    if isinstance(val, DecodeError):
        if addcolor:
            return colorme(repr(val.thebytes), colormap, 'error')
        else:
            return FormattedValue(repr(val.thebytes))
    return format_by_type(type(val), val, output_encoding, colormap=colormap,
                          addcolor=addcolor, nullval=nullval, time_format=time_format,
                          float_precision=float_precision)

def show_warning_without_quoting_line(message, category, filename, lineno, file=None, line=None):
    if file is None:
        file = sys.stderr
    try:
        file.write(warnings.formatwarning(message, category, filename, lineno, line=''))
    except IOError:
        pass
warnings.showwarning = show_warning_without_quoting_line
warnings.filterwarnings('always', category=cql3handling.UnexpectedTableStructure)

def describe_interval(seconds):
    desc = []
    for length, unit in ((86400, 'day'), (3600, 'hour'), (60, 'minute')):
        num = int(seconds) / length
        if num > 0:
            desc.append('%d %s' % (num, unit))
            if num > 1:
                desc[-1] += 's'
        seconds %= length
    words = '%.03f seconds' % seconds
    if len(desc) > 1:
        words = ', '.join(desc) + ', and ' + words
    elif len(desc) == 1:
        words = desc[0] + ' and ' + words
    return words

class Shell(cmd.Cmd):
    custom_prompt = os.getenv('CQLSH_PROMPT', '')
    if custom_prompt is not '':
        custom_prompt += "\n"
    default_prompt = custom_prompt + "cqlsh> "
    continue_prompt = "   ... "
    keyspace_prompt = custom_prompt + "cqlsh:%s> "
    keyspace_continue_prompt = "%s    ... "
    show_line_nums = False
    debug = False
    stop = False
    last_hist = None
    shunted_query_out = None
    csv_dialect_defaults = dict(delimiter=',', doublequote=False,
                                escapechar='\\', quotechar='"')

    def __init__(self, hostname, port, color=False,
                 username=None, password=None, encoding=None, stdin=None, tty=True,
                 completekey=DEFAULT_COMPLETEKEY, use_conn=None,
                 cqlver=DEFAULT_CQLVER, keyspace=None,
                 tracing_enabled=False, expand_enabled=False,
                 display_time_format=DEFAULT_TIME_FORMAT,
                 display_float_precision=DEFAULT_FLOAT_PRECISION,
                 ssl=False):
        cmd.Cmd.__init__(self, completekey=completekey)
        self.hostname = hostname
        self.port = port
        self.auth_provider = None
        if username:
            if not password:
                password = getpass.getpass()
            self.auth_provider = lambda host: dict(username=username, password=password)
        self.keyspace = keyspace
        self.tracing_enabled = tracing_enabled
        self.expand_enabled = expand_enabled
        if use_conn:
            self.conn = use_conn
        else:
            self.conn = Cluster(contact_points=(self.hostname,), port=self.port, cql_version=cqlver,
                                auth_provider=self.auth_provider,
                                ssl_options=sslhandling.ssl_settings(hostname, CONFIG_FILE) if ssl else None,
                                load_balancing_policy=WhiteListRoundRobinPolicy([self.hostname]))
        self.owns_connection = not use_conn
        self.set_expanded_cql_version(cqlver)

        if keyspace:
            self.session = self.conn.connect(keyspace)
        else:
            self.session = self.conn.connect()
        self.get_connection_versions()

        self.current_keyspace = keyspace

        self.color = color
        self.display_time_format = display_time_format
        self.display_float_precision = display_float_precision
        if encoding is None:
            encoding = locale.getpreferredencoding()
        self.encoding = encoding
        self.output_codec = codecs.lookup(encoding)

        self.statement = StringIO()
        self.lineno = 1
        self.in_comment = False

        self.prompt = ''
        if stdin is None:
            stdin = sys.stdin
        self.tty = tty
        if tty:
            self.reset_prompt()
            self.report_connection()
            print 'Use HELP for help.'
        else:
            self.show_line_nums = True
        self.stdin = stdin
        self.query_out = sys.stdout
<<<<<<< HEAD
        self.consistency_level = cassandra.ConsistencyLevel.ONE
        #Python driver returns BLOBs as string, but we expect them as buffer()
        cassandra.cqltypes.BytesType.deserialize = staticmethod(cassandra.cqltypes.BytesType.validate)
        cassandra.cqltypes.CassandraType.support_empty_values = True
=======
        self.empty_lines = 0
>>>>>>> e9bdb6a9

    def set_expanded_cql_version(self, ver):
        ver, vertuple = full_cql_version(ver)
        self.cql_version = ver
        self.cql_ver_tuple = vertuple

    def cqlver_atleast(self, major, minor=0, patch=0):
        return self.cql_ver_tuple[:3] >= (major, minor, patch)

    def cassandraver_atleast(self, major, minor=0, patch=0):
        return self.cass_ver_tuple[:3] >= (major, minor, patch)

    def myformat_value(self, val, **kwargs):
        if isinstance(val, DecodeError):
            self.decoding_errors.append(val)
        try:
            return format_value(val, self.output_codec.name,
                                addcolor=self.color, time_format=self.display_time_format,
                                float_precision=self.display_float_precision, **kwargs)
        except Exception, e:
            err = FormatError(val, e)
            self.decoding_errors.append(err)
            return format_value(err, self.output_codec.name, addcolor=self.color)

    def myformat_colname(self, name):
        return self.myformat_value(name, colormap=COLUMN_NAME_COLORS)

    def report_connection(self):
        self.show_host()
        self.show_version()

    def show_host(self):
        print "Connected to %s at %s:%d." % \
               (self.applycolor(self.get_cluster_name(), BLUE),
                self.hostname,
                self.port)

    def show_version(self):
        vers = self.connection_versions.copy()
        vers['shver'] = version
        # system.Versions['cql'] apparently does not reflect changes with
        # set_cql_version.
        vers['cql'] = self.cql_version
        print "[cqlsh %(shver)s | Cassandra %(build)s | CQL spec %(cql)s | Native protocol v%(protocol)s]" % vers

    def show_session(self, sessionid):
        print_trace_session(self, self.session, sessionid)

    def get_connection_versions(self):
        result, = self.session.execute("select * from system.local where key = 'local'")
        vers = {
            'build': result.release_version,
            'protocol': result.native_protocol_version,
            'cql': result.cql_version,
        }
        self.connection_versions = vers
        self.cass_ver_tuple = tuple(map(int, vers['build'].split('-', 1)[0].split('.')[:3]))

    def get_keyspace_names(self):
        return map(str, self.conn.metadata.keyspaces.keys())

    def get_columnfamily_names(self, ksname=None):
        if ksname is None:
            ksname = self.current_keyspace

        return map(str, self.get_keyspace_meta(ksname).tables.keys())

    def get_index_names(self, ksname=None):
        idxnames = []
        for cfname in self.get_columnfamily_names(ksname=ksname):
            for col in self.get_table_meta(ksname, cfname).columns.values():
                if col.index:
                    idxnames.append(col.index.name)
        return idxnames

    def get_column_names(self, ksname, cfname):
        if ksname is None:
            ksname = self.current_keyspace
        layout = self.get_table_meta(ksname, cfname)
        return [str(col) for col in layout.columns]

    def get_usertype_names(self, ksname=None):
        if ksname is None:
            ksname = self.current_keyspace

        return self.get_usertypes_meta().get_usertypes_names(ksname)

    def get_usertype_layout(self, ksname, typename):
        if ksname is None:
            ksname = self.current_keyspace
        layout = self.get_usertypes_meta().get_fields_with_types(ksname, typename)

        if not layout:
            raise UserTypeNotFound("User type %r not found" % typename)
        return layout

    def get_cluster_name(self):
        return self.conn.metadata.cluster_name

    def get_partitioner(self):
        return self.conn.metadata.partitioner

    def get_keyspace_meta(self, ksname):
        if not ksname in self.conn.metadata.keyspaces:
            raise KeyspaceNotFound('Keyspace %r not found.' % ksname)
        return self.conn.metadata.keyspaces[ksname]

    def get_keyspaces(self):
        return self.conn.metadata.keyspaces.values()

    def get_ring(self):
        if self.current_keyspace is None or self.current_keyspace == 'system':
            raise NoKeyspaceError("Ring view requires a current non-system keyspace")
        return self.conn.metadata.token_map.tokens_to_hosts_by_ks[self.current_keyspace]

    def get_table_meta(self, ksname, tablename):
        if ksname is None:
            ksname = self.current_keyspace
        ksmeta = self.get_keyspace_meta(ksname)

        if tablename not in ksmeta.tables:
            raise ColumnFamilyNotFound("Column family %r not found" % tablename)

        return ksmeta.tables[tablename]

    def get_usertypes_meta(self):
        data = self.session.execute("select * from system.schema_usertypes")
        if not data:
            return cql3handling.UserTypesMeta({})

        return cql3handling.UserTypesMeta.from_layout(data)

    def reset_statement(self):
        self.reset_prompt()
        self.statement.truncate(0)
        self.empty_lines = 0;

    def reset_prompt(self):
        if self.current_keyspace is None:
            self.set_prompt(self.default_prompt)
        else:
            self.set_prompt(self.keyspace_prompt % self.current_keyspace)

    def set_continue_prompt(self):
        if self.empty_lines >=3:
            self.set_prompt("Statements are terminated with a ';'.  You can press CTRL-C to cancel an imcomplete statement.")
            self.empty_lines = 0
            return
        if self.current_keyspace is None:
            self.set_prompt(self.continue_prompt)
        else:
            spaces = ' ' * len(str(self.current_keyspace))
            self.set_prompt(self.keyspace_continue_prompt % spaces)
        self.empty_lines += 1

    @contextmanager
    def prepare_loop(self):
        readline = None
        if self.tty and self.completekey:
            try:
                import readline
            except ImportError:
                pass
            else:
                old_completer = readline.get_completer()
                readline.set_completer(self.complete)
                if readline.__doc__ is not None and 'libedit' in readline.__doc__:
                    readline.parse_and_bind("bind -e")
                    readline.parse_and_bind("bind '" + self.completekey + "' rl_complete")
                else:
                    readline.parse_and_bind(self.completekey + ": complete")
        try:
            yield
        finally:
            if readline is not None:
                readline.set_completer(old_completer)

    def get_input_line(self, prompt=''):
        if self.tty:
            line = raw_input(prompt) + '\n'
        else:
            line = self.stdin.readline()
            if not len(line):
                raise EOFError
        self.lineno += 1
        return line

    def use_stdin_reader(self, until='', prompt=''):
        until += '\n'
        while True:
            try:
                newline = self.get_input_line(prompt=prompt)
            except EOFError:
                return
            if newline == until:
                return
            yield newline


    def cmdloop(self):
        """
        Adapted from cmd.Cmd's version, because there is literally no way with
        cmd.Cmd.cmdloop() to tell the difference between "EOF" showing up in
        input and an actual EOF.
        """
        with self.prepare_loop():
            while not self.stop:
                try:
                    line = self.get_input_line(self.prompt)
                    self.statement.write(line)
                    if self.onecmd(self.statement.getvalue()):
                        self.reset_statement()
                except EOFError:
                    self.handle_eof()
                except CQL_ERRORS, cqlerr:
                    self.printerr(str(cqlerr))
                except KeyboardInterrupt:
                    self.reset_statement()
                    print

    def onecmd(self, statementtext):
        """
        Returns true if the statement is complete and was handled (meaning it
        can be reset).
        """

        try:
            statements, in_batch = cqlruleset.cql_split_statements(statementtext)
        except pylexotron.LexingError, e:
            if self.show_line_nums:
                self.printerr('Invalid syntax at char %d' % (e.charnum,))
            else:
                self.printerr('Invalid syntax at line %d, char %d'
                              % (e.linenum, e.charnum))
            statementline = statementtext.split('\n')[e.linenum - 1]
            self.printerr('  %s' % statementline)
            self.printerr(' %s^' % (' ' * e.charnum))
            return True

        while statements and not statements[-1]:
            statements = statements[:-1]
        if not statements:
            return True
        if in_batch or statements[-1][-1][0] != 'endtoken':
            self.set_continue_prompt()
            return
        for st in statements:
            try:
                self.handle_statement(st, statementtext)
            except Exception, e:
                if self.debug:
                    import traceback
                    traceback.print_exc()
                else:
                    self.printerr(e)
        return True

    def handle_eof(self):
        if self.tty:
            print
        statement = self.statement.getvalue()
        if statement.strip():
            if not self.onecmd(statement):
                self.printerr('Incomplete statement at end of file')
        self.do_exit()

    def handle_statement(self, tokens, srcstr):
        # Concat multi-line statements and insert into history
        if readline is not None:
            nl_count = srcstr.count("\n")

            new_hist = srcstr.replace("\n", " ").rstrip()

            if nl_count > 1 and self.last_hist != new_hist:
                readline.add_history(new_hist)

            self.last_hist = new_hist
        cmdword = tokens[0][1]
        if cmdword == '?':
            cmdword = 'help'
        custom_handler = getattr(self, 'do_' + cmdword.lower(), None)
        if custom_handler:
            parsed = cqlruleset.cql_whole_parse_tokens(tokens, srcstr=srcstr,
                                                       startsymbol='cqlshCommand')
            if parsed and not parsed.remainder:
                # successful complete parse
                return custom_handler(parsed)
            else:
                return self.handle_parse_error(cmdword, tokens, parsed, srcstr)
        return self.perform_statement(cqlruleset.cql_extract_orig(tokens, srcstr))

    def handle_parse_error(self, cmdword, tokens, parsed, srcstr):
        if cmdword.lower() in ('select', 'insert', 'update', 'delete', 'truncate',
                               'create', 'drop', 'alter', 'grant', 'revoke',
                               'batch', 'list'):
            # hey, maybe they know about some new syntax we don't. type
            # assumptions won't work, but maybe the query will.
            return self.perform_statement(cqlruleset.cql_extract_orig(tokens, srcstr))
        if parsed:
            self.printerr('Improper %s command (problem at %r).' % (cmdword, parsed.remainder[0]))
        else:
            self.printerr('Improper %s command.' % cmdword)

    def do_use(self, parsed):
        ksname = parsed.get_binding('ksname')
        if self.perform_simple_statement(SimpleStatement(parsed.extract_orig())):
            if ksname[0] == '"' and ksname[-1] == '"':
                self.current_keyspace = self.cql_unprotect_name(ksname)
            else:
                self.current_keyspace = ksname.lower()

    def do_select(self, parsed):
        statement = parsed.extract_orig()
        with_default_limit = parsed.get_binding('limit') is None
        if with_default_limit:
            statement = "%s LIMIT %d;" % (statement[:-1], DEFAULT_SELECT_LIMIT)
        self.perform_statement(statement, with_default_limit=with_default_limit)

    def perform_statement(self, statement, with_default_limit=False):
        stmt = SimpleStatement(statement, consistency_level=self.consistency_level)
        result = self.perform_simple_statement(stmt,
                                                with_default_limit=with_default_limit)
        if self.tracing_enabled:
            time.sleep(0.5) # trace writes are async so we wait a little.
            print_trace_session(self, self.session, stmt.trace.trace_id)

        return result

    def perform_simple_statement(self, statement, with_default_limit=False):
        if not statement:
            return False
        rows = None
        while True:
            try:
                rows = self.session.execute(statement, trace=self.tracing_enabled)
                break
            except CQL_ERRORS, err:
                self.printerr(str(err))
                return False
            except Exception, err:
                import traceback
                self.printerr(traceback.format_exc())
                return False

        if statement.query_string[:6].lower() == 'select' or statement.query_string.lower().startswith("list"):
            self.print_result(rows, with_default_limit)
        elif rows:
            # CAS INSERT/UPDATE
            self.writeresult("")
            self.print_static_result(rows)
        self.flush_output()
        return True

    def print_result(self, rows, with_default_limit):
        self.decoding_errors = []

        self.writeresult("")
        if rows :
            self.print_static_result(rows)
        self.writeresult("(%d rows)" % len(rows))
        self.writeresult("")

        if self.decoding_errors:
            for err in self.decoding_errors[:2]:
                self.writeresult(err.message(), color=RED)
            if len(self.decoding_errors) > 2:
                self.writeresult('%d more decoding errors suppressed.'
                                 % (len(self.decoding_errors) - 2), color=RED)

        if with_default_limit:
            if len(rows) == DEFAULT_SELECT_LIMIT:
                self.writeresult("Default LIMIT of %d was used. "
                                 "Specify your own LIMIT clause to get more results."
                                 % DEFAULT_SELECT_LIMIT, color=RED)
                self.writeresult("")


    def print_static_result(self, rows):
        if not rows:
            return
        colnames = rows[0]._fields
        formatted_names = [self.myformat_colname(name) for name in colnames]
        formatted_values = [map(self.myformat_value, row) for row in rows]
        if self.expand_enabled:
            self.print_formatted_result_vertically(formatted_names, formatted_values)
        else:
            self.print_formatted_result(formatted_names, formatted_values)

    def print_formatted_result(self, formatted_names, formatted_values):
        # determine column widths
        widths = [n.displaywidth for n in formatted_names]
        for fmtrow in formatted_values:
            for num, col in enumerate(fmtrow):
                widths[num] = max(widths[num], col.displaywidth)

        # print header
        header = ' | '.join(hdr.ljust(w, color=self.color) for (hdr, w) in zip(formatted_names, widths))
        self.writeresult(' ' + header.rstrip())
        self.writeresult('-%s-' % '-+-'.join('-' * w for w in widths))

        # print row data
        for row in formatted_values:
            line = ' | '.join(col.rjust(w, color=self.color) for (col, w) in zip(row, widths))
            self.writeresult(' ' + line)

        self.writeresult("")

    def print_formatted_result_vertically(self, formatted_names, formatted_values):
        max_col_width = max([n.displaywidth for n in formatted_names])
        max_val_width = max([n.displaywidth for row in formatted_values for n in row])

        # for each row returned, list all the column-value pairs
        for row_id, row in enumerate(formatted_values):
            self.writeresult("@ Row %d" % (row_id + 1))
            self.writeresult('-%s-' % '-+-'.join(['-' * max_col_width, '-' * max_val_width]))
            for field_id, field in enumerate(row):
                column = formatted_names[field_id].ljust(max_col_width, color=self.color)
                value = field.ljust(field.displaywidth, color=self.color)
                self.writeresult(' ' + " | ".join([column, value]))
            self.writeresult('')

    def emptyline(self):
        pass

    def parseline(self, line):
        # this shouldn't be needed
        raise NotImplementedError

    def complete(self, text, state):
        if readline is None:
            return
        if state == 0:
            try:
                self.completion_matches = self.find_completions(text)
            except Exception:
                if debug_completion:
                    import traceback
                    traceback.print_exc()
                else:
                    raise
        try:
            return self.completion_matches[state]
        except IndexError:
            return None

    def find_completions(self, text):
        curline = readline.get_line_buffer()
        prevlines = self.statement.getvalue()
        wholestmt = prevlines + curline
        begidx = readline.get_begidx() + len(prevlines)
        endidx = readline.get_endidx() + len(prevlines)
        stuff_to_complete = wholestmt[:begidx]
        return cqlruleset.cql_complete(stuff_to_complete, text, cassandra_conn=self,
                                       debug=debug_completion, startsymbol='cqlshCommand')

    def set_prompt(self, prompt):
        self.prompt = prompt

    def cql_unprotect_name(self, namestr):
        if namestr is None:
            return
        return cqlruleset.dequote_name(namestr)

    def cql_unprotect_value(self, valstr):
        if valstr is not None:
            return cqlruleset.dequote_value(valstr)

    def print_recreate_keyspace(self, ksdef, out):
        ksname = protect_name(ksdef.name)
        out.write(ksdef.as_cql_query())
        out.write("\n\n")

        uts = self.get_usertypes_meta().get_usertypes_names(ksname)
        if uts:
            out.write("USE %s;\n\n" % ksname)
            for ut in uts:
                self.print_recreate_usertype(ksname, ut, out)

        cfs = self.get_columnfamily_names(ksdef.name)
        if cfs:
            for cf in cfs:
                out.write('\n')
                self.print_recreate_columnfamily(ksdef.name, cf, out)

    def print_recreate_usertype(self, ksname, utname, out):
        layout = self.get_usertype_layout(ksname, utname)
        out.write("CREATE TYPE %s (\n" % utname)
        for (index,(tname,ttype)) in enumerate(layout, 1):
            out.write("  %s %s" % (tname, ttype))
            if index < len(layout):
                out.write(",\n")
            else:
                out.write("\n); \n")

    def print_recreate_columnfamily(self, ksname, cfname, out):
        """
        Output CQL commands which should be pasteable back into a CQL session
        to recreate the given table.

        Writes output to the given out stream.
        """
        out.write(self.get_table_meta(ksname, cfname).export_as_string())
        out.write("\n")

    def describe_keyspaces(self):
        print
        cmd.Cmd.columnize(self, protect_names(self.get_keyspace_names()))
        print

    def describe_keyspace(self, ksname):
        print
        self.print_recreate_keyspace(self.get_keyspace_meta(ksname), sys.stdout)
        print

    def describe_columnfamily(self, ksname, cfname):
        if ksname is None:
            ksname = self.current_keyspace
        print
        self.print_recreate_columnfamily(ksname, cfname, sys.stdout)
        print

    def describe_columnfamilies(self, ksname):
        print
        if ksname is None:
            for k in self.get_keyspaces():
                name = protect_name(k.name)
                print 'Keyspace %s' % (name,)
                print '---------%s' % ('-' * len(name))
                cmd.Cmd.columnize(self, protect_names(self.get_columnfamily_names(k.name)))
                print
        else:
            cmd.Cmd.columnize(self, protect_names(self.get_columnfamily_names(ksname)))
            print

    def describe_usertypes(self, ksname):
        print
        if ksname is None:
            for k in self.get_keyspaces():
                name = protect_name(k.name)
                print 'Keyspace %s' % (name,)
                print '---------%s' % ('-' * len(name))
                cmd.Cmd.columnize(self, protect_names(self.get_usertype_names(k.name)))
                print
        else:
            cmd.Cmd.columnize(self, protect_names(self.get_usertype_names(ksname)))
            print

    def describe_usertype(self, ksname, typename):
        if ksname is None:
            ksname = self.current_keyspace
        print
        self.print_recreate_usertype(ksname, typename, sys.stdout)
        print

    def describe_cluster(self):
        print '\nCluster: %s' % self.get_cluster_name()
        p = trim_if_present(self.get_partitioner(), 'org.apache.cassandra.dht.')
        print 'Partitioner: %s\n' % p
        # TODO: snitch?
        #snitch = trim_if_present(self.get_snitch(), 'org.apache.cassandra.locator.')
        #print 'Snitch: %s\n' % snitch
        if self.current_keyspace is not None \
        and self.current_keyspace != 'system':
            print "Range ownership:"
            ring = self.get_ring()
            for entry in ring.items():
                print ' %39s  [%s]' % (str(entry[0].value), ', '.join([host.address for host in entry[1]]))
            print

    def describe_schema(self, include_system=False):
        print
        for k in self.get_keyspaces():
            if include_system or not k.name in SYSTEM_KEYSPACES:
                self.print_recreate_keyspace(k, sys.stdout)
                print

    def do_describe(self, parsed):
        """
        DESCRIBE [cqlsh only]

        (DESC may be used as a shorthand.)

          Outputs information about the connected Cassandra cluster, or about
          the data stored on it. Use in one of the following ways:

        DESCRIBE KEYSPACES

          Output the names of all keyspaces.

        DESCRIBE KEYSPACE [<keyspacename>]

          Output CQL commands that could be used to recreate the given
          keyspace, and the tables in it. In some cases, as the CQL interface
          matures, there will be some metadata about a keyspace that is not
          representable with CQL. That metadata will not be shown.

          The '<keyspacename>' argument may be omitted when using a non-system
          keyspace; in that case, the current keyspace will be described.

        DESCRIBE TABLES

          Output the names of all tables in the current keyspace, or in all
          keyspaces if there is no current keyspace.

        DESCRIBE TABLE <tablename>

          Output CQL commands that could be used to recreate the given table.
          In some cases, as above, there may be table metadata which is not
          representable and which will not be shown.

        DESCRIBE CLUSTER

          Output information about the connected Cassandra cluster, such as the
          cluster name, and the partitioner and snitch in use. When you are
          connected to a non-system keyspace, also shows endpoint-range
          ownership information for the Cassandra ring.

        DESCRIBE [FULL] SCHEMA

          Output CQL commands that could be used to recreate the entire (non-system) schema.
          Works as though "DESCRIBE KEYSPACE k" was invoked for each non-system keyspace
          k. Use DESCRIBE FULL SCHEMA to include the system keyspaces.
        """
        what = parsed.matched[1][1].lower()
        if what == 'keyspaces':
            self.describe_keyspaces()
        if what == 'keyspace':
            ksname = self.cql_unprotect_name(parsed.get_binding('ksname', ''))
            if not ksname:
                ksname = self.current_keyspace
                if ksname is None:
                    self.printerr('Not in any keyspace.')
                    return
            self.describe_keyspace(ksname)
        elif what in ('columnfamily', 'table'):
            ks = self.cql_unprotect_name(parsed.get_binding('ksname', None))
            cf = self.cql_unprotect_name(parsed.get_binding('cfname'))
            self.describe_columnfamily(ks, cf)
        elif what in ('columnfamilies', 'tables'):
            self.describe_columnfamilies(self.current_keyspace)
        elif what == 'types':
            self.describe_usertypes(self.current_keyspace)
        elif what == 'type':
            ks = self.cql_unprotect_name(parsed.get_binding('ksname', None))
            ut = self.cql_unprotect_name(parsed.get_binding('utname'))
            self.describe_usertype(ks, ut)
        elif what == 'cluster':
            self.describe_cluster()
        elif what == 'schema':
            self.describe_schema(False)
        elif what == 'full' and parsed.matched[2][1].lower() == 'schema':
            self.describe_schema(True)
    do_desc = do_describe

    def do_copy(self, parsed):
        r"""
        COPY [cqlsh only]

          COPY x FROM: Imports CSV data into a Cassandra table
          COPY x TO: Exports data from a Cassandra table in CSV format.

        COPY <table_name> [ ( column [, ...] ) ]
             FROM ( '<filename>' | STDIN )
             [ WITH <option>='value' [AND ...] ];

        COPY <table_name> [ ( column [, ...] ) ]
             TO ( '<filename>' | STDOUT )
             [ WITH <option>='value' [AND ...] ];

        Available options and defaults:

          DELIMITER=','    - character that appears between records
          QUOTE='"'        - quoting character to be used to quote fields
          ESCAPE='\'       - character to appear before the QUOTE char when quoted
          HEADER=false     - whether to ignore the first line
          NULL=''          - string that represents a null value
          ENCODING='utf8'  - encoding for CSV output (COPY TO only)

        When entering CSV data on STDIN, you can use the sequence "\."
        on a line by itself to end the data input.
        """
        ks = self.cql_unprotect_name(parsed.get_binding('ksname', None))
        if ks is None:
            ks = self.current_keyspace
            if ks is None:
                raise NoKeyspaceError("Not in any keyspace.")
        cf = self.cql_unprotect_name(parsed.get_binding('cfname'))
        columns = parsed.get_binding('colnames', None)
        if columns is not None:
            columns = map(self.cql_unprotect_name, columns)
        else:
            # default to all known columns
            columns = self.get_column_names(ks, cf)
        fname = parsed.get_binding('fname', None)
        if fname is not None:
            fname = os.path.expanduser(self.cql_unprotect_value(fname))
        copyoptnames = map(str.lower, parsed.get_binding('optnames', ()))
        copyoptvals = map(self.cql_unprotect_value, parsed.get_binding('optvals', ()))
        cleancopyoptvals  = [optval.decode('string-escape') for optval in copyoptvals]
        opts = dict(zip(copyoptnames, cleancopyoptvals))

        timestart = time.time()

        direction = parsed.get_binding('dir').upper()
        if direction == 'FROM':
            rows = self.perform_csv_import(ks, cf, columns, fname, opts)
            verb = 'imported'
        elif direction == 'TO':
            rows = self.perform_csv_export(ks, cf, columns, fname, opts)
            verb = 'exported'
        else:
            raise SyntaxError("Unknown direction %s" % direction)

        timeend = time.time()
        print "%d rows %s in %s." % (rows, verb, describe_interval(timeend - timestart))

    def perform_csv_import(self, ks, cf, columns, fname, opts):
        dialect_options = self.csv_dialect_defaults.copy()
        if 'quote' in opts:
            dialect_options['quotechar'] = opts.pop('quote')
        if 'escape' in opts:
            dialect_options['escapechar'] = opts.pop('escape')
        if 'delimiter' in opts:
            dialect_options['delimiter'] = opts.pop('delimiter')
        nullval = opts.pop('null', '')
        header = bool(opts.pop('header', '').lower() == 'true')
        if dialect_options['quotechar'] == dialect_options['escapechar']:
            dialect_options['doublequote'] = True
            del dialect_options['escapechar']
        if opts:
            self.printerr('Unrecognized COPY FROM options: %s'
                          % ', '.join(opts.keys()))
            return 0

        if fname is None:
            do_close = False
            print "[Use \. on a line by itself to end input]"
            linesource = self.use_stdin_reader(prompt='[copy] ', until=r'\.')
        else:
            do_close = True
            try:
                linesource = open(fname, 'rb')
            except IOError, e:
                self.printerr("Can't open %r for reading: %s" % (fname, e))
                return 0
        try:
            if header:
                linesource.next()
            table_meta = self.get_table_meta(ks, cf)
            rownum = -1
            reader = csv.reader(linesource, **dialect_options)
            for rownum, row in enumerate(reader):
                if len(row) != len(columns):
                    self.printerr("Record #%d (line %d) has the wrong number of fields "
                                  "(%d instead of %d)."
                                  % (rownum, reader.line_num, len(row), len(columns)))
                    return rownum
                if not self.do_import_row(columns, nullval, table_meta, row):
                    self.printerr("Aborting import at record #%d (line %d). "
                                  "Previously-inserted values still present."
                                  % (rownum, reader.line_num))
                    return rownum
        finally:
            if do_close:
                linesource.close()
            elif self.tty:
                print
        return rownum + 1

    def do_import_row(self, columns, nullval, table_meta, row):
        rowmap = {}
        clustering_key_columns = [col.name for col in table_meta.clustering_key]
        for name, value in zip(columns, row):
            type = table_meta.columns[name].data_type
            cqltype = table_meta.columns[name].typestring

            if value != nullval:
                if cqltype in ('ascii', 'text', 'timestamp', 'inet'):
                    rowmap[name] = protect_value(value)
                else:
                    rowmap[name] = value
            elif name in clustering_key_columns and not type.empty_binary_ok:
                rowmap[name] = 'blobAs%s(0x)' % cqltype.title()
            else:
                rowmap[name] = 'null'
        return self.do_import_insert(table_meta, rowmap)

    def do_import_insert(self, table_meta, rowmap):
        # would be nice to be able to use a prepared query here, but in order
        # to use that interface, we'd need to have all the input as native
        # values already, reading them from text just like the various
        # Cassandra cql types do. Better just to submit them all as intact
        # CQL string literals and let Cassandra do its thing.
        query = 'INSERT INTO %s.%s (%s) VALUES (%s)' % (
            protect_name(table_meta.keyspace.name),
            protect_name(table_meta.name),
            ', '.join(protect_names(rowmap.keys())),
            ', '.join(rowmap.values())
        )
        if self.debug:
            print 'Import using CQL: %s' % query
        return self.perform_simple_statement(SimpleStatement(query))

    def perform_csv_export(self, ks, cf, columns, fname, opts):
        dialect_options = self.csv_dialect_defaults.copy()
        if 'quote' in opts:
            dialect_options['quotechar'] = opts.pop('quote')
        if 'escape' in opts:
            dialect_options['escapechar'] = opts.pop('escape')
        if 'delimiter' in opts:
            dialect_options['delimiter'] = opts.pop('delimiter')
        encoding = opts.pop('encoding', 'utf8')
        nullval = opts.pop('null', '')
        header = bool(opts.pop('header', '').lower() == 'true')
        if dialect_options['quotechar'] == dialect_options['escapechar']:
            dialect_options['doublequote'] = True
            del dialect_options['escapechar']

        if opts:
            self.printerr('Unrecognized COPY TO options: %s'
                          % ', '.join(opts.keys()))
            return 0

        if fname is None:
            do_close = False
            csvdest = sys.stdout
        else:
            do_close = True
            try:
                csvdest = open(fname, 'wb')
            except IOError, e:
                self.printerr("Can't open %r for writing: %s" % (fname, e))
                return 0
        try:
            dump = self.prep_export_dump(ks, cf, columns)
            writer = csv.writer(csvdest, **dialect_options)
            if header:
                writer.writerow(columns)
            rows = 0
            for row in dump:
                fmt = lambda v: \
                    format_value(v, output_encoding=encoding, nullval=nullval,
                                 time_format=self.display_time_format,
                                 float_precision=self.display_float_precision).strval
                writer.writerow(map(fmt, row))
                rows += 1
        finally:
            if do_close:
                csvdest.close()
        return rows

    def prep_export_dump(self, ks, cf, columns):
        if columns is None:
            columns = self.get_column_names(ks, cf)
        columnlist = ', '.join(protect_names(columns))
        # this limit is pretty awful. would be better to use row-key-paging, so
        # that the dump could be pretty easily aborted if necessary, but that
        # can be kind of tricky with cql3. Punt for now, until the real cursor
        # API is added in CASSANDRA-4415.
        # https://datastax-oss.atlassian.net/browse/PYTHON-16
        query = 'SELECT %s FROM %s.%s LIMIT 99999999' \
                % (columnlist, protect_name(ks), protect_name(cf))
        return self.session.execute(query)

    def do_show(self, parsed):
        """
        SHOW [cqlsh only]

          Displays information about the current cqlsh session. Can be called in
          the following ways:

        SHOW VERSION

          Shows the version and build of the connected Cassandra instance, as
          well as the versions of the CQL spec and the Thrift protocol that
          the connected Cassandra instance understands.

        SHOW HOST

          Shows where cqlsh is currently connected.

        SHOW SESSION <sessionid>

          Pretty-prints the requested tracing session.
        """
        showwhat = parsed.get_binding('what').lower()
        if showwhat == 'version':
            self.get_connection_versions()
            self.show_version()
        elif showwhat == 'host':
            self.show_host()
        elif showwhat.startswith('session'):
            session_id = parsed.get_binding('sessionid').lower()
            self.show_session(UUID(session_id))
        else:
            self.printerr('Wait, how do I show %r?' % (showwhat,))

    def do_source(self, parsed):
        """
        SOURCE [cqlsh only]

        Executes a file containing CQL statements. Gives the output for each
        statement in turn, if any, or any errors that occur along the way.

        Errors do NOT abort execution of the CQL source file.

        Usage:

          SOURCE '<file>';

        That is, the path to the file to be executed must be given inside a
        string literal. The path is interpreted relative to the current working
        directory. The tilde shorthand notation ('~/mydir') is supported for
        referring to $HOME.

        See also the --file option to cqlsh.
        """
        fname = parsed.get_binding('fname')
        fname = os.path.expanduser(self.cql_unprotect_value(fname))
        try:
            f = open(fname, 'r')
        except IOError, e:
            self.printerr('Could not open %r: %s' % (fname, e))
            return
        subshell = Shell(self.hostname, self.port,
                         color=self.color, encoding=self.encoding, stdin=f,
                         tty=False, use_conn=self.conn, cqlver=self.cql_version,
                         display_time_format=self.display_time_format,
                         display_float_precision=self.display_float_precision)
        subshell.cmdloop()
        f.close()

    def do_capture(self, parsed):
        """
        CAPTURE [cqlsh only]

        Begins capturing command output and appending it to a specified file.
        Output will not be shown at the console while it is captured.

        Usage:

          CAPTURE '<file>';
          CAPTURE OFF;
          CAPTURE;

        That is, the path to the file to be appended to must be given inside a
        string literal. The path is interpreted relative to the current working
        directory. The tilde shorthand notation ('~/mydir') is supported for
        referring to $HOME.

        Only query result output is captured. Errors and output from cqlsh-only
        commands will still be shown in the cqlsh session.

        To stop capturing output and show it in the cqlsh session again, use
        CAPTURE OFF.

        To inspect the current capture configuration, use CAPTURE with no
        arguments.
        """
        fname = parsed.get_binding('fname')
        if fname is None:
            if self.shunted_query_out is not None:
                print "Currently capturing query output to %r." % (self.query_out.name,)
            else:
                print "Currently not capturing query output."
            return

        if fname.upper() == 'OFF':
            if self.shunted_query_out is None:
                self.printerr('Not currently capturing output.')
                return
            self.query_out.close()
            self.query_out = self.shunted_query_out
            self.color = self.shunted_color
            self.shunted_query_out = None
            del self.shunted_color
            return

        if self.shunted_query_out is not None:
            self.printerr('Already capturing output to %s. Use CAPTURE OFF'
                          ' to disable.' % (self.query_out.name,))
            return

        fname = os.path.expanduser(self.cql_unprotect_value(fname))
        try:
            f = open(fname, 'a')
        except IOError, e:
            self.printerr('Could not open %r for append: %s' % (fname, e))
            return
        self.shunted_query_out = self.query_out
        self.shunted_color = self.color
        self.query_out = f
        self.color = False
        print 'Now capturing query output to %r.' % (fname,)

    def do_tracing(self, parsed):
        """
        TRACING [cqlsh]

          Enables or disables request tracing.

        TRACING ON

          Enables tracing for all further requests.

        TRACING OFF

          Disables tracing.

        TRACING

          TRACING with no arguments shows the current tracing status.
        """
        switch = parsed.get_binding('switch')
        if switch is None:
            if self.tracing_enabled:
                print "Tracing is currently enabled. Use TRACING OFF to disable"
            else:
                print "Tracing is currently disabled. Use TRACING ON to enable."
            return

        if switch.upper() == 'ON':
            if self.tracing_enabled:
                self.printerr('Tracing is already enabled. '
                              'Use TRACING OFF to disable.')
                return
            self.tracing_enabled = True
            print 'Now tracing requests.'
            return

        if switch.upper() == 'OFF':
            if not self.tracing_enabled:
                self.printerr('Tracing is not enabled.')
                return
            self.tracing_enabled = False
            print 'Disabled tracing.'

    def do_expand(self, parsed):
        """
        EXPAND [cqlsh]

          Enables or disables expanded (vertical) output.

        EXPAND ON

          Enables expanded (vertical) output.

        EXPAND OFF

          Disables expanded (vertical) output.

        EXPAND

          EXPAND with no arguments shows the current value of expand setting.
        """
        switch = parsed.get_binding('switch')
        if switch is None:
            if self.expand_enabled:
                print "Expanded output is currently enabled. Use EXPAND OFF to disable"
            else:
                print "Expanded output is currently disabled. Use EXPAND ON to enable."
            return

        if switch.upper() == 'ON':
            if self.expand_enabled:
                self.printerr('Expanded output is already enabled. '
                              'Use EXPAND OFF to disable.')
                return
            self.expand_enabled = True
            print 'Now printing expanded output'
            return

        if switch.upper() == 'OFF':
            if not self.expand_enabled:
                self.printerr('Expanded output is not enabled.')
                return
            self.expand_enabled = False
            print 'Disabled expanded output.'

    def do_consistency(self, parsed):
        """
        CONSISTENCY [cqlsh only]

           Overrides default consistency level (default level is ONE).

        CONSISTENCY <level>

           Sets consistency level for future requests.

           Valid consistency levels:

           ANY, ONE, TWO, THREE, QUORUM, ALL, LOCAL_ONE, LOCAL_QUORUM and EACH_QUORUM.

        CONSISTENCY

           CONSISTENCY with no arguments shows the current consistency level.
        """
        level = parsed.get_binding('level')
        if level is None:
            print 'Current consistency level is %s.' % (self.consistency_level)
            return

        self.consistency_level = cassandra.ConsistencyLevel.name_to_value[level.upper()]
        print 'Consistency level set to %s.' % (level.upper(),)

    def do_exit(self, parsed=None):
        """
        EXIT/QUIT [cqlsh only]

        Exits cqlsh.
        """
        self.stop = True
        if self.owns_connection:
            self.conn.shutdown()
    do_quit = do_exit

    def do_debug(self, parsed):
        import pdb
        pdb.set_trace()

    def get_help_topics(self):
        topics = [ t[3:] for t in dir(self) if t.startswith('do_') and getattr(self, t, None).__doc__]
        for hide_from_help in ('quit',):
            topics.remove(hide_from_help)
        return topics

    def columnize(self, slist, *a, **kw):
        return cmd.Cmd.columnize(self, sorted([u.upper() for u in slist]), *a, **kw)

    def do_help(self, parsed):
        """
        HELP [cqlsh only]

        Gives information about cqlsh commands. To see available topics,
        enter "HELP" without any arguments. To see help on a topic,
        use "HELP <topic>".
        """
        topics = parsed.get_binding('topic', ())
        if not topics:
            shell_topics = [ t.upper() for t in self.get_help_topics() ]
            self.print_topics("\nDocumented shell commands:", shell_topics, 15, 80)
            cql_topics = [ t.upper() for t in cqldocs.get_help_topics() ]
            self.print_topics("CQL help topics:", cql_topics, 15, 80)
            return
        for t in topics:
            if t.lower() in self.get_help_topics():
                doc = getattr(self, 'do_' + t.lower()).__doc__
                self.stdout.write(doc + "\n")
            elif t.lower() in cqldocs.get_help_topics():
                cqldocs.print_help_topic(t)
            else:
                self.printerr("*** No help on %s" % (t,))

    def applycolor(self, text, color=None):
        if not color or not self.color:
            return text
        return color + text + ANSI_RESET

    def writeresult(self, text, color=None, newline=True, out=None):
        if out is None:
            out = self.query_out
        out.write(self.applycolor(str(text), color) + ('\n' if newline else ''))

    def flush_output(self):
        self.query_out.flush()

    def printerr(self, text, color=RED, newline=True, shownum=None):
        if shownum is None:
            shownum = self.show_line_nums
        if shownum:
            text = '%s:%d:%s' % (self.stdin.name, self.lineno, text)
        self.writeresult(text, color, newline=newline, out=sys.stderr)


def option_with_default(cparser_getter, section, option, default=None):
    try:
        return cparser_getter(section, option)
    except ConfigParser.Error:
        return default

def raw_option_with_default(configs, section, option, default=None):
    """
    Same (almost) as option_with_default() but won't do any string interpolation.
    Useful for config values that include '%' symbol, e.g. time format string.
    """
    try:
        return configs.get(section, option, raw=True)
    except ConfigParser.Error:
        return default

def should_use_color():
    if not sys.stdout.isatty():
        return False
    if os.environ.get('TERM', '') in ('dumb', ''):
        return False
    try:
        import subprocess
        p = subprocess.Popen(['tput', 'colors'], stdout=subprocess.PIPE)
        stdout, _ = p.communicate()
        if int(stdout.strip()) < 8:
            return False
    except (OSError, ImportError, ValueError):
        # oh well, we tried. at least we know there's a $TERM and it's
        # not "dumb".
        pass
    return True

def read_options(cmdlineargs, environment):
    configs = ConfigParser.SafeConfigParser()
    configs.read(CONFIG_FILE)

    optvalues = optparse.Values()
    optvalues.username = option_with_default(configs.get, 'authentication', 'username')
    optvalues.password = option_with_default(configs.get, 'authentication', 'password')
    optvalues.keyspace = option_with_default(configs.get, 'authentication', 'keyspace')
    optvalues.completekey = option_with_default(configs.get, 'ui', 'completekey',
                                                DEFAULT_COMPLETEKEY)
    optvalues.color = option_with_default(configs.getboolean, 'ui', 'color')
    optvalues.time_format = raw_option_with_default(configs, 'ui', 'time_format',
                                                    DEFAULT_TIME_FORMAT)
    optvalues.float_precision = option_with_default(configs.getint, 'ui', 'float_precision',
                                                    DEFAULT_FLOAT_PRECISION)
    optvalues.debug = False
    optvalues.file = None
    optvalues.ssl = False

    optvalues.tty = sys.stdin.isatty()
    optvalues.cqlversion = option_with_default(configs.get, 'cql', 'version', DEFAULT_CQLVER)

    (options, arguments) = parser.parse_args(cmdlineargs, values=optvalues)

    hostname = option_with_default(configs.get, 'connection', 'hostname', DEFAULT_HOST)
    port = option_with_default(configs.get, 'connection', 'port', DEFAULT_PORT)

    hostname = environment.get('CQLSH_HOST', hostname)
    port = environment.get('CQLSH_PORT', port)

    if len(arguments) > 0:
        hostname = arguments[0]
    if len(arguments) > 1:
        port = arguments[1]

    if options.file is not None:
        options.tty = False

    if optvalues.color in (True, False):
        options.color = optvalues.color
    else:
        if options.file is not None:
            options.color = False
        else:
            options.color = should_use_color()

    options.cqlversion, cqlvertup = full_cql_version(options.cqlversion)
    if cqlvertup[0] < 3:
        parser.error('%r is not a supported CQL version.' % options.cqlversion)
    else:
        options.cqlmodule = cql3handling

    try:
        port = int(port)
    except ValueError:
        parser.error('%r is not a valid port number.' % port)

    return options, hostname, port

def setup_cqlruleset(cqlmodule):
    global cqlruleset
    cqlruleset = cqlmodule.CqlRuleSet
    cqlruleset.append_rules(cqlsh_extra_syntax_rules)
    for rulename, termname, func in cqlsh_syntax_completers:
        cqlruleset.completer_for(rulename, termname)(func)
    cqlruleset.commands_end_with_newline.update(my_commands_ending_with_newline)

def setup_cqldocs(cqlmodule):
    global cqldocs
    cqldocs = cqlmodule.cqldocs

def init_history():
    if readline is not None:
        try:
            readline.read_history_file(HISTORY)
        except IOError:
            pass
        delims = readline.get_completer_delims()
        delims.replace("'", "")
        delims += '.'
        readline.set_completer_delims(delims)

def save_history():
    if readline is not None:
        try:
            readline.write_history_file(HISTORY)
        except IOError:
            pass

def main(options, hostname, port):
    setup_cqlruleset(options.cqlmodule)
    setup_cqldocs(options.cqlmodule)
    init_history()

    if options.file is None:
        stdin = None
    else:
        try:
            stdin = open(options.file, 'r')
        except IOError, e:
            sys.exit("Can't open %r: %s" % (options.file, e))

    if options.debug:
        sys.stderr.write("Using CQL driver: %s\n" % (cassandra,))

    try:
        shell = Shell(hostname,
                      port,
                      color=options.color,
                      username=options.username,
                      password=options.password,
                      stdin=stdin,
                      tty=options.tty,
                      completekey=options.completekey,
                      cqlver=options.cqlversion,
                      keyspace=options.keyspace,
                      display_time_format=options.time_format,
                      display_float_precision=options.float_precision,
                      ssl=options.ssl)
    except KeyboardInterrupt:
        sys.exit('Connection aborted.')
    except CQL_ERRORS, e:
        sys.exit('Connection error: %s' % (e,))
    except VersionNotSupported, e:
        sys.exit('Unsupported CQL version: %s' % (e,))
    if options.debug:
        shell.debug = True

    shell.cmdloop()
    save_history()

if __name__ == '__main__':
    main(*read_options(sys.argv[1:], os.environ))

# vim: set ft=python et ts=4 sw=4 :<|MERGE_RESOLUTION|>--- conflicted
+++ resolved
@@ -515,14 +515,11 @@
             self.show_line_nums = True
         self.stdin = stdin
         self.query_out = sys.stdout
-<<<<<<< HEAD
         self.consistency_level = cassandra.ConsistencyLevel.ONE
         #Python driver returns BLOBs as string, but we expect them as buffer()
         cassandra.cqltypes.BytesType.deserialize = staticmethod(cassandra.cqltypes.BytesType.validate)
         cassandra.cqltypes.CassandraType.support_empty_values = True
-=======
         self.empty_lines = 0
->>>>>>> e9bdb6a9
 
     def set_expanded_cql_version(self, ver):
         ver, vertuple = full_cql_version(ver)
