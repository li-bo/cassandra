--- conflicted
+++ resolved
@@ -71,10 +71,6 @@
 
     public int getMessagingVersion()
     {
-<<<<<<< HEAD
-        assert MessagingService.current_version == MessagingService.VERSION_21;
-=======
->>>>>>> ad3a4f82
         switch (version)
         {
             case VERSION_12:
