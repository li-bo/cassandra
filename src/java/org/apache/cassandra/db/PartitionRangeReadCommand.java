/*
 * Licensed to the Apache Software Foundation (ASF) under one
 * or more contributor license agreements.  See the NOTICE file
 * distributed with this work for additional information
 * regarding copyright ownership.  The ASF licenses this file
 * to you under the Apache License, Version 2.0 (the
 * "License"); you may not use this file except in compliance
 * with the License.  You may obtain a copy of the License at
 *
 *     http://www.apache.org/licenses/LICENSE-2.0
 *
 * Unless required by applicable law or agreed to in writing, software
 * distributed under the License is distributed on an "AS IS" BASIS,
 * WITHOUT WARRANTIES OR CONDITIONS OF ANY KIND, either express or implied.
 * See the License for the specific language governing permissions and
 * limitations under the License.
 */
package org.apache.cassandra.db;

import java.io.IOException;
import java.util.concurrent.TimeUnit;

import com.google.common.annotations.VisibleForTesting;

import org.apache.cassandra.net.MessageFlag;
import org.apache.cassandra.net.Verb;
import org.apache.cassandra.schema.TableMetadata;
import org.apache.cassandra.config.DatabaseDescriptor;
import org.apache.cassandra.db.filter.*;
import org.apache.cassandra.db.lifecycle.View;
import org.apache.cassandra.db.partitions.*;
import org.apache.cassandra.db.rows.BaseRowIterator;
import org.apache.cassandra.db.transform.RTBoundValidator;
import org.apache.cassandra.db.transform.Transformation;
import org.apache.cassandra.dht.AbstractBounds;
import org.apache.cassandra.dht.Bounds;
import org.apache.cassandra.exceptions.RequestExecutionException;
import org.apache.cassandra.index.Index;
import org.apache.cassandra.io.sstable.format.SSTableReader;
import org.apache.cassandra.io.sstable.format.SSTableReadsListener;
import org.apache.cassandra.io.util.DataInputPlus;
import org.apache.cassandra.io.util.DataOutputPlus;
import org.apache.cassandra.metrics.TableMetrics;
import org.apache.cassandra.net.Message;
import org.apache.cassandra.schema.IndexMetadata;
import org.apache.cassandra.service.ClientState;
import org.apache.cassandra.service.StorageProxy;
import org.apache.cassandra.tracing.Tracing;

/**
 * A read command that selects a (part of a) range of partitions.
 */
public class PartitionRangeReadCommand extends ReadCommand implements PartitionRangeReadQuery
{
    protected static final SelectionDeserializer selectionDeserializer = new Deserializer();

    private final DataRange dataRange;

    private PartitionRangeReadCommand(boolean isDigest,
                                     int digestVersion,
                                     boolean acceptsTransient,
                                     TableMetadata metadata,
                                     int nowInSec,
                                     ColumnFilter columnFilter,
                                     RowFilter rowFilter,
                                     DataLimits limits,
                                     DataRange dataRange,
                                     IndexMetadata index)
    {
        super(Kind.PARTITION_RANGE, isDigest, digestVersion, acceptsTransient, metadata, nowInSec, columnFilter, rowFilter, limits, index);
        this.dataRange = dataRange;
    }

    public static PartitionRangeReadCommand create(TableMetadata metadata,
                                                   int nowInSec,
                                                   ColumnFilter columnFilter,
                                                   RowFilter rowFilter,
                                                   DataLimits limits,
                                                   DataRange dataRange)
    {
        return new PartitionRangeReadCommand(false,
                                             0,
                                             false,
                                             metadata,
                                             nowInSec,
                                             columnFilter,
                                             rowFilter,
                                             limits,
                                             dataRange,
                                             findIndex(metadata, rowFilter));
    }

    /**
     * Creates a new read command that query all the data in the table.
     *
     * @param metadata the table to query.
     * @param nowInSec the time in seconds to use are "now" for this query.
     *
     * @return a newly created read command that queries everything in the table.
     */
    public static PartitionRangeReadCommand allDataRead(TableMetadata metadata, int nowInSec)
    {
        return new PartitionRangeReadCommand(false,
                                             0,
                                             false,
                                             metadata,
                                             nowInSec,
                                             ColumnFilter.all(metadata),
                                             RowFilter.NONE,
                                             DataLimits.NONE,
                                             DataRange.allData(metadata.partitioner),
                                             null);
    }

    public DataRange dataRange()
    {
        return dataRange;
    }

    public ClusteringIndexFilter clusteringIndexFilter(DecoratedKey key)
    {
        return dataRange.clusteringIndexFilter(key);
    }

    public boolean isNamesQuery()
    {
        return dataRange.isNamesQuery();
    }

    /**
     * Returns an equivalent command but that only queries data within the provided range.
     *
     * @param range the sub-range to restrict the command to. This method <b>assumes</b> that this is a proper sub-range
     * of the command this is applied to.
     * @param isRangeContinuation whether {@code range} is a direct continuation of whatever previous range we have
     * queried. This matters for the {@code DataLimits} that may contain states when we do paging and in the context of
     * parallel queries: that state only make sense if the range queried is indeed the follow-up of whatever range we've
     * previously query (that yield said state). In practice this means that ranges for which {@code isRangeContinuation}
     * is false may have to be slightly pessimistic when counting data and may include a little bit than necessary, and
     * this should be dealt with post-query (in the case of {@code StorageProxy.getRangeSlice()}, which uses this method
     * for replica queries, this is dealt with by re-counting results on the coordinator). Note that if this is the
     * first range we queried, then the {@code DataLimits} will have not state and the value of this parameter doesn't
     * matter.
     */
    public PartitionRangeReadCommand forSubRange(AbstractBounds<PartitionPosition> range, boolean isRangeContinuation)
    {
        // If we're not a continuation of whatever range we've previously queried, we should ignore the states of the
        // DataLimits as it's either useless, or misleading. This is particularly important for GROUP BY queries, where
        // DataLimits.CQLGroupByLimits.GroupByAwareCounter assumes that if GroupingState.hasClustering(), then we're in
        // the middle of a group, but we can't make that assumption if we query and range "in advance" of where we are
        // on the ring.
        return new PartitionRangeReadCommand(isDigestQuery(),
                                             digestVersion(),
                                             acceptsTransient(),
                                             metadata(),
                                             nowInSec(),
                                             columnFilter(),
                                             rowFilter(),
                                             isRangeContinuation ? limits() : limits().withoutState(),
                                             dataRange().forSubRange(range),
                                             indexMetadata());
    }

    public PartitionRangeReadCommand copy()
    {
        return new PartitionRangeReadCommand(isDigestQuery(),
                                             digestVersion(),
                                             acceptsTransient(),
                                             metadata(),
                                             nowInSec(),
                                             columnFilter(),
                                             rowFilter(),
                                             limits(),
                                             dataRange(),
                                             indexMetadata());
    }

    @Override
    protected PartitionRangeReadCommand copyAsDigestQuery()
    {
        return new PartitionRangeReadCommand(true,
                                             digestVersion(),
                                             false,
                                             metadata(),
                                             nowInSec(),
                                             columnFilter(),
                                             rowFilter(),
                                             limits(),
                                             dataRange(),
                                             indexMetadata());
    }

    @Override
    protected PartitionRangeReadCommand copyAsTransientQuery()
    {
        return new PartitionRangeReadCommand(false,
                                             0,
                                             true,
                                             metadata(),
                                             nowInSec(),
                                             columnFilter(),
                                             rowFilter(),
                                             limits(),
                                             dataRange(),
                                             indexMetadata());
    }

    @Override
    public PartitionRangeReadCommand withUpdatedLimit(DataLimits newLimits)
    {
        return new PartitionRangeReadCommand(isDigestQuery(),
                                             digestVersion(),
                                             acceptsTransient(),
                                             metadata(),
                                             nowInSec(),
                                             columnFilter(),
                                             rowFilter(),
                                             newLimits,
                                             dataRange(),
                                             indexMetadata());
    }

    @Override
    public PartitionRangeReadCommand withUpdatedLimitsAndDataRange(DataLimits newLimits, DataRange newDataRange)
    {
        return new PartitionRangeReadCommand(isDigestQuery(),
                                             digestVersion(),
                                             acceptsTransient(),
                                             metadata(),
                                             nowInSec(),
                                             columnFilter(),
                                             rowFilter(),
                                             newLimits,
                                             newDataRange,
                                             indexMetadata());
    }

<<<<<<< HEAD
    public long getTimeout(TimeUnit unit)
=======
    public long getTimeout()
    {
        return DatabaseDescriptor.getRangeRpcTimeout();
    }

    public boolean isReversed()
    {
        return dataRange.isReversed();
    }

    public boolean selectsKey(DecoratedKey key)
    {
        if (!dataRange().contains(key))
            return false;

        return rowFilter().partitionKeyRestrictionsAreSatisfiedBy(key, metadata().getKeyValidator());
    }

    public boolean selectsClustering(DecoratedKey key, Clustering clustering)
>>>>>>> 7014cd5a
    {
        return DatabaseDescriptor.getRangeRpcTimeout(unit);
    }

    public PartitionIterator execute(ConsistencyLevel consistency, ClientState clientState, long queryStartNanoTime) throws RequestExecutionException
    {
        return StorageProxy.getRangeSlice(this, consistency, queryStartNanoTime);
    }

    protected void recordLatency(TableMetrics metric, long latencyNanos)
    {
        metric.rangeLatency.addNano(latencyNanos);
    }

    @VisibleForTesting
    public UnfilteredPartitionIterator queryStorage(final ColumnFamilyStore cfs, ReadExecutionController executionController)
    {
        ColumnFamilyStore.ViewFragment view = cfs.select(View.selectLive(dataRange().keyRange()));
        Tracing.trace("Executing seq scan across {} sstables for {}", view.sstables.size(), dataRange().keyRange().getString(metadata().partitionKeyType));

        // fetch data from current memtable, historical memtables, and SSTables in the correct order.
        InputCollector<UnfilteredPartitionIterator> inputCollector = iteratorsForRange(view);
        try
        {
            for (Memtable memtable : view.memtables)
            {
                @SuppressWarnings("resource") // We close on exception and on closing the result returned by this method
                Memtable.MemtableUnfilteredPartitionIterator iter = memtable.makePartitionIterator(columnFilter(), dataRange());
                oldestUnrepairedTombstone = Math.min(oldestUnrepairedTombstone, iter.getMinLocalDeletionTime());
                inputCollector.addMemtableIterator(RTBoundValidator.validate(iter, RTBoundValidator.Stage.MEMTABLE, false));
            }

            SSTableReadsListener readCountUpdater = newReadCountUpdater();
            for (SSTableReader sstable : view.sstables)
            {
                @SuppressWarnings("resource") // We close on exception and on closing the result returned by this method
                UnfilteredPartitionIterator iter = sstable.getScanner(columnFilter(), dataRange(), readCountUpdater);
                inputCollector.addSSTableIterator(sstable, RTBoundValidator.validate(iter, RTBoundValidator.Stage.SSTABLE, false));

                if (!sstable.isRepaired())
                    oldestUnrepairedTombstone = Math.min(oldestUnrepairedTombstone, sstable.getMinLocalDeletionTime());
            }
            // iterators can be empty for offline tools
            if (inputCollector.isEmpty())
                return EmptyIterators.unfilteredPartition(metadata());

            return checkCacheFilter(UnfilteredPartitionIterators.mergeLazily(inputCollector.finalizeIterators(cfs, nowInSec(), oldestUnrepairedTombstone)), cfs);
        }
        catch (RuntimeException | Error e)
        {
            try
            {
                inputCollector.close();
            }
            catch (Exception e1)
            {
                e.addSuppressed(e1);
            }
            throw e;
        }
    }

    /**
     * Creates a new {@code SSTableReadsListener} to update the SSTables read counts.
     * @return a new {@code SSTableReadsListener} to update the SSTables read counts.
     */
    private static SSTableReadsListener newReadCountUpdater()
    {
        return new SSTableReadsListener()
                {
                    @Override
                    public void onScanningStarted(SSTableReader sstable)
                    {
                        sstable.incrementReadCount();
                    }
                };
    }

    private UnfilteredPartitionIterator checkCacheFilter(UnfilteredPartitionIterator iter, final ColumnFamilyStore cfs)
    {
        class CacheFilter extends Transformation
        {
            @Override
            public BaseRowIterator applyToPartition(BaseRowIterator iter)
            {
                // Note that we rely on the fact that until we actually advance 'iter', no really costly operation is actually done
                // (except for reading the partition key from the index file) due to the call to mergeLazily in queryStorage.
                DecoratedKey dk = iter.partitionKey();

                // Check if this partition is in the rowCache and if it is, if  it covers our filter
                CachedPartition cached = cfs.getRawCachedPartition(dk);
                ClusteringIndexFilter filter = dataRange().clusteringIndexFilter(dk);

                if (cached != null && cfs.isFilterFullyCoveredBy(filter,
                                                                 limits(),
                                                                 cached,
                                                                 nowInSec(),
                                                                 iter.metadata().enforceStrictLiveness()))
                {
                    // We won't use 'iter' so close it now.
                    iter.close();

                    return filter.getUnfilteredRowIterator(columnFilter(), cached);
                }

                return iter;
            }
        }
        return Transformation.apply(iter, new CacheFilter());
    }

    @Override
    public Verb verb()
    {
        return Verb.RANGE_REQ;
    }

    protected void appendCQLWhereClause(StringBuilder sb)
    {
        if (dataRange.isUnrestricted() && rowFilter().isEmpty())
            return;

        sb.append(" WHERE ");
        // We put the row filter first because the data range can end by "ORDER BY"
        if (!rowFilter().isEmpty())
        {
            sb.append(rowFilter());
            if (!dataRange.isUnrestricted())
                sb.append(" AND ");
        }
        if (!dataRange.isUnrestricted())
            sb.append(dataRange.toCQLString(metadata()));
    }

    /**
     * Allow to post-process the result of the query after it has been reconciled on the coordinator
     * but before it is passed to the CQL layer to return the ResultSet.
     *
     * See CASSANDRA-8717 for why this exists.
     */
    public PartitionIterator postReconciliationProcessing(PartitionIterator result)
    {
        ColumnFamilyStore cfs = Keyspace.open(metadata().keyspace).getColumnFamilyStore(metadata().name);
        Index index = getIndex(cfs);
        return index == null ? result : index.postProcessorFor(this).apply(result, this);
    }

    @Override
    public String toString()
    {
        return String.format("Read(%s columns=%s rowfilter=%s limits=%s %s)",
                             metadata().toString(),
                             columnFilter(),
                             rowFilter(),
                             limits(),
                             dataRange().toString(metadata()));
    }

    protected void serializeSelection(DataOutputPlus out, int version) throws IOException
    {
        DataRange.serializer.serialize(dataRange(), out, version, metadata());
    }

    protected long selectionSerializedSize(int version)
    {
        return DataRange.serializer.serializedSize(dataRange(), version, metadata());
    }

    /*
     * We are currently using PartitionRangeReadCommand for most index queries, even if they are explicitly restricted
     * to a single partition key. Return true if that is the case.
     *
     * See CASSANDRA-11617 and CASSANDRA-11872 for details.
     */
    public boolean isLimitedToOnePartition()
    {
        return dataRange.keyRange instanceof Bounds
            && dataRange.startKey().kind() == PartitionPosition.Kind.ROW_KEY
            && dataRange.startKey().equals(dataRange.stopKey());
    }

    public boolean isRangeRequest()
    {
        return true;
    }

    private static class Deserializer extends SelectionDeserializer
    {
        public ReadCommand deserialize(DataInputPlus in,
                                       int version,
                                       boolean isDigest,
                                       int digestVersion,
                                       boolean acceptsTransient,
                                       TableMetadata metadata,
                                       int nowInSec,
                                       ColumnFilter columnFilter,
                                       RowFilter rowFilter,
                                       DataLimits limits,
                                       IndexMetadata index)
        throws IOException
        {
            DataRange range = DataRange.serializer.deserialize(in, version, metadata);
            return new PartitionRangeReadCommand(isDigest, digestVersion, acceptsTransient, metadata, nowInSec, columnFilter, rowFilter, limits, range, index);
        }
    }
}<|MERGE_RESOLUTION|>--- conflicted
+++ resolved
@@ -235,31 +235,14 @@
                                              indexMetadata());
     }
 
-<<<<<<< HEAD
     public long getTimeout(TimeUnit unit)
-=======
-    public long getTimeout()
-    {
-        return DatabaseDescriptor.getRangeRpcTimeout();
+    {
+        return DatabaseDescriptor.getRangeRpcTimeout(unit);
     }
 
     public boolean isReversed()
     {
         return dataRange.isReversed();
-    }
-
-    public boolean selectsKey(DecoratedKey key)
-    {
-        if (!dataRange().contains(key))
-            return false;
-
-        return rowFilter().partitionKeyRestrictionsAreSatisfiedBy(key, metadata().getKeyValidator());
-    }
-
-    public boolean selectsClustering(DecoratedKey key, Clustering clustering)
->>>>>>> 7014cd5a
-    {
-        return DatabaseDescriptor.getRangeRpcTimeout(unit);
     }
 
     public PartitionIterator execute(ConsistencyLevel consistency, ClientState clientState, long queryStartNanoTime) throws RequestExecutionException
