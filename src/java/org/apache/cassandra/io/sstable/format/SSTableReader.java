/*
 * Licensed to the Apache Software Foundation (ASF) under one
 * or more contributor license agreements.  See the NOTICE file
 * distributed with this work for additional information
 * regarding copyright ownership.  The ASF licenses this file
 * to you under the Apache License, Version 2.0 (the
 * "License"); you may not use this file except in compliance
 * with the License.  You may obtain a copy of the License at
 *
 *     http://www.apache.org/licenses/LICENSE-2.0
 *
 * Unless required by applicable law or agreed to in writing, software
 * distributed under the License is distributed on an "AS IS" BASIS,
 * WITHOUT WARRANTIES OR CONDITIONS OF ANY KIND, either express or implied.
 * See the License for the specific language governing permissions and
 * limitations under the License.
 */
package org.apache.cassandra.io.sstable.format;

import java.nio.file.Files;
import java.nio.file.Paths;
import java.io.*;
import java.lang.ref.WeakReference;
import java.nio.ByteBuffer;
import java.util.*;
import java.util.concurrent.*;
import java.util.concurrent.atomic.AtomicBoolean;
import java.util.concurrent.atomic.AtomicLong;

import com.google.common.annotations.VisibleForTesting;
import com.google.common.collect.Iterables;
import com.google.common.collect.Ordering;
import com.google.common.primitives.Longs;
import com.google.common.util.concurrent.RateLimiter;
import org.slf4j.Logger;
import org.slf4j.LoggerFactory;

import com.clearspring.analytics.stream.cardinality.CardinalityMergeException;
import com.clearspring.analytics.stream.cardinality.HyperLogLogPlus;
import com.clearspring.analytics.stream.cardinality.ICardinality;

import org.apache.cassandra.cache.ChunkCache;
import org.apache.cassandra.cache.InstrumentingCache;
import org.apache.cassandra.cache.KeyCacheKey;
import org.apache.cassandra.concurrent.DebuggableThreadPoolExecutor;
import org.apache.cassandra.concurrent.NamedThreadFactory;
import org.apache.cassandra.concurrent.ScheduledExecutors;
import org.apache.cassandra.config.Config;
import org.apache.cassandra.config.DatabaseDescriptor;
import org.apache.cassandra.db.*;
import org.apache.cassandra.db.filter.ColumnFilter;
import org.apache.cassandra.db.rows.Cell;
import org.apache.cassandra.db.rows.EncodingStats;
import org.apache.cassandra.db.rows.UnfilteredRowIterator;
import org.apache.cassandra.dht.AbstractBounds;
import org.apache.cassandra.dht.Bounds;
import org.apache.cassandra.dht.Range;
import org.apache.cassandra.dht.Token;
import org.apache.cassandra.exceptions.UnknownColumnException;
import org.apache.cassandra.io.FSError;
import org.apache.cassandra.io.compress.CompressionMetadata;
import org.apache.cassandra.io.sstable.*;
import org.apache.cassandra.io.sstable.metadata.*;
import org.apache.cassandra.io.util.*;
import org.apache.cassandra.metrics.RestorableMeter;
import org.apache.cassandra.metrics.StorageMetrics;
import org.apache.cassandra.schema.CachingParams;
import org.apache.cassandra.schema.Schema;
import org.apache.cassandra.schema.SchemaConstants;
import org.apache.cassandra.schema.TableId;
import org.apache.cassandra.schema.TableMetadata;
import org.apache.cassandra.schema.TableMetadataRef;
import org.apache.cassandra.service.ActiveRepairService;
import org.apache.cassandra.service.CacheService;
import org.apache.cassandra.utils.*;
import org.apache.cassandra.utils.concurrent.OpOrder;
import org.apache.cassandra.utils.concurrent.Ref;
import org.apache.cassandra.utils.concurrent.SelfRefCounted;
import org.apache.cassandra.utils.BloomFilterSerializer;

import static org.apache.cassandra.db.Directories.SECONDARY_INDEX_NAME_SEPARATOR;

/**
 * An SSTableReader can be constructed in a number of places, but typically is either
 * read from disk at startup, or constructed from a flushed memtable, or after compaction
 * to replace some existing sstables. However once created, an sstablereader may also be modified.
 *
 * A reader's OpenReason describes its current stage in its lifecycle, as follows:
 *
 *
 * <pre> {@code
 * NORMAL
 * From:       None        => Reader has been read from disk, either at startup or from a flushed memtable
 *             EARLY       => Reader is the final result of a compaction
 *             MOVED_START => Reader WAS being compacted, but this failed and it has been restored to NORMAL status
 *
 * EARLY
 * From:       None        => Reader is a compaction replacement that is either incomplete and has been opened
 *                            to represent its partial result status, or has been finished but the compaction
 *                            it is a part of has not yet completed fully
 *             EARLY       => Same as from None, only it is not the first time it has been
 *
 * MOVED_START
 * From:       NORMAL      => Reader is being compacted. This compaction has not finished, but the compaction result
 *                            is either partially or fully opened, to either partially or fully replace this reader.
 *                            This reader's start key has been updated to represent this, so that reads only hit
 *                            one or the other reader.
 *
 * METADATA_CHANGE
 * From:       NORMAL      => Reader has seen low traffic and the amount of memory available for index summaries is
 *                            constrained, so its index summary has been downsampled.
 *         METADATA_CHANGE => Same
 * } </pre>
 *
 * Note that in parallel to this, there are two different Descriptor types; TMPLINK and FINAL; the latter corresponds
 * to NORMAL state readers and all readers that replace a NORMAL one. TMPLINK is used for EARLY state readers and
 * no others.
 *
 * When a reader is being compacted, if the result is large its replacement may be opened as EARLY before compaction
 * completes in order to present the result to consumers earlier. In this case the reader will itself be changed to
 * a MOVED_START state, where its start no longer represents its on-disk minimum key. This is to permit reads to be
 * directed to only one reader when the two represent the same data. The EARLY file can represent a compaction result
 * that is either partially complete and still in-progress, or a complete and immutable sstable that is part of a larger
 * macro compaction action that has not yet fully completed.
 *
 * Currently ALL compaction results at least briefly go through an EARLY open state prior to completion, regardless
 * of if early opening is enabled.
 *
 * Since a reader can be created multiple times over the same shared underlying resources, and the exact resources
 * it shares between each instance differ subtly, we track the lifetime of any underlying resource with its own
 * reference count, which each instance takes a Ref to. Each instance then tracks references to itself, and once these
 * all expire it releases its Refs to these underlying resources.
 *
 * There is some shared cleanup behaviour needed only once all sstablereaders in a certain stage of their lifecycle
 * (i.e. EARLY or NORMAL opening), and some that must only occur once all readers of any kind over a single logical
 * sstable have expired. These are managed by the TypeTidy and GlobalTidy classes at the bottom, and are effectively
 * managed as another resource each instance tracks its own Ref instance to, to ensure all of these resources are
 * cleaned up safely and can be debugged otherwise.
 *
 * TODO: fill in details about Tracker and lifecycle interactions for tools, and for compaction strategies
 */
public abstract class SSTableReader extends SSTable implements SelfRefCounted<SSTableReader>
{
    private static final Logger logger = LoggerFactory.getLogger(SSTableReader.class);

    private static final ScheduledThreadPoolExecutor syncExecutor = initSyncExecutor();
    private static ScheduledThreadPoolExecutor initSyncExecutor()
    {
        if (DatabaseDescriptor.isClientOrToolInitialized())
            return null;

        // Do NOT start this thread pool in client mode

        ScheduledThreadPoolExecutor syncExecutor = new ScheduledThreadPoolExecutor(1, new NamedThreadFactory("read-hotness-tracker"));
        // Immediately remove readMeter sync task when cancelled.
        syncExecutor.setRemoveOnCancelPolicy(true);
        return syncExecutor;
    }
    private static final RateLimiter meterSyncThrottle = RateLimiter.create(100.0);

    public static final Comparator<SSTableReader> maxTimestampDescending = (o1, o2) -> Long.compare(o2.getMaxTimestamp(), o1.getMaxTimestamp());
    public static final Comparator<SSTableReader> maxTimestampAscending = (o1, o2) -> Long.compare(o1.getMaxTimestamp(), o2.getMaxTimestamp());

    // it's just an object, which we use regular Object equality on; we introduce a special class just for easy recognition
    public static final class UniqueIdentifier {}

    public static final Comparator<SSTableReader> sstableComparator = (o1, o2) -> o1.first.compareTo(o2.first);

    public static final Comparator<SSTableReader> generationReverseComparator = (o1, o2) -> -Integer.compare(o1.descriptor.generation, o2.descriptor.generation);

    public static final Ordering<SSTableReader> sstableOrdering = Ordering.from(sstableComparator);

    public static final Comparator<SSTableReader> sizeComparator = new Comparator<SSTableReader>()
    {
        public int compare(SSTableReader o1, SSTableReader o2)
        {
            return Longs.compare(o1.onDiskLength(), o2.onDiskLength());
        }
    };

    /**
     * maxDataAge is a timestamp in local server time (e.g. System.currentTimeMilli) which represents an upper bound
     * to the newest piece of data stored in the sstable. In other words, this sstable does not contain items created
     * later than maxDataAge.
     *
     * The field is not serialized to disk, so relying on it for more than what truncate does is not advised.
     *
     * When a new sstable is flushed, maxDataAge is set to the time of creation.
     * When a sstable is created from compaction, maxDataAge is set to max of all merged sstables.
     *
     * The age is in milliseconds since epoc and is local to this host.
     */
    public final long maxDataAge;

    public enum OpenReason
    {
        NORMAL,
        EARLY,
        METADATA_CHANGE,
        MOVED_START
    }

    public final OpenReason openReason;
    public final UniqueIdentifier instanceId = new UniqueIdentifier();

    // indexfile and datafile: might be null before a call to load()
    protected FileHandle ifile;
    protected FileHandle dfile;
    protected IndexSummary indexSummary;
    protected IFilter bf;

    protected final RowIndexEntry.IndexSerializer rowIndexEntrySerializer;

    protected InstrumentingCache<KeyCacheKey, RowIndexEntry> keyCache;

    protected final BloomFilterTracker bloomFilterTracker = new BloomFilterTracker();

    // technically isCompacted is not necessary since it should never be unreferenced unless it is also compacted,
    // but it seems like a good extra layer of protection against reference counting bugs to not delete data based on that alone
    protected final AtomicBoolean isSuspect = new AtomicBoolean(false);

    // not final since we need to be able to change level on a file.
    protected volatile StatsMetadata sstableMetadata;

    public final SerializationHeader header;

    protected final AtomicLong keyCacheHit = new AtomicLong(0);
    protected final AtomicLong keyCacheRequest = new AtomicLong(0);

    private final InstanceTidier tidy;
    private final Ref<SSTableReader> selfRef;

    private RestorableMeter readMeter;

    private volatile double crcCheckChance;

    /**
     * Calculate approximate key count.
     * If cardinality estimator is available on all given sstables, then this method use them to estimate
     * key count.
     * If not, then this uses index summaries.
     *
     * @param sstables SSTables to calculate key count
     * @return estimated key count
     */
    public static long getApproximateKeyCount(Iterable<SSTableReader> sstables)
    {
        long count = -1;

        if (Iterables.isEmpty(sstables))
            return count;

        boolean failed = false;
        ICardinality cardinality = null;
        for (SSTableReader sstable : sstables)
        {
            if (sstable.openReason == OpenReason.EARLY)
                continue;

            try
            {
                CompactionMetadata metadata = (CompactionMetadata) sstable.descriptor.getMetadataSerializer().deserialize(sstable.descriptor, MetadataType.COMPACTION);
                // If we can't load the CompactionMetadata, we are forced to estimate the keys using the index
                // summary. (CASSANDRA-10676)
                if (metadata == null)
                {
                    logger.warn("Reading cardinality from Statistics.db failed for {}", sstable.getFilename());
                    failed = true;
                    break;
                }

                if (cardinality == null)
                    cardinality = metadata.cardinalityEstimator;
                else
                    cardinality = cardinality.merge(metadata.cardinalityEstimator);
            }
            catch (IOException e)
            {
                logger.warn("Reading cardinality from Statistics.db failed.", e);
                failed = true;
                break;
            }
            catch (CardinalityMergeException e)
            {
                logger.warn("Cardinality merge failed.", e);
                failed = true;
                break;
            }
        }
        if (cardinality != null && !failed)
            count = cardinality.cardinality();

        // if something went wrong above or cardinality is not available, calculate using index summary
        if (count < 0)
        {
            count = 0;
            for (SSTableReader sstable : sstables)
                count += sstable.estimatedKeys();
        }
        return count;
    }

    /**
     * Estimates how much of the keys we would keep if the sstables were compacted together
     */
    public static double estimateCompactionGain(Set<SSTableReader> overlapping)
    {
        Set<ICardinality> cardinalities = new HashSet<>(overlapping.size());
        for (SSTableReader sstable : overlapping)
        {
            try
            {
                ICardinality cardinality = ((CompactionMetadata) sstable.descriptor.getMetadataSerializer().deserialize(sstable.descriptor, MetadataType.COMPACTION)).cardinalityEstimator;
                if (cardinality != null)
                    cardinalities.add(cardinality);
                else
                    logger.trace("Got a null cardinality estimator in: {}", sstable.getFilename());
            }
            catch (IOException e)
            {
                logger.warn("Could not read up compaction metadata for {}", sstable, e);
            }
        }
        long totalKeyCountBefore = 0;
        for (ICardinality cardinality : cardinalities)
        {
            totalKeyCountBefore += cardinality.cardinality();
        }
        if (totalKeyCountBefore == 0)
            return 1;

        long totalKeyCountAfter = mergeCardinalities(cardinalities).cardinality();
        logger.trace("Estimated compaction gain: {}/{}={}", totalKeyCountAfter, totalKeyCountBefore, ((double)totalKeyCountAfter)/totalKeyCountBefore);
        return ((double)totalKeyCountAfter)/totalKeyCountBefore;
    }

    private static ICardinality mergeCardinalities(Collection<ICardinality> cardinalities)
    {
        ICardinality base = new HyperLogLogPlus(13, 25); // see MetadataCollector.cardinality
        try
        {
            base = base.merge(cardinalities.toArray(new ICardinality[cardinalities.size()]));
        }
        catch (CardinalityMergeException e)
        {
            logger.warn("Could not merge cardinalities", e);
        }
        return base;
    }

    public static SSTableReader open(Descriptor descriptor)
    {
        TableMetadataRef metadata;
        if (descriptor.cfname.contains(SECONDARY_INDEX_NAME_SEPARATOR))
        {
            int i = descriptor.cfname.indexOf(SECONDARY_INDEX_NAME_SEPARATOR);
            String indexName = descriptor.cfname.substring(i + 1);
            metadata = Schema.instance.getIndexTableMetadataRef(descriptor.ksname, indexName);
            if (metadata == null)
                throw new AssertionError("Could not find index metadata for index cf " + i);
        }
        else
        {
            metadata = Schema.instance.getTableMetadataRef(descriptor.ksname, descriptor.cfname);
        }
        return open(descriptor, metadata);
    }

    public static SSTableReader open(Descriptor desc, TableMetadataRef metadata)
    {
        return open(desc, componentsFor(desc), metadata);
    }

    public static SSTableReader open(Descriptor descriptor, Set<Component> components, TableMetadataRef metadata)
    {
        return open(descriptor, components, metadata, true, false);
    }

    // use only for offline or "Standalone" operations
    public static SSTableReader openNoValidation(Descriptor descriptor, Set<Component> components, ColumnFamilyStore cfs)
    {
        return open(descriptor, components, cfs.metadata, false, true);
    }

    // use only for offline or "Standalone" operations
    public static SSTableReader openNoValidation(Descriptor descriptor, TableMetadataRef metadata)
    {
        return open(descriptor, componentsFor(descriptor), metadata, false, true);
    }

    /**
     * Open SSTable reader to be used in batch mode(such as sstableloader).
     *
     * @param descriptor
     * @param components
     * @param metadata
     * @return opened SSTableReader
     * @throws IOException
     */
    public static SSTableReader openForBatch(Descriptor descriptor, Set<Component> components, TableMetadataRef metadata)
    {
        // Minimum components without which we can't do anything
        assert components.contains(Component.DATA) : "Data component is missing for sstable " + descriptor;
        assert components.contains(Component.PRIMARY_INDEX) : "Primary index component is missing for sstable " + descriptor;

        EnumSet<MetadataType> types = EnumSet.of(MetadataType.VALIDATION, MetadataType.STATS, MetadataType.HEADER);
        Map<MetadataType, MetadataComponent> sstableMetadata;
        try
        {
             sstableMetadata = descriptor.getMetadataSerializer().deserialize(descriptor, types);
        }
        catch (IOException e)
        {
            throw new CorruptSSTableException(e, descriptor.filenameFor(Component.STATS));
        }

        ValidationMetadata validationMetadata = (ValidationMetadata) sstableMetadata.get(MetadataType.VALIDATION);
        StatsMetadata statsMetadata = (StatsMetadata) sstableMetadata.get(MetadataType.STATS);
        SerializationHeader.Component header = (SerializationHeader.Component) sstableMetadata.get(MetadataType.HEADER);

        // Check if sstable is created using same partitioner.
        // Partitioner can be null, which indicates older version of sstable or no stats available.
        // In that case, we skip the check.
        String partitionerName = metadata.get().partitioner.getClass().getCanonicalName();
        if (validationMetadata != null && !partitionerName.equals(validationMetadata.partitioner))
        {
            logger.error("Cannot open {}; partitioner {} does not match system partitioner {}.  Note that the default partitioner starting with Cassandra 1.2 is Murmur3Partitioner, so you will need to edit that to match your old partitioner if upgrading.",
                         descriptor, validationMetadata.partitioner, partitionerName);
            System.exit(1);
        }

        long fileLength = new File(descriptor.filenameFor(Component.DATA)).length();
        if (logger.isDebugEnabled())
            logger.debug("Opening {} ({})", descriptor, FBUtilities.prettyPrintMemory(fileLength));

        final SSTableReader sstable;
        try
        {
            sstable = internalOpen(descriptor,
                                   components,
                                   metadata,
                                   System.currentTimeMillis(),
                                   statsMetadata,
                                   OpenReason.NORMAL,
                                   header.toHeader(metadata.get()));
        }
        catch (UnknownColumnException e)
        {
            throw new IllegalStateException(e);
        }

        try(FileHandle.Builder ibuilder = new FileHandle.Builder(sstable.descriptor.filenameFor(Component.PRIMARY_INDEX))
                                                     .mmapped(DatabaseDescriptor.getIndexAccessMode() == Config.DiskAccessMode.mmap)
                                                     .withChunkCache(ChunkCache.instance);
            FileHandle.Builder dbuilder = new FileHandle.Builder(sstable.descriptor.filenameFor(Component.DATA)).compressed(sstable.compression)
                                                     .mmapped(DatabaseDescriptor.getDiskAccessMode() == Config.DiskAccessMode.mmap)
                                                     .withChunkCache(ChunkCache.instance))
        {
            if (!sstable.loadSummary())
            {
                try
                {
                    sstable.buildSummary(false, false, Downsampling.BASE_SAMPLING_LEVEL);
                }
                catch(IOException e)
                {
                    throw new CorruptSSTableException(e, sstable.getFilename());
                }
            }
            long indexFileLength = new File(descriptor.filenameFor(Component.PRIMARY_INDEX)).length();
            int dataBufferSize = sstable.optimizationStrategy.bufferSize(statsMetadata.estimatedPartitionSize.percentile(DatabaseDescriptor.getDiskOptimizationEstimatePercentile()));
            int indexBufferSize = sstable.optimizationStrategy.bufferSize(indexFileLength / sstable.indexSummary.size());
            sstable.ifile = ibuilder.bufferSize(indexBufferSize).complete();
            sstable.dfile = dbuilder.bufferSize(dataBufferSize).complete();
            sstable.bf = FilterFactory.AlwaysPresent;
            sstable.setup(false);
            return sstable;
        }
    }

    /**
     * Open an SSTable for reading
     * @param descriptor SSTable to open
     * @param components Components included with this SSTable
     * @param metadata for this SSTables CF
     * @param validate Check SSTable for corruption (limited)
     * @param isOffline Whether we are opening this SSTable "offline", for example from an external tool or not for inclusion in queries (validations)
     *                  This stops regenerating BF + Summaries and also disables tracking of hotness for the SSTable.
     * @return {@link SSTableReader}
     * @throws IOException
     */
    public static SSTableReader open(Descriptor descriptor,
                                     Set<Component> components,
                                     TableMetadataRef metadata,
                                     boolean validate,
                                     boolean isOffline)
    {
        // Minimum components without which we can't do anything
        assert components.contains(Component.DATA) : "Data component is missing for sstable " + descriptor;
        assert !validate || components.contains(Component.PRIMARY_INDEX) : "Primary index component is missing for sstable " + descriptor;

        // For the 3.0+ sstable format, the (misnomed) stats component hold the serialization header which we need to deserialize the sstable content
        assert components.contains(Component.STATS) : "Stats component is missing for sstable " + descriptor;

        EnumSet<MetadataType> types = EnumSet.of(MetadataType.VALIDATION, MetadataType.STATS, MetadataType.HEADER);

        Map<MetadataType, MetadataComponent> sstableMetadata;
        try
        {
            sstableMetadata = descriptor.getMetadataSerializer().deserialize(descriptor, types);
        }
        catch (Throwable t)
        {
            throw new CorruptSSTableException(t, descriptor.filenameFor(Component.STATS));
        }
        ValidationMetadata validationMetadata = (ValidationMetadata) sstableMetadata.get(MetadataType.VALIDATION);
        StatsMetadata statsMetadata = (StatsMetadata) sstableMetadata.get(MetadataType.STATS);
        SerializationHeader.Component header = (SerializationHeader.Component) sstableMetadata.get(MetadataType.HEADER);
        assert header != null;

        // Check if sstable is created using same partitioner.
        // Partitioner can be null, which indicates older version of sstable or no stats available.
        // In that case, we skip the check.
        String partitionerName = metadata.get().partitioner.getClass().getCanonicalName();
        if (validationMetadata != null && !partitionerName.equals(validationMetadata.partitioner))
        {
            logger.error("Cannot open {}; partitioner {} does not match system partitioner {}.  Note that the default partitioner starting with Cassandra 1.2 is Murmur3Partitioner, so you will need to edit that to match your old partitioner if upgrading.",
                         descriptor, validationMetadata.partitioner, partitionerName);
            System.exit(1);
        }

        long fileLength = new File(descriptor.filenameFor(Component.DATA)).length();
        if (logger.isDebugEnabled())
            logger.debug("Opening {} ({})", descriptor, FBUtilities.prettyPrintMemory(fileLength));

        final SSTableReader sstable;
        try
        {
            sstable = internalOpen(descriptor,
                                   components,
                                   metadata,
                                   System.currentTimeMillis(),
                                   statsMetadata,
                                   OpenReason.NORMAL,
                                   header.toHeader(metadata.get()));
        }
        catch (UnknownColumnException e)
        {
            throw new IllegalStateException(e);
        }

        try
        {
            // load index and filter
            long start = System.nanoTime();
            sstable.load(validationMetadata, isOffline);
            logger.trace("INDEX LOAD TIME for {}: {} ms.", descriptor, TimeUnit.NANOSECONDS.toMillis(System.nanoTime() - start));

            sstable.setup(!isOffline); // Don't track hotness if we're offline.
            if (validate)
                sstable.validate();

            if (sstable.getKeyCache() != null)
                logger.trace("key cache contains {}/{} keys", sstable.getKeyCache().size(), sstable.getKeyCache().getCapacity());

            return sstable;
        }
        catch (Throwable t)
        {
            sstable.selfRef().release();
            throw new CorruptSSTableException(t, sstable.getFilename());
        }
    }

    public static Collection<SSTableReader> openAll(Set<Map.Entry<Descriptor, Set<Component>>> entries,
                                                    final TableMetadataRef metadata)
    {
        final Collection<SSTableReader> sstables = new LinkedBlockingQueue<>();

        ExecutorService executor = DebuggableThreadPoolExecutor.createWithFixedPoolSize("SSTableBatchOpen", FBUtilities.getAvailableProcessors());
        for (final Map.Entry<Descriptor, Set<Component>> entry : entries)
        {
            Runnable runnable = new Runnable()
            {
                public void run()
                {
                    SSTableReader sstable;
                    try
                    {
                        sstable = open(entry.getKey(), entry.getValue(), metadata);
                    }
                    catch (CorruptSSTableException ex)
                    {
                        FileUtils.handleCorruptSSTable(ex);
                        logger.error("Corrupt sstable {}; skipping table", entry, ex);
                        return;
                    }
                    catch (FSError ex)
                    {
                        FileUtils.handleFSError(ex);
                        logger.error("Cannot read sstable {}; file system error, skipping table", entry, ex);
                        return;
                    }
                    sstables.add(sstable);
                }
            };
            executor.submit(runnable);
        }

        executor.shutdown();
        try
        {
            executor.awaitTermination(7, TimeUnit.DAYS);
        }
        catch (InterruptedException e)
        {
            throw new AssertionError(e);
        }

        return sstables;

    }

    /**
     * Open a RowIndexedReader which already has its state initialized (by SSTableWriter).
     */
    public static SSTableReader internalOpen(Descriptor desc,
                                      Set<Component> components,
                                      TableMetadataRef metadata,
                                      FileHandle ifile,
                                      FileHandle dfile,
                                      IndexSummary isummary,
                                      IFilter bf,
                                      long maxDataAge,
                                      StatsMetadata sstableMetadata,
                                      OpenReason openReason,
                                      SerializationHeader header)
    {
        assert desc != null && ifile != null && dfile != null && isummary != null && bf != null && sstableMetadata != null;

        SSTableReader reader = internalOpen(desc, components, metadata, maxDataAge, sstableMetadata, openReason, header);

        reader.bf = bf;
        reader.ifile = ifile;
        reader.dfile = dfile;
        reader.indexSummary = isummary;
        reader.setup(true);

        return reader;
    }


    private static SSTableReader internalOpen(final Descriptor descriptor,
                                              Set<Component> components,
                                              TableMetadataRef metadata,
                                              Long maxDataAge,
                                              StatsMetadata sstableMetadata,
                                              OpenReason openReason,
                                              SerializationHeader header)
    {
        Factory readerFactory = descriptor.getFormat().getReaderFactory();

        return readerFactory.open(descriptor, components, metadata, maxDataAge, sstableMetadata, openReason, header);
    }

    protected SSTableReader(final Descriptor desc,
                            Set<Component> components,
                            TableMetadataRef metadata,
                            long maxDataAge,
                            StatsMetadata sstableMetadata,
                            OpenReason openReason,
                            SerializationHeader header)
    {
        super(desc, components, metadata, DatabaseDescriptor.getDiskOptimizationStrategy());
        this.sstableMetadata = sstableMetadata;
        this.header = header;
        this.maxDataAge = maxDataAge;
        this.openReason = openReason;
        this.rowIndexEntrySerializer = descriptor.version.getSSTableFormat().getIndexSerializer(metadata.get(), desc.version, header);
        tidy = new InstanceTidier(descriptor, metadata.id);
        selfRef = new Ref<>(this, tidy);
    }

    public static long getTotalBytes(Iterable<SSTableReader> sstables)
    {
        long sum = 0;
        for (SSTableReader sstable : sstables)
            sum += sstable.onDiskLength();
        return sum;
    }

    public static long getTotalUncompressedBytes(Iterable<SSTableReader> sstables)
    {
        long sum = 0;
        for (SSTableReader sstable : sstables)
            sum += sstable.uncompressedLength();

        return sum;
    }

    public boolean equals(Object that)
    {
        return that instanceof SSTableReader && ((SSTableReader) that).descriptor.equals(this.descriptor);
    }

    public int hashCode()
    {
        return this.descriptor.hashCode();
    }

    public String getFilename()
    {
        return dfile.path();
    }

    public void setupOnline()
    {
        // under normal operation we can do this at any time, but SSTR is also used outside C* proper,
        // e.g. by BulkLoader, which does not initialize the cache.  As a kludge, we set up the cache
        // here when we know we're being wired into the rest of the server infrastructure.
        InstrumentingCache<KeyCacheKey, RowIndexEntry> maybeKeyCache = CacheService.instance.keyCache;
        if (maybeKeyCache.getCapacity() > 0)
            keyCache = maybeKeyCache;

        final ColumnFamilyStore cfs = Schema.instance.getColumnFamilyStoreInstance(metadata().id);
        if (cfs != null)
            setCrcCheckChance(cfs.getCrcCheckChance());
    }

    /**
     * See {@link #load(boolean, boolean)}
     * @param validation Metadata for SSTable being loaded
     * @param isOffline Whether the SSTable is being loaded by an offline tool (sstabledump, scrub, etc)
     * @throws IOException
     */
    private void load(ValidationMetadata validation, boolean isOffline) throws IOException
    {
        if (metadata().params.bloomFilterFpChance == 1.0)
        {
            // bf is disabled.
            load(false, !isOffline);
            bf = FilterFactory.AlwaysPresent;
        }
        else if (!components.contains(Component.PRIMARY_INDEX)) // What happens if filter component and primary index is missing?
        {
            // avoid any reading of the missing primary index component.
            // this should only happen during StandaloneScrubber
            load(false, !isOffline);
        }
        else if (!components.contains(Component.FILTER) || validation == null)
        {
            // bf is enabled, but filter component is missing.
            load(!isOffline, !isOffline);
            if (isOffline)
                bf = FilterFactory.AlwaysPresent;
        }
        else
        {
            // bf is enabled and fp chance matches the currently configured value.
            load(false, !isOffline);
            loadBloomFilter(descriptor.version.hasOldBfFormat());
        }
    }

    /**
     * Load bloom filter from Filter.db file.
     *
     * @throws IOException
     * @param oldBfFormat
     */
    private void loadBloomFilter(boolean oldBfFormat) throws IOException
    {
        try (DataInputStream stream = new DataInputStream(new BufferedInputStream(Files.newInputStream(Paths.get(descriptor.filenameFor(Component.FILTER))))))
        {
            bf = BloomFilterSerializer.deserialize(stream, oldBfFormat);
        }
    }

    /**
     * Loads ifile, dfile and indexSummary, and optionally recreates and persists the bloom filter.
     * @param recreateBloomFilter Recreate the bloomfilter.
     * @param saveSummaryIfCreated for bulk loading purposes, if the summary was absent and needed to be built, you can
     *                             avoid persisting it to disk by setting this to false
     */
    private void load(boolean recreateBloomFilter, boolean saveSummaryIfCreated) throws IOException
    {
        try(FileHandle.Builder ibuilder = new FileHandle.Builder(descriptor.filenameFor(Component.PRIMARY_INDEX))
                                                     .mmapped(DatabaseDescriptor.getIndexAccessMode() == Config.DiskAccessMode.mmap)
                                                     .withChunkCache(ChunkCache.instance);
            FileHandle.Builder dbuilder = new FileHandle.Builder(descriptor.filenameFor(Component.DATA)).compressed(compression)
                                                     .mmapped(DatabaseDescriptor.getDiskAccessMode() == Config.DiskAccessMode.mmap)
                                                     .withChunkCache(ChunkCache.instance))
        {
            boolean summaryLoaded = loadSummary();
            boolean buildSummary = !summaryLoaded || recreateBloomFilter;
            if (buildSummary)
                buildSummary(recreateBloomFilter, summaryLoaded, Downsampling.BASE_SAMPLING_LEVEL);

            int dataBufferSize = optimizationStrategy.bufferSize(sstableMetadata.estimatedPartitionSize.percentile(DatabaseDescriptor.getDiskOptimizationEstimatePercentile()));

            if (components.contains(Component.PRIMARY_INDEX))
            {
                long indexFileLength = new File(descriptor.filenameFor(Component.PRIMARY_INDEX)).length();
                int indexBufferSize = optimizationStrategy.bufferSize(indexFileLength / indexSummary.size());
                ifile = ibuilder.bufferSize(indexBufferSize).complete();
            }

            dfile = dbuilder.bufferSize(dataBufferSize).complete();

            if (buildSummary)
            {
                if (saveSummaryIfCreated)
                    saveSummary();
                if (recreateBloomFilter)
                    saveBloomFilter();
            }
        }
        catch (Throwable t)
        { // Because the tidier has not been set-up yet in SSTableReader.open(), we must release the files in case of error
            if (ifile != null)
            {
                ifile.close();
                ifile = null;
            }

            if (dfile != null)
            {
                dfile.close();
                dfile = null;
            }

            if (indexSummary != null)
            {
                indexSummary.close();
                indexSummary = null;
            }

            throw t;
        }
    }

    /**
     * Build index summary(and optionally bloom filter) by reading through Index.db file.
     *
     * @param recreateBloomFilter true if recreate bloom filter
     * @param summaryLoaded true if index summary is already loaded and not need to build again
     * @throws IOException
     */
    private void buildSummary(boolean recreateBloomFilter, boolean summaryLoaded, int samplingLevel) throws IOException
    {
         if (!components.contains(Component.PRIMARY_INDEX))
             return;

        // we read the positions in a BRAF so we don't have to worry about an entry spanning a mmap boundary.
        try (RandomAccessReader primaryIndex = RandomAccessReader.open(new File(descriptor.filenameFor(Component.PRIMARY_INDEX))))
        {
            long indexSize = primaryIndex.length();
            long histogramCount = sstableMetadata.estimatedPartitionSize.count();
            long estimatedKeys = histogramCount > 0 && !sstableMetadata.estimatedPartitionSize.isOverflowed()
                    ? histogramCount
                    : estimateRowsFromIndex(primaryIndex); // statistics is supposed to be optional

            if (recreateBloomFilter)
                bf = FilterFactory.getFilter(estimatedKeys, metadata().params.bloomFilterFpChance);

            try (IndexSummaryBuilder summaryBuilder = summaryLoaded ? null : new IndexSummaryBuilder(estimatedKeys, metadata().params.minIndexInterval, samplingLevel))
            {
                long indexPosition;

                while ((indexPosition = primaryIndex.getFilePointer()) != indexSize)
                {
                    ByteBuffer key = ByteBufferUtil.readWithShortLength(primaryIndex);
                    RowIndexEntry.Serializer.skip(primaryIndex, descriptor.version);
                    DecoratedKey decoratedKey = decorateKey(key);
                    if (first == null)
                        first = decoratedKey;
                    last = decoratedKey;

                    if (recreateBloomFilter)
                        bf.add(decoratedKey);

                    // if summary was already read from disk we don't want to re-populate it using primary index
                    if (!summaryLoaded)
                    {
                        summaryBuilder.maybeAddEntry(decoratedKey, indexPosition);
                    }
                }

                if (!summaryLoaded)
                    indexSummary = summaryBuilder.build(getPartitioner());
            }
        }

        first = getMinimalKey(first);
        last = getMinimalKey(last);
    }

    /**
     * Load index summary from Summary.db file if it exists.
     *
     * if loaded index summary has different index interval from current value stored in schema,
     * then Summary.db file will be deleted and this returns false to rebuild summary.
     *
     * @return true if index summary is loaded successfully from Summary.db file.
     */
    @SuppressWarnings("resource")
    public boolean loadSummary()
    {
        File summariesFile = new File(descriptor.filenameFor(Component.SUMMARY));
        if (!summariesFile.exists())
            return false;

        DataInputStream iStream = null;
        try
        {
            TableMetadata metadata = metadata();
            iStream = new DataInputStream(Files.newInputStream(summariesFile.toPath()));
            indexSummary = IndexSummary.serializer.deserialize(
                    iStream, getPartitioner(),
                    metadata.params.minIndexInterval, metadata.params.maxIndexInterval);
            first = decorateKey(ByteBufferUtil.readWithLength(iStream));
            last = decorateKey(ByteBufferUtil.readWithLength(iStream));
        }
        catch (IOException e)
        {
            if (indexSummary != null)
                indexSummary.close();
            logger.trace("Cannot deserialize SSTable Summary File {}: {}", summariesFile.getPath(), e.getMessage());
            // corrupted; delete it and fall back to creating a new summary
            FileUtils.closeQuietly(iStream);
            // delete it and fall back to creating a new summary
            FileUtils.deleteWithConfirm(summariesFile);
            return false;
        }
        finally
        {
            FileUtils.closeQuietly(iStream);
        }

        return true;
    }

    /**
     * Save index summary to Summary.db file.
     */

    public void saveSummary()
    {
        saveSummary(this.descriptor, this.first, this.last, indexSummary);
    }

    private void saveSummary(IndexSummary newSummary)
    {
        saveSummary(this.descriptor, this.first, this.last, newSummary);
    }

    /**
     * Save index summary to Summary.db file.
     */
    public static void saveSummary(Descriptor descriptor, DecoratedKey first, DecoratedKey last, IndexSummary summary)
    {
        File summariesFile = new File(descriptor.filenameFor(Component.SUMMARY));
        if (summariesFile.exists())
            FileUtils.deleteWithConfirm(summariesFile);

        try (DataOutputStreamPlus oStream = new BufferedDataOutputStreamPlus(new FileOutputStream(summariesFile));)
        {
            IndexSummary.serializer.serialize(summary, oStream);
            ByteBufferUtil.writeWithLength(first.getKey(), oStream);
            ByteBufferUtil.writeWithLength(last.getKey(), oStream);
        }
        catch (IOException e)
        {
            logger.trace("Cannot save SSTable Summary: ", e);

            // corrupted hence delete it and let it load it now.
            if (summariesFile.exists())
                FileUtils.deleteWithConfirm(summariesFile);
        }
    }

    public void saveBloomFilter()
    {
        saveBloomFilter(this.descriptor, bf);
    }

    public static void saveBloomFilter(Descriptor descriptor, IFilter filter)
    {
        File filterFile = new File(descriptor.filenameFor(Component.FILTER));
        try (DataOutputStreamPlus stream = new BufferedDataOutputStreamPlus(new FileOutputStream(filterFile)))
        {
            BloomFilterSerializer.serialize((BloomFilter) filter, stream);
            stream.flush();
        }
        catch (IOException e)
        {
            logger.trace("Cannot save SSTable bloomfilter: ", e);

            // corrupted hence delete it and let it load it now.
            if (filterFile.exists())
                FileUtils.deleteWithConfirm(filterFile);
        }

    }

    public void setReplaced()
    {
        synchronized (tidy.global)
        {
            assert !tidy.isReplaced;
            tidy.isReplaced = true;
        }
    }

    public boolean isReplaced()
    {
        synchronized (tidy.global)
        {
            return tidy.isReplaced;
        }
    }

    // These runnables must NOT be an anonymous or non-static inner class, nor must it retain a reference chain to this reader
    public void runOnClose(final Runnable runOnClose)
    {
        synchronized (tidy.global)
        {
            final Runnable existing = tidy.runOnClose;
            tidy.runOnClose = AndThen.get(existing, runOnClose);
        }
    }

    private static class AndThen implements Runnable
    {
        final Runnable runFirst;
        final Runnable runSecond;

        private AndThen(Runnable runFirst, Runnable runSecond)
        {
            this.runFirst = runFirst;
            this.runSecond = runSecond;
        }

        public void run()
        {
            runFirst.run();
            runSecond.run();
        }

        static Runnable get(Runnable runFirst, Runnable runSecond)
        {
            if (runFirst == null)
                return runSecond;
            return new AndThen(runFirst, runSecond);
        }
    }

    /**
     * Clone this reader with the provided start and open reason, and set the clone as replacement.
     *
     * @param newFirst the first key for the replacement (which can be different from the original due to the pre-emptive
     * opening of compaction results).
     * @param reason the {@code OpenReason} for the replacement.
     *
     * @return the cloned reader. That reader is set as a replacement by the method.
     */
    private SSTableReader cloneAndReplace(DecoratedKey newFirst, OpenReason reason)
    {
        return cloneAndReplace(newFirst, reason, indexSummary.sharedCopy());
    }

    /**
     * Clone this reader with the new values and set the clone as replacement.
     *
     * @param newFirst the first key for the replacement (which can be different from the original due to the pre-emptive
     * opening of compaction results).
     * @param reason the {@code OpenReason} for the replacement.
     * @param newSummary the index summary for the replacement.
     *
     * @return the cloned reader. That reader is set as a replacement by the method.
     */
    private SSTableReader cloneAndReplace(DecoratedKey newFirst, OpenReason reason, IndexSummary newSummary)
    {
        SSTableReader replacement = internalOpen(descriptor,
                                                 components,
                                                 metadata,
                                                 ifile != null ? ifile.sharedCopy() : null,
                                                 dfile.sharedCopy(),
                                                 newSummary,
                                                 bf.sharedCopy(),
                                                 maxDataAge,
                                                 sstableMetadata,
                                                 reason,
                                                 header);
        replacement.first = newFirst;
        replacement.last = last;
        replacement.isSuspect.set(isSuspect.get());
        return replacement;
    }

    public SSTableReader cloneWithRestoredStart(DecoratedKey restoredStart)
    {
        synchronized (tidy.global)
        {
            return cloneAndReplace(restoredStart, OpenReason.NORMAL);
        }
    }

    // runOnClose must NOT be an anonymous or non-static inner class, nor must it retain a reference chain to this reader
    public SSTableReader cloneWithNewStart(DecoratedKey newStart, final Runnable runOnClose)
    {
        synchronized (tidy.global)
        {
            assert openReason != OpenReason.EARLY;
            // TODO: merge with caller's firstKeyBeyond() work,to save time
            if (newStart.compareTo(first) > 0)
            {
                final long dataStart = getPosition(newStart, Operator.EQ).position;
                final long indexStart = getIndexScanPosition(newStart);
                this.tidy.runOnClose = new DropPageCache(dfile, dataStart, ifile, indexStart, runOnClose);
            }

            return cloneAndReplace(newStart, OpenReason.MOVED_START);
        }
    }

    private static class DropPageCache implements Runnable
    {
        final FileHandle dfile;
        final long dfilePosition;
        final FileHandle ifile;
        final long ifilePosition;
        final Runnable andThen;

        private DropPageCache(FileHandle dfile, long dfilePosition, FileHandle ifile, long ifilePosition, Runnable andThen)
        {
            this.dfile = dfile;
            this.dfilePosition = dfilePosition;
            this.ifile = ifile;
            this.ifilePosition = ifilePosition;
            this.andThen = andThen;
        }

        public void run()
        {
            dfile.dropPageCache(dfilePosition);

            if (ifile != null)
                ifile.dropPageCache(ifilePosition);
            if (andThen != null)
                andThen.run();
        }
    }

    /**
     * Returns a new SSTableReader with the same properties as this SSTableReader except that a new IndexSummary will
     * be built at the target samplingLevel.  This (original) SSTableReader instance will be marked as replaced, have
     * its DeletingTask removed, and have its periodic read-meter sync task cancelled.
     * @param samplingLevel the desired sampling level for the index summary on the new SSTableReader
     * @return a new SSTableReader
     * @throws IOException
     */
    @SuppressWarnings("resource")
    public SSTableReader cloneWithNewSummarySamplingLevel(ColumnFamilyStore parent, int samplingLevel) throws IOException
    {
        synchronized (tidy.global)
        {
            assert openReason != OpenReason.EARLY;

            int minIndexInterval = metadata().params.minIndexInterval;
            int maxIndexInterval = metadata().params.maxIndexInterval;
            double effectiveInterval = indexSummary.getEffectiveIndexInterval();

            IndexSummary newSummary;
            long oldSize = bytesOnDisk();

            // We have to rebuild the summary from the on-disk primary index in three cases:
            // 1. The sampling level went up, so we need to read more entries off disk
            // 2. The min_index_interval changed (in either direction); this changes what entries would be in the summary
            //    at full sampling (and consequently at any other sampling level)
            // 3. The max_index_interval was lowered, forcing us to raise the sampling level
            if (samplingLevel > indexSummary.getSamplingLevel() || indexSummary.getMinIndexInterval() != minIndexInterval || effectiveInterval > maxIndexInterval)
            {
                newSummary = buildSummaryAtLevel(samplingLevel);
            }
            else if (samplingLevel < indexSummary.getSamplingLevel())
            {
                // we can use the existing index summary to make a smaller one
                newSummary = IndexSummaryBuilder.downsample(indexSummary, samplingLevel, minIndexInterval, getPartitioner());
            }
            else
            {
                throw new AssertionError("Attempted to clone SSTableReader with the same index summary sampling level and " +
                        "no adjustments to min/max_index_interval");
            }

            // Always save the resampled index
            saveSummary(newSummary);

            // The new size will be added in Transactional.commit() as an updated SSTable, more details: CASSANDRA-13738
            StorageMetrics.load.dec(oldSize);
            parent.metric.liveDiskSpaceUsed.dec(oldSize);
            parent.metric.totalDiskSpaceUsed.dec(oldSize);

            return cloneAndReplace(first, OpenReason.METADATA_CHANGE, newSummary);
        }
    }

    private IndexSummary buildSummaryAtLevel(int newSamplingLevel) throws IOException
    {
        // we read the positions in a BRAF so we don't have to worry about an entry spanning a mmap boundary.
        RandomAccessReader primaryIndex = RandomAccessReader.open(new File(descriptor.filenameFor(Component.PRIMARY_INDEX)));
        try
        {
            long indexSize = primaryIndex.length();
            try (IndexSummaryBuilder summaryBuilder = new IndexSummaryBuilder(estimatedKeys(), metadata().params.minIndexInterval, newSamplingLevel))
            {
                long indexPosition;
                while ((indexPosition = primaryIndex.getFilePointer()) != indexSize)
                {
                    summaryBuilder.maybeAddEntry(decorateKey(ByteBufferUtil.readWithShortLength(primaryIndex)), indexPosition);
                    RowIndexEntry.Serializer.skip(primaryIndex, descriptor.version);
                }

                return summaryBuilder.build(getPartitioner());
            }
        }
        finally
        {
            FileUtils.closeQuietly(primaryIndex);
        }
    }

    public RestorableMeter getReadMeter()
    {
        return readMeter;
    }

    public int getIndexSummarySamplingLevel()
    {
        return indexSummary.getSamplingLevel();
    }

    public long getIndexSummaryOffHeapSize()
    {
        return indexSummary.getOffHeapSize();
    }

    public int getMinIndexInterval()
    {
        return indexSummary.getMinIndexInterval();
    }

    public double getEffectiveIndexInterval()
    {
        return indexSummary.getEffectiveIndexInterval();
    }

    public void releaseSummary()
    {
        tidy.releaseSummary();
        indexSummary = null;
    }

    private void validate()
    {
        if (this.first.compareTo(this.last) > 0)
        {
            throw new CorruptSSTableException(new IllegalStateException(String.format("SSTable first key %s > last key %s", this.first, this.last)), getFilename());
        }
    }

    /**
     * Gets the position in the index file to start scanning to find the given key (at most indexInterval keys away,
     * modulo downsampling of the index summary). Always returns a {@code value >= 0}
     */
    public long getIndexScanPosition(PartitionPosition key)
    {
        if (openReason == OpenReason.MOVED_START && key.compareTo(first) < 0)
            key = first;

        return getIndexScanPositionFromBinarySearchResult(indexSummary.binarySearch(key), indexSummary);
    }

    @VisibleForTesting
    public static long getIndexScanPositionFromBinarySearchResult(int binarySearchResult, IndexSummary referencedIndexSummary)
    {
        if (binarySearchResult == -1)
            return 0;
        else
            return referencedIndexSummary.getPosition(getIndexSummaryIndexFromBinarySearchResult(binarySearchResult));
    }

    public static int getIndexSummaryIndexFromBinarySearchResult(int binarySearchResult)
    {
        if (binarySearchResult < 0)
        {
            // binary search gives us the first index _greater_ than the key searched for,
            // i.e., its insertion position
            int greaterThan = (binarySearchResult + 1) * -1;
            if (greaterThan == 0)
                return -1;
            return greaterThan - 1;
        }
        else
        {
            return binarySearchResult;
        }
    }

    /**
     * Returns the compression metadata for this sstable.
     * @throws IllegalStateException if the sstable is not compressed
     */
    public CompressionMetadata getCompressionMetadata()
    {
        if (!compression)
            throw new IllegalStateException(this + " is not compressed");

        return dfile.compressionMetadata().get();
    }

    /**
     * Returns the amount of memory in bytes used off heap by the compression meta-data.
     * @return the amount of memory in bytes used off heap by the compression meta-data
     */
    public long getCompressionMetadataOffHeapSize()
    {
        if (!compression)
            return 0;

        return getCompressionMetadata().offHeapSize();
    }

    /**
     * For testing purposes only.
     */
    public void forceFilterFailures()
    {
        bf = FilterFactory.AlwaysPresent;
    }

    public IFilter getBloomFilter()
    {
        return bf;
    }

    public long getBloomFilterSerializedSize()
    {
        return bf.serializedSize();
    }

    /**
     * Returns the amount of memory in bytes used off heap by the bloom filter.
     * @return the amount of memory in bytes used off heap by the bloom filter
     */
    public long getBloomFilterOffHeapSize()
    {
        return bf.offHeapSize();
    }

    /**
     * @return An estimate of the number of keys in this SSTable based on the index summary.
     */
    public long estimatedKeys()
    {
        return indexSummary.getEstimatedKeyCount();
    }

    /**
     * @param ranges
     * @return An estimate of the number of keys for given ranges in this SSTable.
     */
    public long estimatedKeysForRanges(Collection<Range<Token>> ranges)
    {
        long sampleKeyCount = 0;
        List<IndexesBounds> sampleIndexes = getSampleIndexesForRanges(indexSummary, ranges);
        for (IndexesBounds sampleIndexRange : sampleIndexes)
            sampleKeyCount += (sampleIndexRange.upperPosition - sampleIndexRange.lowerPosition + 1);

        // adjust for the current sampling level: (BSL / SL) * index_interval_at_full_sampling
        long estimatedKeys = sampleKeyCount * ((long) Downsampling.BASE_SAMPLING_LEVEL * indexSummary.getMinIndexInterval()) / indexSummary.getSamplingLevel();
        return Math.max(1, estimatedKeys);
    }

    /**
     * Returns the number of entries in the IndexSummary.  At full sampling, this is approximately 1/INDEX_INTERVALth of
     * the keys in this SSTable.
     */
    public int getIndexSummarySize()
    {
        return indexSummary.size();
    }

    /**
     * Returns the approximate number of entries the IndexSummary would contain if it were at full sampling.
     */
    public int getMaxIndexSummarySize()
    {
        return indexSummary.getMaxNumberOfEntries();
    }

    /**
     * Returns the key for the index summary entry at `index`.
     */
    public byte[] getIndexSummaryKey(int index)
    {
        return indexSummary.getKey(index);
    }

    private static List<IndexesBounds> getSampleIndexesForRanges(IndexSummary summary, Collection<Range<Token>> ranges)
    {
        // use the index to determine a minimal section for each range
        List<IndexesBounds> positions = new ArrayList<>();

        for (Range<Token> range : Range.normalize(ranges))
        {
            PartitionPosition leftPosition = range.left.maxKeyBound();
            PartitionPosition rightPosition = range.right.maxKeyBound();

            int left = summary.binarySearch(leftPosition);
            if (left < 0)
                left = (left + 1) * -1;
            else
                // left range are start exclusive
                left = left + 1;
            if (left == summary.size())
                // left is past the end of the sampling
                continue;

            int right = Range.isWrapAround(range.left, range.right)
                    ? summary.size() - 1
                    : summary.binarySearch(rightPosition);
            if (right < 0)
            {
                // range are end inclusive so we use the previous index from what binarySearch give us
                // since that will be the last index we will return
                right = (right + 1) * -1;
                if (right == 0)
                    // Means the first key is already stricly greater that the right bound
                    continue;
                right--;
            }

            if (left > right)
                // empty range
                continue;
            positions.add(new IndexesBounds(left, right));
        }
        return positions;
    }

    public Iterable<DecoratedKey> getKeySamples(final Range<Token> range)
    {
        final List<IndexesBounds> indexRanges = getSampleIndexesForRanges(indexSummary, Collections.singletonList(range));

        if (indexRanges.isEmpty())
            return Collections.emptyList();

        return new Iterable<DecoratedKey>()
        {
            public Iterator<DecoratedKey> iterator()
            {
                return new Iterator<DecoratedKey>()
                {
                    private Iterator<IndexesBounds> rangeIter = indexRanges.iterator();
                    private IndexesBounds current;
                    private int idx;

                    public boolean hasNext()
                    {
                        if (current == null || idx > current.upperPosition)
                        {
                            if (rangeIter.hasNext())
                            {
                                current = rangeIter.next();
                                idx = current.lowerPosition;
                                return true;
                            }
                            return false;
                        }

                        return true;
                    }

                    public DecoratedKey next()
                    {
                        byte[] bytes = indexSummary.getKey(idx++);
                        return decorateKey(ByteBuffer.wrap(bytes));
                    }

                    public void remove()
                    {
                        throw new UnsupportedOperationException();
                    }
                };
            }
        };
    }

    /**
     * Determine the minimal set of sections that can be extracted from this SSTable to cover the given ranges.
     * @return A sorted list of (offset,end) pairs that cover the given ranges in the datafile for this SSTable.
     */
    public List<PartitionPositionBounds> getPositionsForRanges(Collection<Range<Token>> ranges)
    {
        // use the index to determine a minimal section for each range
        List<PartitionPositionBounds> positions = new ArrayList<>();
        for (Range<Token> range : Range.normalize(ranges))
        {
            assert !range.isWrapAround() || range.right.isMinimum();
            // truncate the range so it at most covers the sstable
            AbstractBounds<PartitionPosition> bounds = Range.makeRowRange(range);
            PartitionPosition leftBound = bounds.left.compareTo(first) > 0 ? bounds.left : first.getToken().minKeyBound();
            PartitionPosition rightBound = bounds.right.isMinimum() ? last.getToken().maxKeyBound() : bounds.right;

            if (leftBound.compareTo(last) > 0 || rightBound.compareTo(first) < 0)
                continue;

            long left = getPosition(leftBound, Operator.GT).position;
            long right = (rightBound.compareTo(last) > 0)
                         ? uncompressedLength()
                         : getPosition(rightBound, Operator.GT).position;

            if (left == right)
                // empty range
                continue;

            assert left < right : String.format("Range=%s openReason=%s first=%s last=%s left=%d right=%d", range, openReason, first, last, left, right);
            positions.add(new PartitionPositionBounds(left, right));
        }
        return positions;
    }

    public KeyCacheKey getCacheKey(DecoratedKey key)
    {
        return new KeyCacheKey(metadata(), descriptor, key.getKey());
    }

    public void cacheKey(DecoratedKey key, RowIndexEntry info)
    {
        CachingParams caching = metadata().params.caching;

        if (!caching.cacheKeys() || keyCache == null || keyCache.getCapacity() == 0)
            return;

        KeyCacheKey cacheKey = new KeyCacheKey(metadata(), descriptor, key.getKey());
        logger.trace("Adding cache entry for {} -> {}", cacheKey, info);
        keyCache.put(cacheKey, info);
    }

    public RowIndexEntry getCachedPosition(DecoratedKey key, boolean updateStats)
    {
        if (isKeyCacheEnabled())
            return getCachedPosition(new KeyCacheKey(metadata(), descriptor, key.getKey()), updateStats);
        return null;
    }

    protected RowIndexEntry getCachedPosition(KeyCacheKey unifiedKey, boolean updateStats)
    {
        if (isKeyCacheEnabled())
        {
            if (updateStats)
            {
                RowIndexEntry cachedEntry = keyCache.get(unifiedKey);
                keyCacheRequest.incrementAndGet();
                if (cachedEntry != null)
                {
                    keyCacheHit.incrementAndGet();
                    bloomFilterTracker.addTruePositive();
                }
                return cachedEntry;
            }
            else
            {
                return keyCache.getInternal(unifiedKey);
            }
        }
        return null;
    }

    public boolean isKeyCacheEnabled()
    {
        return keyCache != null && metadata().params.caching.cacheKeys();
    }

    /**
     * Retrieves the position while updating the key cache and the stats.
     * @param key The key to apply as the rhs to the given Operator. A 'fake' key is allowed to
     * allow key selection by token bounds but only if op != * EQ
     * @param op The Operator defining matching keys: the nearest key to the target matching the operator wins.
     */
    public final RowIndexEntry getPosition(PartitionPosition key, Operator op)
    {
        return getPosition(key, op, SSTableReadsListener.NOOP_LISTENER);
    }

    /**
     * Retrieves the position while updating the key cache and the stats.
     * @param key The key to apply as the rhs to the given Operator. A 'fake' key is allowed to
     * allow key selection by token bounds but only if op != * EQ
     * @param op The Operator defining matching keys: the nearest key to the target matching the operator wins.
     * @param listener the {@code SSTableReaderListener} that must handle the notifications.
     */
    public final RowIndexEntry getPosition(PartitionPosition key, Operator op, SSTableReadsListener listener)
    {
        return getPosition(key, op, true, false, listener);
    }

    public final RowIndexEntry getPosition(PartitionPosition key,
                                           Operator op,
                                           boolean updateCacheAndStats)
    {
        return getPosition(key, op, updateCacheAndStats, false, SSTableReadsListener.NOOP_LISTENER);
    }

    /**
     * @param key The key to apply as the rhs to the given Operator. A 'fake' key is allowed to
     * allow key selection by token bounds but only if op != * EQ
     * @param op The Operator defining matching keys: the nearest key to the target matching the operator wins.
     * @param updateCacheAndStats true if updating stats and cache
     * @param listener a listener used to handle internal events
     * @return The index entry corresponding to the key, or null if the key is not present
     */
    protected abstract RowIndexEntry getPosition(PartitionPosition key,
                                                 Operator op,
                                                 boolean updateCacheAndStats,
                                                 boolean permitMatchPastLast,
                                                 SSTableReadsListener listener);

    public abstract UnfilteredRowIterator iterator(DecoratedKey key,
                                                   Slices slices,
                                                   ColumnFilter selectedColumns,
                                                   boolean reversed,
                                                   SSTableReadsListener listener);

    public abstract UnfilteredRowIterator iterator(FileDataInput file, DecoratedKey key, RowIndexEntry indexEntry, Slices slices, ColumnFilter selectedColumns, boolean reversed);

    public abstract UnfilteredRowIterator simpleIterator(FileDataInput file, DecoratedKey key, RowIndexEntry indexEntry, boolean tombstoneOnly);

    /**
     * Finds and returns the first key beyond a given token in this SSTable or null if no such key exists.
     */
    public DecoratedKey firstKeyBeyond(PartitionPosition token)
    {
        if (token.compareTo(first) < 0)
            return first;

        long sampledPosition = getIndexScanPosition(token);

        if (ifile == null)
            return null;

        String path = null;
        try (FileDataInput in = ifile.createReader(sampledPosition))
        {
            path = in.getPath();
            while (!in.isEOF())
            {
                ByteBuffer indexKey = ByteBufferUtil.readWithShortLength(in);
                DecoratedKey indexDecoratedKey = decorateKey(indexKey);
                if (indexDecoratedKey.compareTo(token) > 0)
                    return indexDecoratedKey;

                RowIndexEntry.Serializer.skip(in, descriptor.version);
            }
        }
        catch (IOException e)
        {
            markSuspect();
            throw new CorruptSSTableException(e, path);
        }

        return null;
    }

    /**
     * @return The length in bytes of the data for this SSTable. For
     * compressed files, this is not the same thing as the on disk size (see
     * onDiskLength())
     */
    public long uncompressedLength()
    {
        return dfile.dataLength();
    }

    /**
     * @return The length in bytes of the on disk size for this SSTable. For
     * compressed files, this is not the same thing as the data length (see
     * length())
     */
    public long onDiskLength()
    {
        return dfile.onDiskLength;
    }

    @VisibleForTesting
    public double getCrcCheckChance()
    {
        return crcCheckChance;
    }

    /**
     * Set the value of CRC check chance. The argument supplied is obtained
     * from the the property of the owning CFS. Called when either the SSTR
     * is initialized, or the CFS's property is updated via JMX
     * @param crcCheckChance
     */
    public void setCrcCheckChance(double crcCheckChance)
    {
        this.crcCheckChance = crcCheckChance;
        dfile.compressionMetadata().ifPresent(metadata -> metadata.parameters.setCrcCheckChance(crcCheckChance));
    }

    /**
     * Mark the sstable as obsolete, i.e., compacted into newer sstables.
     *
     * When calling this function, the caller must ensure that the SSTableReader is not referenced anywhere
     * except for threads holding a reference.
     *
     * multiple times is usually buggy (see exceptions in Tracker.unmarkCompacting and removeOldSSTablesSize).
     */
    public void markObsolete(Runnable tidier)
    {
        if (logger.isTraceEnabled())
            logger.trace("Marking {} compacted", getFilename());

        synchronized (tidy.global)
        {
            assert !tidy.isReplaced;
            assert tidy.global.obsoletion == null: this + " was already marked compacted";

            tidy.global.obsoletion = tidier;
            tidy.global.stopReadMeterPersistence();
        }
    }

    public boolean isMarkedCompacted()
    {
        return tidy.global.obsoletion != null;
    }

    public void markSuspect()
    {
        if (logger.isTraceEnabled())
            logger.trace("Marking {} as a suspect for blacklisting.", getFilename());

        isSuspect.getAndSet(true);
    }

    @VisibleForTesting
    public void unmarkSuspect()
    {
        isSuspect.getAndSet(false);
    }

    public boolean isMarkedSuspect()
    {
        return isSuspect.get();
    }

    /**
     * Direct I/O SSTableScanner over a defined range of tokens.
     *
     * @param range the range of keys to cover
     * @return A Scanner for seeking over the rows of the SSTable.
     */
    public ISSTableScanner getScanner(Range<Token> range)
    {
        if (range == null)
            return getScanner();
        return getScanner(Collections.singletonList(range));
    }

    /**
     * Direct I/O SSTableScanner over the entirety of the sstable..
     *
     * @return A Scanner over the full content of the SSTable.
     */
    public abstract ISSTableScanner getScanner();

    /**
     * Direct I/O SSTableScanner over a defined collection of ranges of tokens.
     *
     * @param ranges the range of keys to cover
     * @return A Scanner for seeking over the rows of the SSTable.
     */
    public abstract ISSTableScanner getScanner(Collection<Range<Token>> ranges);

    /**
     * Direct I/O SSTableScanner over an iterator of bounds.
     *
     * @param rangeIterator the keys to cover
     * @return A Scanner for seeking over the rows of the SSTable.
     */
    public abstract ISSTableScanner getScanner(Iterator<AbstractBounds<PartitionPosition>> rangeIterator);

    /**
     * @param columns the columns to return.
     * @param dataRange filter to use when reading the columns
     * @param listener a listener used to handle internal read events
     * @return A Scanner for seeking over the rows of the SSTable.
     */
    public abstract ISSTableScanner getScanner(ColumnFilter columns, DataRange dataRange, SSTableReadsListener listener);

    public FileDataInput getFileDataInput(long position)
    {
        return dfile.createReader(position);
    }

    /**
     * Tests if the sstable contains data newer than the given age param (in localhost currentMilli time).
     * This works in conjunction with maxDataAge which is an upper bound on the create of data in this sstable.
     * @param age The age to compare the maxDataAre of this sstable. Measured in millisec since epoc on this host
     * @return True iff this sstable contains data that's newer than the given age parameter.
     */
    public boolean newSince(long age)
    {
        return maxDataAge > age;
    }

    public void createLinks(String snapshotDirectoryPath)
    {
        for (Component component : components)
        {
            File sourceFile = new File(descriptor.filenameFor(component));
            if (!sourceFile.exists())
                continue;
            File targetLink = new File(snapshotDirectoryPath, sourceFile.getName());
            FileUtils.createHardLink(sourceFile, targetLink);
        }
    }

    public boolean isRepaired()
    {
        return sstableMetadata.repairedAt != ActiveRepairService.UNREPAIRED_SSTABLE;
    }

    public DecoratedKey keyAt(long indexPosition) throws IOException
    {
        DecoratedKey key;
        try (FileDataInput in = ifile.createReader(indexPosition))
        {
            if (in.isEOF())
                return null;

            key = decorateKey(ByteBufferUtil.readWithShortLength(in));

            // hint read path about key location if caching is enabled
            // this saves index summary lookup and index file iteration which whould be pretty costly
            // especially in presence of promoted column indexes
            if (isKeyCacheEnabled())
                cacheKey(key, rowIndexEntrySerializer.deserialize(in, in.getFilePointer()));
        }

        return key;
    }

    public boolean isPendingRepair()
    {
        return sstableMetadata.pendingRepair != ActiveRepairService.NO_PENDING_REPAIR;
    }

    public UUID getPendingRepair()
    {
        return sstableMetadata.pendingRepair;
    }

    public long getRepairedAt()
    {
        return sstableMetadata.repairedAt;
    }

    public boolean isTransient()
    {
        return sstableMetadata.isTransient;
    }

    public boolean intersects(Collection<Range<Token>> ranges)
    {
        Bounds<Token> range = new Bounds<>(first.getToken(), last.getToken());
        return Iterables.any(ranges, r -> r.intersects(range));
    }

    /**
     * TODO: Move someplace reusable
     */
    public abstract static class Operator
    {
        public static final Operator EQ = new Equals();
        public static final Operator GE = new GreaterThanOrEqualTo();
        public static final Operator GT = new GreaterThan();

        /**
         * @param comparison The result of a call to compare/compareTo, with the desired field on the rhs.
         * @return less than 0 if the operator cannot match forward, 0 if it matches, greater than 0 if it might match forward.
         */
        public abstract int apply(int comparison);

        final static class Equals extends Operator
        {
            public int apply(int comparison) { return -comparison; }
        }

        final static class GreaterThanOrEqualTo extends Operator
        {
            public int apply(int comparison) { return comparison >= 0 ? 0 : 1; }
        }

        final static class GreaterThan extends Operator
        {
            public int apply(int comparison) { return comparison > 0 ? 0 : 1; }
        }
    }

    public long getBloomFilterFalsePositiveCount()
    {
        return bloomFilterTracker.getFalsePositiveCount();
    }

    public long getRecentBloomFilterFalsePositiveCount()
    {
        return bloomFilterTracker.getRecentFalsePositiveCount();
    }

    public long getBloomFilterTruePositiveCount()
    {
        return bloomFilterTracker.getTruePositiveCount();
    }

    public long getRecentBloomFilterTruePositiveCount()
    {
        return bloomFilterTracker.getRecentTruePositiveCount();
    }

    public InstrumentingCache<KeyCacheKey, RowIndexEntry> getKeyCache()
    {
        return keyCache;
    }

    public EstimatedHistogram getEstimatedPartitionSize()
    {
        return sstableMetadata.estimatedPartitionSize;
    }

    public EstimatedHistogram getEstimatedColumnCount()
    {
        return sstableMetadata.estimatedColumnCount;
    }

    public double getEstimatedDroppableTombstoneRatio(int gcBefore)
    {
        return sstableMetadata.getEstimatedDroppableTombstoneRatio(gcBefore);
    }

    public double getDroppableTombstonesBefore(int gcBefore)
    {
        return sstableMetadata.getDroppableTombstonesBefore(gcBefore);
    }

    public double getCompressionRatio()
    {
        return sstableMetadata.compressionRatio;
    }

    public long getMinTimestamp()
    {
        return sstableMetadata.minTimestamp;
    }

    public long getMaxTimestamp()
    {
        return sstableMetadata.maxTimestamp;
    }

    public int getMinLocalDeletionTime()
    {
        return sstableMetadata.minLocalDeletionTime;
    }

    public int getMaxLocalDeletionTime()
    {
        return sstableMetadata.maxLocalDeletionTime;
    }

    /**
     * Whether the sstable may contain tombstones or if it is guaranteed to not contain any.
     * <p>
     * Note that having that method return {@code false} guarantees the sstable has no tombstones whatsoever (so no
     * cell tombstone, no range tombstone maker and no expiring columns), but having it return {@code true} doesn't
     * guarantee it contains any as it may simply have non-expired cells.
     */
    public boolean mayHaveTombstones()
    {
        // A sstable is guaranteed to have no tombstones if minLocalDeletionTime is still set to its default,
        // Cell.NO_DELETION_TIME, which is bigger than any valid deletion times.
        return getMinLocalDeletionTime() != Cell.NO_DELETION_TIME;
    }

    public int getMinTTL()
    {
        return sstableMetadata.minTTL;
    }

    public int getMaxTTL()
    {
        return sstableMetadata.maxTTL;
    }

    public long getTotalColumnsSet()
    {
        return sstableMetadata.totalColumnsSet;
    }

    public long getTotalRows()
    {
        return sstableMetadata.totalRows;
    }

    public int getAvgColumnSetPerRow()
    {
        return sstableMetadata.totalRows < 0
             ? -1
             : (sstableMetadata.totalRows == 0 ? 0 : (int)(sstableMetadata.totalColumnsSet / sstableMetadata.totalRows));
    }

    public int getSSTableLevel()
    {
        return sstableMetadata.sstableLevel;
    }

    /**
     * Reloads the sstable metadata from disk.
     *
     * Called after level is changed on sstable, for example if the sstable is dropped to L0
     *
     * Might be possible to remove in future versions
     *
     * @throws IOException
     */
    public void reloadSSTableMetadata() throws IOException
    {
        this.sstableMetadata = (StatsMetadata) descriptor.getMetadataSerializer().deserialize(descriptor, MetadataType.STATS);
    }

    public StatsMetadata getSSTableMetadata()
    {
        return sstableMetadata;
    }

    public RandomAccessReader openDataReader(RateLimiter limiter)
    {
        assert limiter != null;
        return dfile.createReader(limiter);
    }

    public RandomAccessReader openDataReader()
    {
        return dfile.createReader();
    }

    public RandomAccessReader openIndexReader()
    {
        if (ifile != null)
            return ifile.createReader();
        return null;
    }

    public ChannelProxy getDataChannel()
    {
        return dfile.channel;
    }

    public ChannelProxy getIndexChannel()
    {
        return ifile.channel;
    }

    public FileHandle getIndexFile()
    {
        return ifile;
    }

    /**
     * @param component component to get timestamp.
     * @return last modified time for given component. 0 if given component does not exist or IO error occurs.
     */
    public long getCreationTimeFor(Component component)
    {
        return new File(descriptor.filenameFor(component)).lastModified();
    }

    /**
     * @return Number of key cache hit
     */
    public long getKeyCacheHit()
    {
        return keyCacheHit.get();
    }

    /**
     * @return Number of key cache request
     */
    public long getKeyCacheRequest()
    {
        return keyCacheRequest.get();
    }

    /**
     * Increment the total read count and read rate for this SSTable.  This should not be incremented for non-query reads,
     * like compaction.
     */
    public void incrementReadCount()
    {
        if (readMeter != null)
            readMeter.mark();
    }

    public EncodingStats stats()
    {
        // We could return sstable.header.stats(), but this may not be as accurate than the actual sstable stats (see
        // SerializationHeader.make() for details) so we use the latter instead.
        return sstableMetadata.encodingStats;
    }

    public Ref<SSTableReader> tryRef()
    {
        return selfRef.tryRef();
    }

    public Ref<SSTableReader> selfRef()
    {
        return selfRef;
    }

    public Ref<SSTableReader> ref()
    {
        return selfRef.ref();
    }

    void setup(boolean trackHotness)
    {
        tidy.setup(this, trackHotness);
        this.readMeter = tidy.global.readMeter;
    }

    @VisibleForTesting
    public void overrideReadMeter(RestorableMeter readMeter)
    {
        this.readMeter = tidy.global.readMeter = readMeter;
    }

    public void addTo(Ref.IdentityCollection identities)
    {
        identities.add(this);
        identities.add(tidy.globalRef);
        dfile.addTo(identities);
        ifile.addTo(identities);
        bf.addTo(identities);
        indexSummary.addTo(identities);

    }

    /**
     * One instance per SSTableReader we create.
     *
     * We can create many InstanceTidiers (one for every time we reopen an sstable with MOVED_START for example),
     * but there can only be one GlobalTidy for one single logical sstable.
     *
     * When the InstanceTidier cleansup, it releases its reference to its GlobalTidy; when all InstanceTidiers
     * for that type have run, the GlobalTidy cleans up.
     */
    private static final class InstanceTidier implements Tidy
    {
        private final Descriptor descriptor;
        private final TableId tableId;
        private IFilter bf;
        private IndexSummary summary;

        private FileHandle dfile;
        private FileHandle ifile;
        private Runnable runOnClose;
        private boolean isReplaced = false;

        // a reference to our shared tidy instance, that
        // we will release when we are ourselves released
        private Ref<GlobalTidy> globalRef;
        private GlobalTidy global;

        private volatile boolean setup;

        void setup(SSTableReader reader, boolean trackHotness)
        {
            this.setup = true;
            this.bf = reader.bf;
            this.summary = reader.indexSummary;
            this.dfile = reader.dfile;
            this.ifile = reader.ifile;
            // get a new reference to the shared descriptor-type tidy
            this.globalRef = GlobalTidy.get(reader);
            this.global = globalRef.get();
            if (trackHotness)
                global.ensureReadMeter();
        }

        InstanceTidier(Descriptor descriptor, TableId tableId)
        {
            this.descriptor = descriptor;
            this.tableId = tableId;
        }

        public void tidy()
        {
            if (logger.isTraceEnabled())
                logger.trace("Running instance tidier for {} with setup {}", descriptor, setup);

            // don't try to cleanup if the sstablereader was never fully constructed
            if (!setup)
                return;

            final ColumnFamilyStore cfs = Schema.instance.getColumnFamilyStoreInstance(tableId);
            final OpOrder.Barrier barrier;
            if (cfs != null)
            {
                barrier = cfs.readOrdering.newBarrier();
                barrier.issue();
            }
            else
                barrier = null;

            ScheduledExecutors.nonPeriodicTasks.execute(new Runnable()
            {
                public void run()
                {
                    if (logger.isTraceEnabled())
                        logger.trace("Async instance tidier for {}, before barrier", descriptor);

                    if (barrier != null)
                        barrier.await();

                    if (logger.isTraceEnabled())
                        logger.trace("Async instance tidier for {}, after barrier", descriptor);

                    if (bf != null)
                        bf.close();
                    if (summary != null)
                        summary.close();
                    if (runOnClose != null)
                        runOnClose.run();
                    if (dfile != null)
                        dfile.close();
                    if (ifile != null)
                        ifile.close();
                    globalRef.release();

                    if (logger.isTraceEnabled())
                        logger.trace("Async instance tidier for {}, completed", descriptor);
                }
            });
        }

        public String name()
        {
            return descriptor.toString();
        }

        void releaseSummary()
        {
            summary.close();
            assert summary.isCleanedUp();
            summary = null;
        }
    }

    /**
     * One instance per logical sstable. This both tracks shared cleanup and some shared state related
     * to the sstable's lifecycle.
     *
     * All InstanceTidiers, on setup(), ask the static get() method for their shared state,
     * and stash a reference to it to be released when they are. Once all such references are
     * released, this shared tidy will be performed.
     */
    static final class GlobalTidy implements Tidy
    {
        static WeakReference<ScheduledFuture<?>> NULL = new WeakReference<>(null);
        // keyed by descriptor, mapping to the shared GlobalTidy for that descriptor
        static final ConcurrentMap<Descriptor, Ref<GlobalTidy>> lookup = new ConcurrentHashMap<>();

        private final Descriptor desc;
        // the readMeter that is shared between all instances of the sstable, and can be overridden in all of them
        // at once also, for testing purposes
        private RestorableMeter readMeter;
        // the scheduled persistence of the readMeter, that we will cancel once all instances of this logical
        // sstable have been released
        private WeakReference<ScheduledFuture<?>> readMeterSyncFuture = NULL;
        // shared state managing if the logical sstable has been compacted; this is used in cleanup
        private volatile Runnable obsoletion;

        GlobalTidy(final SSTableReader reader)
        {
            this.desc = reader.descriptor;
        }

        void ensureReadMeter()
        {
            if (readMeter != null)
                return;

            // Don't track read rates for tables in the system keyspace and don't bother trying to load or persist
            // the read meter when in client mode.
            // Also, do not track read rates when running in client or tools mode (syncExecuter isn't available in these modes)
            if (SchemaConstants.isLocalSystemKeyspace(desc.ksname) || DatabaseDescriptor.isClientOrToolInitialized())
            {
                readMeter = null;
                readMeterSyncFuture = NULL;
                return;
            }

            readMeter = SystemKeyspace.getSSTableReadMeter(desc.ksname, desc.cfname, desc.generation);
            // sync the average read rate to system.sstable_activity every five minutes, starting one minute from now
            readMeterSyncFuture = new WeakReference<>(syncExecutor.scheduleAtFixedRate(new Runnable()
            {
                public void run()
                {
                    if (obsoletion == null)
                    {
                        meterSyncThrottle.acquire();
                        SystemKeyspace.persistSSTableReadMeter(desc.ksname, desc.cfname, desc.generation, readMeter);
                    }
                }
            }, 1, 5, TimeUnit.MINUTES));
        }

        private void stopReadMeterPersistence()
        {
            ScheduledFuture<?> readMeterSyncFutureLocal = readMeterSyncFuture.get();
            if (readMeterSyncFutureLocal != null)
            {
                readMeterSyncFutureLocal.cancel(true);
                readMeterSyncFuture = NULL;
            }
        }

        public void tidy()
        {
            lookup.remove(desc);

            if (obsoletion != null)
                obsoletion.run();

            // don't ideally want to dropPageCache for the file until all instances have been released
            NativeLibrary.trySkipCache(desc.filenameFor(Component.DATA), 0, 0);
            NativeLibrary.trySkipCache(desc.filenameFor(Component.PRIMARY_INDEX), 0, 0);
        }

        public String name()
        {
            return desc.toString();
        }

        // get a new reference to the shared GlobalTidy for this sstable
        @SuppressWarnings("resource")
        public static Ref<GlobalTidy> get(SSTableReader sstable)
        {
            Descriptor descriptor = sstable.descriptor;
            Ref<GlobalTidy> refc = lookup.get(descriptor);
            if (refc != null)
                return refc.ref();
            final GlobalTidy tidy = new GlobalTidy(sstable);
            refc = new Ref<>(tidy, tidy);
            Ref<?> ex = lookup.putIfAbsent(descriptor, refc);
            if (ex != null)
            {
                refc.close();
                throw new AssertionError();
            }
            return refc;
        }
    }

    @VisibleForTesting
    public static void resetTidying()
    {
        GlobalTidy.lookup.clear();
    }

    public static abstract class Factory
    {
        public abstract SSTableReader open(final Descriptor descriptor,
                                           Set<Component> components,
                                           TableMetadataRef metadata,
                                           Long maxDataAge,
                                           StatsMetadata sstableMetadata,
                                           OpenReason openReason,
                                           SerializationHeader header);

    }

<<<<<<< HEAD
    public static class PartitionPositionBounds
    {
        public final long lowerPosition;
        public final long upperPosition;

        public PartitionPositionBounds(long lower, long upper)
        {
            this.lowerPosition = lower;
            this.upperPosition = upper;
        }

        @Override
        public final int hashCode()
        {
            int hashCode = (int) lowerPosition ^ (int) (lowerPosition >>> 32);
            return 31 * (hashCode ^ (int) ((int) upperPosition ^  (upperPosition >>> 32)));
        }

        @Override
        public final boolean equals(Object o)
        {
            if(!(o instanceof PartitionPositionBounds))
                return false;
            PartitionPositionBounds that = (PartitionPositionBounds)o;
            return lowerPosition == that.lowerPosition && upperPosition == that.upperPosition;
        }
    }

    public static class IndexesBounds
    {
        public final int lowerPosition;
        public final int upperPosition;

        public IndexesBounds(int lower, int upper)
        {
            this.lowerPosition = lower;
            this.upperPosition = upper;
        }

        @Override
        public final int hashCode()
        {
            return 31 * lowerPosition * upperPosition;
        }

        @Override
        public final boolean equals(Object o)
        {
            if (!(o instanceof IndexesBounds))
                return false;
            IndexesBounds that = (IndexesBounds) o;
            return lowerPosition == that.lowerPosition && upperPosition == that.upperPosition;
        }
    }

    /**
     * Moves the sstable in oldDescriptor to a new place (with generation etc) in newDescriptor.
     *
     * All components given will be moved/renamed
     */
    public static SSTableReader moveAndOpenSSTable(ColumnFamilyStore cfs, Descriptor oldDescriptor, Descriptor newDescriptor, Set<Component> components)
    {
        if (!oldDescriptor.isCompatible())
            throw new RuntimeException(String.format("Can't open incompatible SSTable! Current version %s, found file: %s",
                                                     oldDescriptor.getFormat().getLatestVersion(),
                                                     oldDescriptor));

        boolean isLive = cfs.getLiveSSTables().stream().anyMatch(r -> r.descriptor.equals(newDescriptor)
                                                                      || r.descriptor.equals(oldDescriptor));
        if (isLive)
        {
            String message = String.format("Can't move and open a file that is already in use in the table %s -> %s", oldDescriptor, newDescriptor);
            logger.error(message);
            throw new RuntimeException(message);
        }
        if (new File(newDescriptor.filenameFor(Component.DATA)).exists())
        {
            String msg = String.format("File %s already exists, can't move the file there", newDescriptor.filenameFor(Component.DATA));
            logger.error(msg);
            throw new RuntimeException(msg);
        }

        logger.info("Renaming new SSTable {} to {}", oldDescriptor, newDescriptor);
        SSTableWriter.rename(oldDescriptor, newDescriptor, components);

        SSTableReader reader;
        try
        {
            reader = SSTableReader.open(newDescriptor, components, cfs.metadata);
        }
        catch (Throwable t)
        {
            logger.error("Aborting import of sstables. {} was corrupt", newDescriptor);
            throw new RuntimeException(newDescriptor + " is corrupt, can't import", t);
        }
        return reader;
    }

    public static void shutdownBlocking(long timeout, TimeUnit unit) throws InterruptedException, TimeoutException
    {
        if (syncExecutor != null)
        {
            syncExecutor.shutdownNow();
            syncExecutor.awaitTermination(timeout, unit);
            if (!syncExecutor.isTerminated())
                throw new TimeoutException();
        }
=======
    public static void shutdownBlocking(long timeout, TimeUnit unit) throws InterruptedException, TimeoutException
    {

        ExecutorUtils.shutdownNowAndWait(timeout, unit, syncExecutor);
>>>>>>> 3df63ed0
        resetTidying();
    }
}<|MERGE_RESOLUTION|>--- conflicted
+++ resolved
@@ -2396,7 +2396,6 @@
 
     }
 
-<<<<<<< HEAD
     public static class PartitionPositionBounds
     {
         public final long lowerPosition;
@@ -2497,19 +2496,8 @@
 
     public static void shutdownBlocking(long timeout, TimeUnit unit) throws InterruptedException, TimeoutException
     {
-        if (syncExecutor != null)
-        {
-            syncExecutor.shutdownNow();
-            syncExecutor.awaitTermination(timeout, unit);
-            if (!syncExecutor.isTerminated())
-                throw new TimeoutException();
-        }
-=======
-    public static void shutdownBlocking(long timeout, TimeUnit unit) throws InterruptedException, TimeoutException
-    {
 
         ExecutorUtils.shutdownNowAndWait(timeout, unit, syncExecutor);
->>>>>>> 3df63ed0
         resetTidying();
     }
 }