--- conflicted
+++ resolved
@@ -47,11 +47,7 @@
     public static class Version
     {
         // This needs to be at the begining for initialization sake
-<<<<<<< HEAD
         public static final String current_version = "ja";
-=======
-        public static final String current_version = "ic";
->>>>>>> 304a25e4
 
         public static final Version LEGACY = new Version("a"); // "pre-history"
         // b (0.7.0): added version to sstable filenames
@@ -70,17 +66,13 @@
         //             records estimated histogram of deletion times in tombstones
         //             bloom filter (keys and columns) upgraded to Murmur3
         // ib (1.2.1): tracks min client timestamp in metadata component
-<<<<<<< HEAD
+        // ic (1.2.5): omits per-row bloom filter of column names
         // ja (2.0.0): super columns are serialized as composites (note that there is no real format change,
         //               this is mostly a marker to know if we should expect super columns or not. We do need
         //               a major version bump however, because we should not allow streaming of super columns
         //               into this new format)
         //             tracks max local deletiontime in sstable metadata
         //             records bloom_filter_fp_chance in metadata component
-        //             remove row-level BF (CASSANDRA-4885)
-=======
-        // ic (1.2.5): omits per-row bloom filter of column names
->>>>>>> 304a25e4
 
         public static final Version CURRENT = new Version(current_version);
 
@@ -100,13 +92,9 @@
         public final boolean hasPromotedIndexes;
         public final FilterFactory.Type filterType;
         public final boolean hasAncestors;
-<<<<<<< HEAD
         public final boolean hasSuperColumns;
-        public final boolean hasBloomFilterSizeInHeader;
         public final boolean tracksMaxLocalDeletionTime;
         public final boolean hasBloomFilterFPChance;
-=======
->>>>>>> 304a25e4
         public final boolean hasRowLevelBF;
 
         public Version(String version)
@@ -132,14 +120,9 @@
                 filterType = FilterFactory.Type.MURMUR2;
             else
                 filterType = FilterFactory.Type.MURMUR3;
-<<<<<<< HEAD
-            hasBloomFilterSizeInHeader = version.compareTo("ia") < 0;
             hasSuperColumns = version.compareTo("ja") < 0;
             hasBloomFilterFPChance = version.compareTo("ja") >= 0;
-            hasRowLevelBF = version.compareTo("ja") < 0;
-=======
             hasRowLevelBF = version.compareTo("ic") < 0;
->>>>>>> 304a25e4
         }
 
         /**
