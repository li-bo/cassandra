/*
 * Licensed to the Apache Software Foundation (ASF) under one
 * or more contributor license agreements.  See the NOTICE file
 * distributed with this work for additional information
 * regarding copyright ownership.  The ASF licenses this file
 * to you under the Apache License, Version 2.0 (the
 * "License"); you may not use this file except in compliance
 * with the License.  You may obtain a copy of the License at
 *
 *     http://www.apache.org/licenses/LICENSE-2.0
 *
 * Unless required by applicable law or agreed to in writing, software
 * distributed under the License is distributed on an "AS IS" BASIS,
 * WITHOUT WARRANTIES OR CONDITIONS OF ANY KIND, either express or implied.
 * See the License for the specific language governing permissions and
 * limitations under the License.
 */
package org.apache.cassandra.service;

import java.io.IOException;
import java.lang.management.ManagementFactory;
import java.net.InetAddress;
import java.nio.ByteBuffer;
import java.util.*;
import java.util.concurrent.*;
import java.util.concurrent.atomic.AtomicInteger;
import java.util.concurrent.atomic.AtomicLong;

import javax.management.MBeanServer;
import javax.management.ObjectName;

import com.google.common.base.Predicate;
import com.google.common.cache.CacheLoader;
import com.google.common.collect.*;
import com.google.common.primitives.Ints;
import com.google.common.util.concurrent.Uninterruptibles;

import org.apache.commons.lang3.StringUtils;

import org.slf4j.Logger;
import org.slf4j.LoggerFactory;

import org.apache.cassandra.batchlog.Batch;
import org.apache.cassandra.batchlog.BatchlogManager;
import org.apache.cassandra.batchlog.LegacyBatchlogMigrator;
import org.apache.cassandra.concurrent.Stage;
import org.apache.cassandra.concurrent.StageManager;
import org.apache.cassandra.config.CFMetaData;
import org.apache.cassandra.config.DatabaseDescriptor;
import org.apache.cassandra.config.Schema;
import org.apache.cassandra.config.SchemaConstants;
import org.apache.cassandra.db.*;
import org.apache.cassandra.db.filter.DataLimits;
import org.apache.cassandra.db.filter.TombstoneOverwhelmingException;
import org.apache.cassandra.db.partitions.*;
import org.apache.cassandra.db.rows.RowIterator;
import org.apache.cassandra.db.view.ViewUtils;
import org.apache.cassandra.dht.*;
import org.apache.cassandra.exceptions.*;
import org.apache.cassandra.gms.FailureDetector;
import org.apache.cassandra.gms.Gossiper;
import org.apache.cassandra.hints.Hint;
import org.apache.cassandra.hints.HintsService;
import org.apache.cassandra.index.Index;
import org.apache.cassandra.io.util.DataOutputBuffer;
import org.apache.cassandra.locator.*;
import org.apache.cassandra.metrics.*;
import org.apache.cassandra.net.*;
import org.apache.cassandra.service.paxos.Commit;
import org.apache.cassandra.service.paxos.PaxosState;
import org.apache.cassandra.service.paxos.PrepareCallback;
import org.apache.cassandra.service.paxos.ProposeCallback;
import org.apache.cassandra.net.MessagingService.Verb;
import org.apache.cassandra.tracing.Tracing;
import org.apache.cassandra.triggers.TriggerExecutor;
import org.apache.cassandra.utils.*;
import org.apache.cassandra.utils.AbstractIterator;

public class StorageProxy implements StorageProxyMBean
{
    public static final String MBEAN_NAME = "org.apache.cassandra.db:type=StorageProxy";
    private static final Logger logger = LoggerFactory.getLogger(StorageProxy.class);

    public static final String UNREACHABLE = "UNREACHABLE";

    private static final WritePerformer standardWritePerformer;
    private static final WritePerformer counterWritePerformer;
    private static final WritePerformer counterWriteOnCoordinatorPerformer;

    public static final StorageProxy instance = new StorageProxy();

    private static volatile int maxHintsInProgress = 128 * FBUtilities.getAvailableProcessors();
    private static final CacheLoader<InetAddress, AtomicInteger> hintsInProgress = new CacheLoader<InetAddress, AtomicInteger>()
    {
        public AtomicInteger load(InetAddress inetAddress)
        {
            return new AtomicInteger(0);
        }
    };
    private static final ClientRequestMetrics readMetrics = new ClientRequestMetrics("Read");
    private static final ClientRequestMetrics rangeMetrics = new ClientRequestMetrics("RangeSlice");
    private static final ClientRequestMetrics writeMetrics = new ClientRequestMetrics("Write");
    private static final CASClientRequestMetrics casWriteMetrics = new CASClientRequestMetrics("CASWrite");
    private static final CASClientRequestMetrics casReadMetrics = new CASClientRequestMetrics("CASRead");
    private static final ViewWriteMetrics viewWriteMetrics = new ViewWriteMetrics("ViewWrite");
    private static final Map<ConsistencyLevel, ClientRequestMetrics> readMetricsMap = new EnumMap<>(ConsistencyLevel.class);
    private static final Map<ConsistencyLevel, ClientRequestMetrics> writeMetricsMap = new EnumMap<>(ConsistencyLevel.class);

    private static final double CONCURRENT_SUBREQUESTS_MARGIN = 0.10;

    private StorageProxy()
    {
    }

    static
    {
        MBeanServer mbs = ManagementFactory.getPlatformMBeanServer();
        try
        {
            mbs.registerMBean(instance, new ObjectName(MBEAN_NAME));
        }
        catch (Exception e)
        {
            throw new RuntimeException(e);
        }

        HintsService.instance.registerMBean();
        HintedHandOffManager.instance.registerMBean();

        standardWritePerformer = new WritePerformer()
        {
            public void apply(IMutation mutation,
                              Iterable<InetAddress> targets,
                              AbstractWriteResponseHandler<IMutation> responseHandler,
                              String localDataCenter,
                              ConsistencyLevel consistency_level)
            throws OverloadedException
            {
                assert mutation instanceof Mutation;
                sendToHintedEndpoints((Mutation) mutation, targets, responseHandler, localDataCenter, Stage.MUTATION);
            }
        };

        /*
         * We execute counter writes in 2 places: either directly in the coordinator node if it is a replica, or
         * in CounterMutationVerbHandler on a replica othewise. The write must be executed on the COUNTER_MUTATION stage
         * but on the latter case, the verb handler already run on the COUNTER_MUTATION stage, so we must not execute the
         * underlying on the stage otherwise we risk a deadlock. Hence two different performer.
         */
        counterWritePerformer = new WritePerformer()
        {
            public void apply(IMutation mutation,
                              Iterable<InetAddress> targets,
                              AbstractWriteResponseHandler<IMutation> responseHandler,
                              String localDataCenter,
                              ConsistencyLevel consistencyLevel)
            {
                counterWriteTask(mutation, targets, responseHandler, localDataCenter).run();
            }
        };

        counterWriteOnCoordinatorPerformer = new WritePerformer()
        {
            public void apply(IMutation mutation,
                              Iterable<InetAddress> targets,
                              AbstractWriteResponseHandler<IMutation> responseHandler,
                              String localDataCenter,
                              ConsistencyLevel consistencyLevel)
            {
                StageManager.getStage(Stage.COUNTER_MUTATION)
                            .execute(counterWriteTask(mutation, targets, responseHandler, localDataCenter));
            }
        };

        for(ConsistencyLevel level : ConsistencyLevel.values())
        {
            readMetricsMap.put(level, new ClientRequestMetrics("Read-" + level.name()));
            writeMetricsMap.put(level, new ClientRequestMetrics("Write-" + level.name()));
        }
    }

    /**
     * Apply @param updates if and only if the current values in the row for @param key
     * match the provided @param conditions.  The algorithm is "raw" Paxos: that is, Paxos
     * minus leader election -- any node in the cluster may propose changes for any row,
     * which (that is, the row) is the unit of values being proposed, not single columns.
     *
     * The Paxos cohort is only the replicas for the given key, not the entire cluster.
     * So we expect performance to be reasonable, but CAS is still intended to be used
     * "when you really need it," not for all your updates.
     *
     * There are three phases to Paxos:
     *  1. Prepare: the coordinator generates a ballot (timeUUID in our case) and asks replicas to (a) promise
     *     not to accept updates from older ballots and (b) tell us about the most recent update it has already
     *     accepted.
     *  2. Accept: if a majority of replicas reply, the coordinator asks replicas to accept the value of the
     *     highest proposal ballot it heard about, or a new value if no in-progress proposals were reported.
     *  3. Commit (Learn): if a majority of replicas acknowledge the accept request, we can commit the new
     *     value.
     *
     *  Commit procedure is not covered in "Paxos Made Simple," and only briefly mentioned in "Paxos Made Live,"
     *  so here is our approach:
     *   3a. The coordinator sends a commit message to all replicas with the ballot and value.
     *   3b. Because of 1-2, this will be the highest-seen commit ballot.  The replicas will note that,
     *       and send it with subsequent promise replies.  This allows us to discard acceptance records
     *       for successfully committed replicas, without allowing incomplete proposals to commit erroneously
     *       later on.
     *
     *  Note that since we are performing a CAS rather than a simple update, we perform a read (of committed
     *  values) between the prepare and accept phases.  This gives us a slightly longer window for another
     *  coordinator to come along and trump our own promise with a newer one but is otherwise safe.
     *
     * @param keyspaceName the keyspace for the CAS
     * @param cfName the column family for the CAS
     * @param key the row key for the row to CAS
     * @param request the conditions for the CAS to apply as well as the update to perform if the conditions hold.
     * @param consistencyForPaxos the consistency for the paxos prepare and propose round. This can only be either SERIAL or LOCAL_SERIAL.
     * @param consistencyForCommit the consistency for write done during the commit phase. This can be anything, except SERIAL or LOCAL_SERIAL.
     *
     * @return null if the operation succeeds in updating the row, or the current values corresponding to conditions.
     * (since, if the CAS doesn't succeed, it means the current value do not match the conditions).
     */
    public static RowIterator cas(String keyspaceName,
                                  String cfName,
                                  DecoratedKey key,
                                  CASRequest request,
                                  ConsistencyLevel consistencyForPaxos,
                                  ConsistencyLevel consistencyForCommit,
                                  ClientState state,
                                  long queryStartNanoTime)
    throws UnavailableException, IsBootstrappingException, RequestFailureException, RequestTimeoutException, InvalidRequestException
    {
        final long startTimeForMetrics = System.nanoTime();
        int contentions = 0;
        try
        {
            consistencyForPaxos.validateForCas();
            consistencyForCommit.validateForCasCommit(keyspaceName);

            CFMetaData metadata = Schema.instance.getCFMetaData(keyspaceName, cfName);

            long timeout = TimeUnit.MILLISECONDS.toNanos(DatabaseDescriptor.getCasContentionTimeout());
            while (System.nanoTime() - queryStartNanoTime < timeout)
            {
                // for simplicity, we'll do a single liveness check at the start of each attempt
                Pair<List<InetAddress>, Integer> p = getPaxosParticipants(metadata, key, consistencyForPaxos);
                List<InetAddress> liveEndpoints = p.left;
                int requiredParticipants = p.right;

                final Pair<UUID, Integer> pair = beginAndRepairPaxos(queryStartNanoTime, key, metadata, liveEndpoints, requiredParticipants, consistencyForPaxos, consistencyForCommit, true, state);
                final UUID ballot = pair.left;
                contentions += pair.right;

                // read the current values and check they validate the conditions
                Tracing.trace("Reading existing values for CAS precondition");
                SinglePartitionReadCommand readCommand = request.readCommand(FBUtilities.nowInSeconds());
                ConsistencyLevel readConsistency = consistencyForPaxos == ConsistencyLevel.LOCAL_SERIAL ? ConsistencyLevel.LOCAL_QUORUM : ConsistencyLevel.QUORUM;

                FilteredPartition current;
                try (RowIterator rowIter = readOne(readCommand, readConsistency, queryStartNanoTime))
                {
                    current = FilteredPartition.create(rowIter);
                }

                if (!request.appliesTo(current))
                {
                    Tracing.trace("CAS precondition does not match current values {}", current);
                    casWriteMetrics.conditionNotMet.inc();
                    return current.rowIterator();
                }

                // finish the paxos round w/ the desired updates
                // TODO turn null updates into delete?
                PartitionUpdate updates = request.makeUpdates(current);

                // Apply triggers to cas updates. A consideration here is that
                // triggers emit Mutations, and so a given trigger implementation
                // may generate mutations for partitions other than the one this
                // paxos round is scoped for. In this case, TriggerExecutor will
                // validate that the generated mutations are targetted at the same
                // partition as the initial updates and reject (via an
                // InvalidRequestException) any which aren't.
                updates = TriggerExecutor.instance.execute(updates);


                Commit proposal = Commit.newProposal(ballot, updates);
                Tracing.trace("CAS precondition is met; proposing client-requested updates for {}", ballot);
                if (proposePaxos(proposal, liveEndpoints, requiredParticipants, true, consistencyForPaxos, queryStartNanoTime))
                {
                    commitPaxos(proposal, consistencyForCommit, true, queryStartNanoTime);
                    Tracing.trace("CAS successful");
                    return null;
                }

                Tracing.trace("Paxos proposal not accepted (pre-empted by a higher ballot)");
                contentions++;
                Uninterruptibles.sleepUninterruptibly(ThreadLocalRandom.current().nextInt(100), TimeUnit.MILLISECONDS);
                // continue to retry
            }

            throw new WriteTimeoutException(WriteType.CAS, consistencyForPaxos, 0, consistencyForPaxos.blockFor(Keyspace.open(keyspaceName)));
        }
        catch (WriteTimeoutException|ReadTimeoutException e)
        {
            casWriteMetrics.timeouts.mark();
            writeMetricsMap.get(consistencyForPaxos).timeouts.mark();
            throw e;
        }
        catch (WriteFailureException|ReadFailureException e)
        {
            casWriteMetrics.failures.mark();
            writeMetricsMap.get(consistencyForPaxos).failures.mark();
            throw e;
        }
        catch(UnavailableException e)
        {
            casWriteMetrics.unavailables.mark();
            writeMetricsMap.get(consistencyForPaxos).unavailables.mark();
            throw e;
        }
        finally
        {
            recordCasContention(contentions);
            final long latency = System.nanoTime() - startTimeForMetrics;
            casWriteMetrics.addNano(latency);
            writeMetricsMap.get(consistencyForPaxos).addNano(latency);
        }
    }

    private static void recordCasContention(int contentions)
    {
        if(contentions > 0)
            casWriteMetrics.contention.update(contentions);
    }

    private static Predicate<InetAddress> sameDCPredicateFor(final String dc)
    {
        final IEndpointSnitch snitch = DatabaseDescriptor.getEndpointSnitch();
        return new Predicate<InetAddress>()
        {
            public boolean apply(InetAddress host)
            {
                return dc.equals(snitch.getDatacenter(host));
            }
        };
    }

    private static Pair<List<InetAddress>, Integer> getPaxosParticipants(CFMetaData cfm, DecoratedKey key, ConsistencyLevel consistencyForPaxos) throws UnavailableException
    {
        Token tk = key.getToken();
        List<InetAddress> naturalEndpoints = StorageService.instance.getNaturalEndpoints(cfm.ksName, tk);
        Collection<InetAddress> pendingEndpoints = StorageService.instance.getTokenMetadata().pendingEndpointsFor(tk, cfm.ksName);
        if (consistencyForPaxos == ConsistencyLevel.LOCAL_SERIAL)
        {
            // Restrict naturalEndpoints and pendingEndpoints to node in the local DC only
            String localDc = DatabaseDescriptor.getEndpointSnitch().getDatacenter(FBUtilities.getBroadcastAddress());
            Predicate<InetAddress> isLocalDc = sameDCPredicateFor(localDc);
            naturalEndpoints = ImmutableList.copyOf(Iterables.filter(naturalEndpoints, isLocalDc));
            pendingEndpoints = ImmutableList.copyOf(Iterables.filter(pendingEndpoints, isLocalDc));
        }
        int participants = pendingEndpoints.size() + naturalEndpoints.size();
        int requiredParticipants = participants / 2 + 1; // See CASSANDRA-8346, CASSANDRA-833
        List<InetAddress> liveEndpoints = ImmutableList.copyOf(Iterables.filter(Iterables.concat(naturalEndpoints, pendingEndpoints), IAsyncCallback.isAlive));
        if (liveEndpoints.size() < requiredParticipants)
            throw new UnavailableException(consistencyForPaxos, requiredParticipants, liveEndpoints.size());

        // We cannot allow CAS operations with 2 or more pending endpoints, see #8346.
        // Note that we fake an impossible number of required nodes in the unavailable exception
        // to nail home the point that it's an impossible operation no matter how many nodes are live.
        if (pendingEndpoints.size() > 1)
            throw new UnavailableException(String.format("Cannot perform LWT operation as there is more than one (%d) pending range movement", pendingEndpoints.size()),
                                           consistencyForPaxos,
                                           participants + 1,
                                           liveEndpoints.size());

        return Pair.create(liveEndpoints, requiredParticipants);
    }

    /**
     * begin a Paxos session by sending a prepare request and completing any in-progress requests seen in the replies
     *
     * @return the Paxos ballot promised by the replicas if no in-progress requests were seen and a quorum of
     * nodes have seen the mostRecentCommit.  Otherwise, return null.
     */
    private static Pair<UUID, Integer> beginAndRepairPaxos(long queryStartNanoTime,
                                                           DecoratedKey key,
                                                           CFMetaData metadata,
                                                           List<InetAddress> liveEndpoints,
                                                           int requiredParticipants,
                                                           ConsistencyLevel consistencyForPaxos,
                                                           ConsistencyLevel consistencyForCommit,
                                                           final boolean isWrite,
                                                           ClientState state)
    throws WriteTimeoutException, WriteFailureException
    {
        long timeout = TimeUnit.MILLISECONDS.toNanos(DatabaseDescriptor.getCasContentionTimeout());

        PrepareCallback summary = null;
        int contentions = 0;
        while (System.nanoTime() - queryStartNanoTime < timeout)
        {
            // We want a timestamp that is guaranteed to be unique for that node (so that the ballot is globally unique), but if we've got a prepare rejected
            // already we also want to make sure we pick a timestamp that has a chance to be promised, i.e. one that is greater that the most recently known
            // in progress (#5667). Lastly, we don't want to use a timestamp that is older than the last one assigned by ClientState or operations may appear
            // out-of-order (#7801).
            long minTimestampMicrosToUse = summary == null ? Long.MIN_VALUE : 1 + UUIDGen.microsTimestamp(summary.mostRecentInProgressCommit.ballot);
            long ballotMicros = state.getTimestampForPaxos(minTimestampMicrosToUse);
            // Note that ballotMicros is not guaranteed to be unique if two proposal are being handled concurrently by the same coordinator. But we still
            // need ballots to be unique for each proposal so we have to use getRandomTimeUUIDFromMicros.
            UUID ballot = UUIDGen.getRandomTimeUUIDFromMicros(ballotMicros);

            // prepare
            Tracing.trace("Preparing {}", ballot);
            Commit toPrepare = Commit.newPrepare(key, metadata, ballot);
            summary = preparePaxos(toPrepare, liveEndpoints, requiredParticipants, consistencyForPaxos, queryStartNanoTime);
            if (!summary.promised)
            {
                Tracing.trace("Some replicas have already promised a higher ballot than ours; aborting");
                contentions++;
                // sleep a random amount to give the other proposer a chance to finish
                Uninterruptibles.sleepUninterruptibly(ThreadLocalRandom.current().nextInt(100), TimeUnit.MILLISECONDS);
                continue;
            }

            Commit inProgress = summary.mostRecentInProgressCommitWithUpdate;
            Commit mostRecent = summary.mostRecentCommit;

            // If we have an in-progress ballot greater than the MRC we know, then it's an in-progress round that
            // needs to be completed, so do it.
            if (!inProgress.update.isEmpty() && inProgress.isAfter(mostRecent))
            {
                Tracing.trace("Finishing incomplete paxos round {}", inProgress);
                if(isWrite)
                    casWriteMetrics.unfinishedCommit.inc();
                else
                    casReadMetrics.unfinishedCommit.inc();
                Commit refreshedInProgress = Commit.newProposal(ballot, inProgress.update);
                if (proposePaxos(refreshedInProgress, liveEndpoints, requiredParticipants, false, consistencyForPaxos, queryStartNanoTime))
                {
                    try
                    {
                        commitPaxos(refreshedInProgress, consistencyForCommit, false, queryStartNanoTime);
                    }
                    catch (WriteTimeoutException e)
                    {
                        recordCasContention(contentions);
                        // We're still doing preparation for the paxos rounds, so we want to use the CAS (see CASSANDRA-8672)
                        throw new WriteTimeoutException(WriteType.CAS, e.consistency, e.received, e.blockFor);
                    }
                }
                else
                {
                    Tracing.trace("Some replicas have already promised a higher ballot than ours; aborting");
                    // sleep a random amount to give the other proposer a chance to finish
                    contentions++;
                    Uninterruptibles.sleepUninterruptibly(ThreadLocalRandom.current().nextInt(100), TimeUnit.MILLISECONDS);
                }
                continue;
            }

            // To be able to propose our value on a new round, we need a quorum of replica to have learn the previous one. Why is explained at:
            // https://issues.apache.org/jira/browse/CASSANDRA-5062?focusedCommentId=13619810&page=com.atlassian.jira.plugin.system.issuetabpanels:comment-tabpanel#comment-13619810)
            // Since we waited for quorum nodes, if some of them haven't seen the last commit (which may just be a timing issue, but may also
            // mean we lost messages), we pro-actively "repair" those nodes, and retry.
            int nowInSec = Ints.checkedCast(TimeUnit.MICROSECONDS.toSeconds(ballotMicros));
            Iterable<InetAddress> missingMRC = summary.replicasMissingMostRecentCommit(metadata, nowInSec);
            if (Iterables.size(missingMRC) > 0)
            {
                Tracing.trace("Repairing replicas that missed the most recent commit");
                sendCommit(mostRecent, missingMRC);
                // TODO: provided commits don't invalid the prepare we just did above (which they don't), we could just wait
                // for all the missingMRC to acknowledge this commit and then move on with proposing our value. But that means
                // adding the ability to have commitPaxos block, which is exactly CASSANDRA-5442 will do. So once we have that
                // latter ticket, we can pass CL.ALL to the commit above and remove the 'continue'.
                continue;
            }

            return Pair.create(ballot, contentions);
        }

        recordCasContention(contentions);
        throw new WriteTimeoutException(WriteType.CAS, consistencyForPaxos, 0, consistencyForPaxos.blockFor(Keyspace.open(metadata.ksName)));
    }

    /**
     * Unlike commitPaxos, this does not wait for replies
     */
    private static void sendCommit(Commit commit, Iterable<InetAddress> replicas)
    {
        MessageOut<Commit> message = new MessageOut<Commit>(MessagingService.Verb.PAXOS_COMMIT, commit, Commit.serializer);
        for (InetAddress target : replicas)
            MessagingService.instance().sendOneWay(message, target);
    }

    private static PrepareCallback preparePaxos(Commit toPrepare, List<InetAddress> endpoints, int requiredParticipants, ConsistencyLevel consistencyForPaxos, long queryStartNanoTime)
    throws WriteTimeoutException
    {
        PrepareCallback callback = new PrepareCallback(toPrepare.update.partitionKey(), toPrepare.update.metadata(), requiredParticipants, consistencyForPaxos, queryStartNanoTime);
        MessageOut<Commit> message = new MessageOut<Commit>(MessagingService.Verb.PAXOS_PREPARE, toPrepare, Commit.serializer);
        for (InetAddress target : endpoints)
            MessagingService.instance().sendRR(message, target, callback);
        callback.await();
        return callback;
    }

    private static boolean proposePaxos(Commit proposal, List<InetAddress> endpoints, int requiredParticipants, boolean timeoutIfPartial, ConsistencyLevel consistencyLevel, long queryStartNanoTime)
    throws WriteTimeoutException
    {
        ProposeCallback callback = new ProposeCallback(endpoints.size(), requiredParticipants, !timeoutIfPartial, consistencyLevel, queryStartNanoTime);
        MessageOut<Commit> message = new MessageOut<Commit>(MessagingService.Verb.PAXOS_PROPOSE, proposal, Commit.serializer);
        for (InetAddress target : endpoints)
            MessagingService.instance().sendRR(message, target, callback);

        callback.await();

        if (callback.isSuccessful())
            return true;

        if (timeoutIfPartial && !callback.isFullyRefused())
            throw new WriteTimeoutException(WriteType.CAS, consistencyLevel, callback.getAcceptCount(), requiredParticipants);

        return false;
    }

    private static void commitPaxos(Commit proposal, ConsistencyLevel consistencyLevel, boolean shouldHint, long queryStartNanoTime) throws WriteTimeoutException
    {
        boolean shouldBlock = consistencyLevel != ConsistencyLevel.ANY;
        Keyspace keyspace = Keyspace.open(proposal.update.metadata().ksName);

        Token tk = proposal.update.partitionKey().getToken();
        List<InetAddress> naturalEndpoints = StorageService.instance.getNaturalEndpoints(keyspace.getName(), tk);
        Collection<InetAddress> pendingEndpoints = StorageService.instance.getTokenMetadata().pendingEndpointsFor(tk, keyspace.getName());

        AbstractWriteResponseHandler<Commit> responseHandler = null;
        if (shouldBlock)
        {
            AbstractReplicationStrategy rs = keyspace.getReplicationStrategy();
            responseHandler = rs.getWriteResponseHandler(naturalEndpoints, pendingEndpoints, consistencyLevel, null, WriteType.SIMPLE, queryStartNanoTime);
            responseHandler.setSupportsBackPressure(false);
        }

        MessageOut<Commit> message = new MessageOut<Commit>(MessagingService.Verb.PAXOS_COMMIT, proposal, Commit.serializer);
        for (InetAddress destination : Iterables.concat(naturalEndpoints, pendingEndpoints))
        {
            checkHintOverload(destination);

            if (FailureDetector.instance.isAlive(destination))
            {
                if (shouldBlock)
                {
                    if (canDoLocalRequest(destination))
                        commitPaxosLocal(message, responseHandler);
                    else
                        MessagingService.instance().sendRR(message, destination, responseHandler, shouldHint);
                }
                else
                {
                    MessagingService.instance().sendOneWay(message, destination);
                }
            }
            else if (shouldHint)
            {
                submitHint(proposal.makeMutation(), destination, null);
            }
        }

        if (shouldBlock)
            responseHandler.get();
    }

    /**
     * Commit a PAXOS task locally, and if the task times out rather then submitting a real hint
     * submit a fake one that executes immediately on the mutation stage, but generates the necessary backpressure
     * signal for hints
     */
    private static void commitPaxosLocal(final MessageOut<Commit> message, final AbstractWriteResponseHandler<?> responseHandler)
    {
        StageManager.getStage(MessagingService.verbStages.get(MessagingService.Verb.PAXOS_COMMIT)).maybeExecuteImmediately(new LocalMutationRunnable()
        {
            public void runMayThrow()
            {
                try
                {
                    PaxosState.commit(message.payload);
                    if (responseHandler != null)
                        responseHandler.response(null);
                }
                catch (Exception ex)
                {
                    if (!(ex instanceof WriteTimeoutException))
                        logger.error("Failed to apply paxos commit locally : {}", ex);
                    responseHandler.onFailure(FBUtilities.getBroadcastAddress(), RequestFailureReason.UNKNOWN);
                }
            }

            @Override
            protected Verb verb()
            {
                return MessagingService.Verb.PAXOS_COMMIT;
            }
        });
    }

    /**
     * Use this method to have these Mutations applied
     * across all replicas. This method will take care
     * of the possibility of a replica being down and hint
     * the data across to some other replica.
     *
     * @param mutations the mutations to be applied across the replicas
     * @param consistency_level the consistency level for the operation
     * @param queryStartNanoTime the value of System.nanoTime() when the query started to be processed
     */
    public static void mutate(Collection<? extends IMutation> mutations, ConsistencyLevel consistency_level, long queryStartNanoTime)
    throws UnavailableException, OverloadedException, WriteTimeoutException, WriteFailureException
    {
        Tracing.trace("Determining replicas for mutation");
        final String localDataCenter = DatabaseDescriptor.getEndpointSnitch().getDatacenter(FBUtilities.getBroadcastAddress());

        long startTime = System.nanoTime();
        List<AbstractWriteResponseHandler<IMutation>> responseHandlers = new ArrayList<>(mutations.size());

        try
        {
            for (IMutation mutation : mutations)
            {
                if (mutation instanceof CounterMutation)
                {
                    responseHandlers.add(mutateCounter((CounterMutation)mutation, localDataCenter, queryStartNanoTime));
                }
                else
                {
                    WriteType wt = mutations.size() <= 1 ? WriteType.SIMPLE : WriteType.UNLOGGED_BATCH;
                    responseHandlers.add(performWrite(mutation, consistency_level, localDataCenter, standardWritePerformer, null, wt, queryStartNanoTime));
                }
            }

            // wait for writes.  throws TimeoutException if necessary
            for (AbstractWriteResponseHandler<IMutation> responseHandler : responseHandlers)
            {
                responseHandler.get();
            }
        }
        catch (WriteTimeoutException|WriteFailureException ex)
        {
            if (consistency_level == ConsistencyLevel.ANY)
            {
                hintMutations(mutations);
            }
            else
            {
                if (ex instanceof WriteFailureException)
                {
                    writeMetrics.failures.mark();
                    writeMetricsMap.get(consistency_level).failures.mark();
                    WriteFailureException fe = (WriteFailureException)ex;
                    Tracing.trace("Write failure; received {} of {} required replies, failed {} requests",
                                  fe.received, fe.blockFor, fe.failureReasonByEndpoint.size());
                }
                else
                {
                    writeMetrics.timeouts.mark();
                    writeMetricsMap.get(consistency_level).timeouts.mark();
                    WriteTimeoutException te = (WriteTimeoutException)ex;
                    Tracing.trace("Write timeout; received {} of {} required replies", te.received, te.blockFor);
                }
                throw ex;
            }
        }
        catch (UnavailableException e)
        {
            writeMetrics.unavailables.mark();
            writeMetricsMap.get(consistency_level).unavailables.mark();
            Tracing.trace("Unavailable");
            throw e;
        }
        catch (OverloadedException e)
        {
            writeMetrics.unavailables.mark();
            writeMetricsMap.get(consistency_level).unavailables.mark();
            Tracing.trace("Overloaded");
            throw e;
        }
        finally
        {
            long latency = System.nanoTime() - startTime;
            writeMetrics.addNano(latency);
            writeMetricsMap.get(consistency_level).addNano(latency);
        }
    }

    /**
     * Hint all the mutations (except counters, which can't be safely retried).  This means
     * we'll re-hint any successful ones; doesn't seem worth it to track individual success
     * just for this unusual case.
     *
     * Only used for CL.ANY
     *
     * @param mutations the mutations that require hints
     */
    private static void hintMutations(Collection<? extends IMutation> mutations)
    {
        for (IMutation mutation : mutations)
            if (!(mutation instanceof CounterMutation))
                hintMutation((Mutation) mutation);

        Tracing.trace("Wrote hints to satisfy CL.ANY after no replicas acknowledged the write");
    }

    private static void hintMutation(Mutation mutation)
    {
        String keyspaceName = mutation.getKeyspaceName();
        Token token = mutation.key().getToken();

        Iterable<InetAddress> endpoints = StorageService.instance.getNaturalAndPendingEndpoints(keyspaceName, token);
        ArrayList<InetAddress> endpointsToHint = new ArrayList<>(Iterables.size(endpoints));

        // local writes can timeout, but cannot be dropped (see LocalMutationRunnable and CASSANDRA-6510),
        // so there is no need to hint or retry.
        for (InetAddress target : endpoints)
            if (!target.equals(FBUtilities.getBroadcastAddress()) && shouldHint(target))
                endpointsToHint.add(target);

        submitHint(mutation, endpointsToHint, null);
    }

    public boolean appliesLocally(Mutation mutation)
    {
        String keyspaceName = mutation.getKeyspaceName();
        Token token = mutation.key().getToken();
        InetAddress local = FBUtilities.getBroadcastAddress();

        return StorageService.instance.getNaturalEndpoints(keyspaceName, token).contains(local)
               || StorageService.instance.getTokenMetadata().pendingEndpointsFor(token, keyspaceName).contains(local);
    }

    /**
     * Use this method to have these Mutations applied
     * across all replicas.
     *
     * @param mutations the mutations to be applied across the replicas
     * @param writeCommitLog if commitlog should be written
     * @param baseComplete time from epoch in ms that the local base mutation was(or will be) completed
     * @param queryStartNanoTime the value of System.nanoTime() when the query started to be processed
     */
    public static void mutateMV(ByteBuffer dataKey, Collection<Mutation> mutations, boolean writeCommitLog, AtomicLong baseComplete, long queryStartNanoTime)
    throws UnavailableException, OverloadedException, WriteTimeoutException
    {
        Tracing.trace("Determining replicas for mutation");
        final String localDataCenter = DatabaseDescriptor.getEndpointSnitch().getDatacenter(FBUtilities.getBroadcastAddress());

        long startTime = System.nanoTime();


        try
        {
            // if we haven't joined the ring, write everything to batchlog because paired replicas may be stale
            final UUID batchUUID = UUIDGen.getTimeUUID();

            if (StorageService.instance.isStarting() || StorageService.instance.isJoining() || StorageService.instance.isMoving())
            {
                BatchlogManager.store(Batch.createLocal(batchUUID, FBUtilities.timestampMicros(),
                                                        mutations), writeCommitLog);
            }
            else
            {
                List<WriteResponseHandlerWrapper> wrappers = new ArrayList<>(mutations.size());
                //non-local mutations rely on the base mutation commit-log entry for eventual consistency
                Set<Mutation> nonLocalMutations = new HashSet<>(mutations);
                Token baseToken = StorageService.instance.getTokenMetadata().partitioner.getToken(dataKey);

                ConsistencyLevel consistencyLevel = ConsistencyLevel.ONE;

                //Since the base -> view replication is 1:1 we only need to store the BL locally
                final Collection<InetAddress> batchlogEndpoints = Collections.singleton(FBUtilities.getBroadcastAddress());
                BatchlogResponseHandler.BatchlogCleanup cleanup = new BatchlogResponseHandler.BatchlogCleanup(mutations.size(), () -> asyncRemoveFromBatchlog(batchlogEndpoints, batchUUID));

                // add a handler for each mutation - includes checking availability, but doesn't initiate any writes, yet
                for (Mutation mutation : mutations)
                {
                    String keyspaceName = mutation.getKeyspaceName();
                    Token tk = mutation.key().getToken();
                    Optional<InetAddress> pairedEndpoint = ViewUtils.getViewNaturalEndpoint(keyspaceName, baseToken, tk);
                    Collection<InetAddress> pendingEndpoints = StorageService.instance.getTokenMetadata().pendingEndpointsFor(tk, keyspaceName);

                    // if there are no paired endpoints there are probably range movements going on, so we write to the local batchlog to replay later
                    if (!pairedEndpoint.isPresent())
                    {
                        if (pendingEndpoints.isEmpty())
                            logger.warn("Received base materialized view mutation for key {} that does not belong " +
                                        "to this node. There is probably a range movement happening (move or decommission)," +
                                        "but this node hasn't updated its ring metadata yet. Adding mutation to " +
                                        "local batchlog to be replayed later.",
                                        mutation.key());
                        continue;
                    }

                    // When local node is the paired endpoint just apply the mutation locally.
                    if (pairedEndpoint.get().equals(FBUtilities.getBroadcastAddress()) && StorageService.instance.isJoined())
                    {
                        try
                        {
                            mutation.apply(writeCommitLog);
                            nonLocalMutations.remove(mutation);
                            cleanup.ackMutation();
                        }
                        catch (Exception exc)
                        {
                            logger.error("Error applying local view update to keyspace {}: {}", mutation.getKeyspaceName(), mutation);
                            throw exc;
                        }
                    }
                    else
                    {
                        wrappers.add(wrapViewBatchResponseHandler(mutation,
                                                                  consistencyLevel,
                                                                  consistencyLevel,
                                                                  Collections.singletonList(pairedEndpoint.get()),
                                                                  baseComplete,
                                                                  WriteType.BATCH,
                                                                  cleanup,
                                                                  queryStartNanoTime));
                    }
                }

                // Apply to local batchlog memtable in this thread
                if (!nonLocalMutations.isEmpty())
                    BatchlogManager.store(Batch.createLocal(batchUUID, FBUtilities.timestampMicros(), nonLocalMutations), writeCommitLog);

                // Perform remote writes
                if (!wrappers.isEmpty())
                    asyncWriteBatchedMutations(wrappers, localDataCenter, Stage.VIEW_MUTATION);
            }
        }
        finally
        {
            viewWriteMetrics.addNano(System.nanoTime() - startTime);
        }
    }

    @SuppressWarnings("unchecked")
    public static void mutateWithTriggers(Collection<? extends IMutation> mutations,
                                          ConsistencyLevel consistencyLevel,
                                          boolean mutateAtomically,
                                          long queryStartNanoTime)
    throws WriteTimeoutException, WriteFailureException, UnavailableException, OverloadedException, InvalidRequestException
    {
        Collection<Mutation> augmented = TriggerExecutor.instance.execute(mutations);

        boolean updatesView = Keyspace.open(mutations.iterator().next().getKeyspaceName())
                              .viewManager
                              .updatesAffectView(mutations, true);

        if (augmented != null)
            mutateAtomically(augmented, consistencyLevel, updatesView, queryStartNanoTime);
        else
        {
            if (mutateAtomically || updatesView)
                mutateAtomically((Collection<Mutation>) mutations, consistencyLevel, updatesView, queryStartNanoTime);
            else
                mutate(mutations, consistencyLevel, queryStartNanoTime);
        }
    }

    /**
     * See mutate. Adds additional steps before and after writing a batch.
     * Before writing the batch (but after doing availability check against the FD for the row replicas):
     *      write the entire batch to a batchlog elsewhere in the cluster.
     * After: remove the batchlog entry (after writing hints for the batch rows, if necessary).
     *
     * @param mutations the Mutations to be applied across the replicas
     * @param consistency_level the consistency level for the operation
     * @param requireQuorumForRemove at least a quorum of nodes will see update before deleting batchlog
     * @param queryStartNanoTime the value of System.nanoTime() when the query started to be processed
     */
    public static void mutateAtomically(Collection<Mutation> mutations,
                                        ConsistencyLevel consistency_level,
                                        boolean requireQuorumForRemove,
                                        long queryStartNanoTime)
    throws UnavailableException, OverloadedException, WriteTimeoutException
    {
        Tracing.trace("Determining replicas for atomic batch");
        long startTime = System.nanoTime();

        List<WriteResponseHandlerWrapper> wrappers = new ArrayList<WriteResponseHandlerWrapper>(mutations.size());
        String localDataCenter = DatabaseDescriptor.getEndpointSnitch().getDatacenter(FBUtilities.getBroadcastAddress());

        try
        {

            // If we are requiring quorum nodes for removal, we upgrade consistency level to QUORUM unless we already
            // require ALL, or EACH_QUORUM. This is so that *at least* QUORUM nodes see the update.
            ConsistencyLevel batchConsistencyLevel = requireQuorumForRemove
                                                     ? ConsistencyLevel.QUORUM
                                                     : consistency_level;

            switch (consistency_level)
            {
                case ALL:
                case EACH_QUORUM:
                    batchConsistencyLevel = consistency_level;
            }

            final BatchlogEndpoints batchlogEndpoints = getBatchlogEndpoints(localDataCenter, batchConsistencyLevel);
            final UUID batchUUID = UUIDGen.getTimeUUID();
            BatchlogResponseHandler.BatchlogCleanup cleanup = new BatchlogResponseHandler.BatchlogCleanup(mutations.size(),
                                                                                                          () -> asyncRemoveFromBatchlog(batchlogEndpoints, batchUUID, queryStartNanoTime));

            // add a handler for each mutation - includes checking availability, but doesn't initiate any writes, yet
            for (Mutation mutation : mutations)
            {
                WriteResponseHandlerWrapper wrapper = wrapBatchResponseHandler(mutation,
                                                                               consistency_level,
                                                                               batchConsistencyLevel,
                                                                               WriteType.BATCH,
                                                                               cleanup,
                                                                               queryStartNanoTime);
                // exit early if we can't fulfill the CL at this time.
                wrapper.handler.assureSufficientLiveNodes();
                wrappers.add(wrapper);
            }

            // write to the batchlog
            syncWriteToBatchlog(mutations, batchlogEndpoints, batchUUID, queryStartNanoTime);

            // now actually perform the writes and wait for them to complete
            syncWriteBatchedMutations(wrappers, localDataCenter, Stage.MUTATION);
        }
        catch (UnavailableException e)
        {
            writeMetrics.unavailables.mark();
            writeMetricsMap.get(consistency_level).unavailables.mark();
            Tracing.trace("Unavailable");
            throw e;
        }
        catch (WriteTimeoutException e)
        {
            writeMetrics.timeouts.mark();
            writeMetricsMap.get(consistency_level).timeouts.mark();
            Tracing.trace("Write timeout; received {} of {} required replies", e.received, e.blockFor);
            throw e;
        }
        catch (WriteFailureException e)
        {
            writeMetrics.failures.mark();
            writeMetricsMap.get(consistency_level).failures.mark();
            Tracing.trace("Write failure; received {} of {} required replies", e.received, e.blockFor);
            throw e;
        }
        finally
        {
            long latency = System.nanoTime() - startTime;
            writeMetrics.addNano(latency);
            writeMetricsMap.get(consistency_level).addNano(latency);

        }
    }

    public static boolean canDoLocalRequest(InetAddress replica)
    {
        return replica.equals(FBUtilities.getBroadcastAddress());
    }

    private static void syncWriteToBatchlog(Collection<Mutation> mutations, BatchlogEndpoints endpoints, UUID uuid, long queryStartNanoTime)
    throws WriteTimeoutException, WriteFailureException
    {
        WriteResponseHandler<?> handler = new WriteResponseHandler<>(endpoints.all,
                                                                     Collections.<InetAddress>emptyList(),
                                                                     endpoints.all.size() == 1 ? ConsistencyLevel.ONE : ConsistencyLevel.TWO,
                                                                     Keyspace.open(SchemaConstants.SYSTEM_KEYSPACE_NAME),
                                                                     null,
                                                                     WriteType.BATCH_LOG,
                                                                     queryStartNanoTime);

        Batch batch = Batch.createLocal(uuid, FBUtilities.timestampMicros(), mutations);

        if (!endpoints.current.isEmpty())
            syncWriteToBatchlog(handler, batch, endpoints.current);

        if (!endpoints.legacy.isEmpty())
            LegacyBatchlogMigrator.syncWriteToBatchlog(handler, batch, endpoints.legacy);

        handler.get();
    }

    private static void syncWriteToBatchlog(WriteResponseHandler<?> handler, Batch batch, Collection<InetAddress> endpoints)
    throws WriteTimeoutException, WriteFailureException
    {
        MessageOut<Batch> message = new MessageOut<>(MessagingService.Verb.BATCH_STORE, batch, Batch.serializer);

        for (InetAddress target : endpoints)
        {
            logger.trace("Sending batchlog store request {} to {} for {} mutations", batch.id, target, batch.size());

            if (canDoLocalRequest(target))
                performLocally(Stage.MUTATION, Optional.empty(), () -> BatchlogManager.store(batch), handler);
            else
                MessagingService.instance().sendRR(message, target, handler);
        }
    }

    private static void asyncRemoveFromBatchlog(BatchlogEndpoints endpoints, UUID uuid, long queryStartNanoTime)
    {
        if (!endpoints.current.isEmpty())
            asyncRemoveFromBatchlog(endpoints.current, uuid);

        if (!endpoints.legacy.isEmpty())
            LegacyBatchlogMigrator.asyncRemoveFromBatchlog(endpoints.legacy, uuid, queryStartNanoTime);
    }

    private static void asyncRemoveFromBatchlog(Collection<InetAddress> endpoints, UUID uuid)
    {
        MessageOut<UUID> message = new MessageOut<>(MessagingService.Verb.BATCH_REMOVE, uuid, UUIDSerializer.serializer);
        for (InetAddress target : endpoints)
        {
            if (logger.isTraceEnabled())
                logger.trace("Sending batchlog remove request {} to {}", uuid, target);

            if (canDoLocalRequest(target))
                performLocally(Stage.MUTATION, () -> BatchlogManager.remove(uuid));
            else
                MessagingService.instance().sendOneWay(message, target);
        }
    }

    private static void asyncWriteBatchedMutations(List<WriteResponseHandlerWrapper> wrappers, String localDataCenter, Stage stage)
    {
        for (WriteResponseHandlerWrapper wrapper : wrappers)
        {
            Iterable<InetAddress> endpoints = Iterables.concat(wrapper.handler.naturalEndpoints, wrapper.handler.pendingEndpoints);

            try
            {
                sendToHintedEndpoints(wrapper.mutation, endpoints, wrapper.handler, localDataCenter, stage);
            }
            catch (OverloadedException | WriteTimeoutException e)
            {
                wrapper.handler.onFailure(FBUtilities.getBroadcastAddress(), RequestFailureReason.UNKNOWN);
            }
        }
    }

    private static void syncWriteBatchedMutations(List<WriteResponseHandlerWrapper> wrappers, String localDataCenter, Stage stage)
    throws WriteTimeoutException, OverloadedException
    {
        for (WriteResponseHandlerWrapper wrapper : wrappers)
        {
            Iterable<InetAddress> endpoints = Iterables.concat(wrapper.handler.naturalEndpoints, wrapper.handler.pendingEndpoints);
            sendToHintedEndpoints(wrapper.mutation, endpoints, wrapper.handler, localDataCenter, stage);
        }


        for (WriteResponseHandlerWrapper wrapper : wrappers)
            wrapper.handler.get();
    }

    /**
     * Perform the write of a mutation given a WritePerformer.
     * Gather the list of write endpoints, apply locally and/or forward the mutation to
     * said write endpoint (deletaged to the actual WritePerformer) and wait for the
     * responses based on consistency level.
     *
     * @param mutation the mutation to be applied
     * @param consistency_level the consistency level for the write operation
     * @param performer the WritePerformer in charge of appliying the mutation
     * given the list of write endpoints (either standardWritePerformer for
     * standard writes or counterWritePerformer for counter writes).
     * @param callback an optional callback to be run if and when the write is
     * @param queryStartNanoTime the value of System.nanoTime() when the query started to be processed
     */
    public static AbstractWriteResponseHandler<IMutation> performWrite(IMutation mutation,
                                                                       ConsistencyLevel consistency_level,
                                                                       String localDataCenter,
                                                                       WritePerformer performer,
                                                                       Runnable callback,
                                                                       WriteType writeType,
                                                                       long queryStartNanoTime)
    throws UnavailableException, OverloadedException
    {
        String keyspaceName = mutation.getKeyspaceName();
        AbstractReplicationStrategy rs = Keyspace.open(keyspaceName).getReplicationStrategy();

        Token tk = mutation.key().getToken();
        List<InetAddress> naturalEndpoints = StorageService.instance.getNaturalEndpoints(keyspaceName, tk);
        Collection<InetAddress> pendingEndpoints = StorageService.instance.getTokenMetadata().pendingEndpointsFor(tk, keyspaceName);

        AbstractWriteResponseHandler<IMutation> responseHandler = rs.getWriteResponseHandler(naturalEndpoints, pendingEndpoints, consistency_level, callback, writeType, queryStartNanoTime);

        // exit early if we can't fulfill the CL at this time
        responseHandler.assureSufficientLiveNodes();

        performer.apply(mutation, Iterables.concat(naturalEndpoints, pendingEndpoints), responseHandler, localDataCenter, consistency_level);
        return responseHandler;
    }

    // same as performWrites except does not initiate writes (but does perform availability checks).
    private static WriteResponseHandlerWrapper wrapBatchResponseHandler(Mutation mutation,
                                                                        ConsistencyLevel consistency_level,
                                                                        ConsistencyLevel batchConsistencyLevel,
                                                                        WriteType writeType,
                                                                        BatchlogResponseHandler.BatchlogCleanup cleanup,
                                                                        long queryStartNanoTime)
    {
        Keyspace keyspace = Keyspace.open(mutation.getKeyspaceName());
        AbstractReplicationStrategy rs = keyspace.getReplicationStrategy();
        String keyspaceName = mutation.getKeyspaceName();
        Token tk = mutation.key().getToken();
        List<InetAddress> naturalEndpoints = StorageService.instance.getNaturalEndpoints(keyspaceName, tk);
        Collection<InetAddress> pendingEndpoints = StorageService.instance.getTokenMetadata().pendingEndpointsFor(tk, keyspaceName);
        AbstractWriteResponseHandler<IMutation> writeHandler = rs.getWriteResponseHandler(naturalEndpoints, pendingEndpoints, consistency_level, null, writeType, queryStartNanoTime);
        BatchlogResponseHandler<IMutation> batchHandler = new BatchlogResponseHandler<>(writeHandler, batchConsistencyLevel.blockFor(keyspace), cleanup, queryStartNanoTime);
        return new WriteResponseHandlerWrapper(batchHandler, mutation);
    }

    /**
     * Same as performWrites except does not initiate writes (but does perform availability checks).
     * Keeps track of ViewWriteMetrics
     */
    private static WriteResponseHandlerWrapper wrapViewBatchResponseHandler(Mutation mutation,
                                                                            ConsistencyLevel consistency_level,
                                                                            ConsistencyLevel batchConsistencyLevel,
                                                                            List<InetAddress> naturalEndpoints,
                                                                            AtomicLong baseComplete,
                                                                            WriteType writeType,
                                                                            BatchlogResponseHandler.BatchlogCleanup cleanup,
                                                                            long queryStartNanoTime)
    {
        Keyspace keyspace = Keyspace.open(mutation.getKeyspaceName());
        AbstractReplicationStrategy rs = keyspace.getReplicationStrategy();
        String keyspaceName = mutation.getKeyspaceName();
        Token tk = mutation.key().getToken();
        Collection<InetAddress> pendingEndpoints = StorageService.instance.getTokenMetadata().pendingEndpointsFor(tk, keyspaceName);
        AbstractWriteResponseHandler<IMutation> writeHandler = rs.getWriteResponseHandler(naturalEndpoints, pendingEndpoints, consistency_level, () -> {
            long delay = Math.max(0, System.currentTimeMillis() - baseComplete.get());
            viewWriteMetrics.viewWriteLatency.update(delay, TimeUnit.MILLISECONDS);
        }, writeType, queryStartNanoTime);
        BatchlogResponseHandler<IMutation> batchHandler = new ViewWriteMetricsWrapped(writeHandler, batchConsistencyLevel.blockFor(keyspace), cleanup, queryStartNanoTime);
        return new WriteResponseHandlerWrapper(batchHandler, mutation);
    }

    // used by atomic_batch_mutate to decouple availability check from the write itself, caches consistency level and endpoints.
    private static class WriteResponseHandlerWrapper
    {
        final BatchlogResponseHandler<IMutation> handler;
        final Mutation mutation;

        WriteResponseHandlerWrapper(BatchlogResponseHandler<IMutation> handler, Mutation mutation)
        {
            this.handler = handler;
            this.mutation = mutation;
        }
    }

    /*
     * A class to filter batchlog endpoints into legacy endpoints (version < 3.0) or not.
     */
    private static final class BatchlogEndpoints
    {
        public final Collection<InetAddress> all;
        public final Collection<InetAddress> current;
        public final Collection<InetAddress> legacy;

        BatchlogEndpoints(Collection<InetAddress> endpoints)
        {
            all = endpoints;
            current = new ArrayList<>(2);
            legacy = new ArrayList<>(2);

            for (InetAddress ep : endpoints)
            {
                if (MessagingService.instance().getVersion(ep) >= MessagingService.VERSION_30)
                    current.add(ep);
                else
                    legacy.add(ep);
            }
        }
    }

    /*
     * Replicas are picked manually:
     * - replicas should be alive according to the failure detector
     * - replicas should be in the local datacenter
     * - choose min(2, number of qualifying candiates above)
     * - allow the local node to be the only replica only if it's a single-node DC
     */
    private static BatchlogEndpoints getBatchlogEndpoints(String localDataCenter, ConsistencyLevel consistencyLevel)
    throws UnavailableException
    {
        TokenMetadata.Topology topology = StorageService.instance.getTokenMetadata().cachedOnlyTokenMap().getTopology();
        Multimap<String, InetAddress> localEndpoints = HashMultimap.create(topology.getDatacenterRacks().get(localDataCenter));
        String localRack = DatabaseDescriptor.getEndpointSnitch().getRack(FBUtilities.getBroadcastAddress());

        Collection<InetAddress> chosenEndpoints = new BatchlogManager.EndpointFilter(localRack, localEndpoints).filter();
        if (chosenEndpoints.isEmpty())
        {
            if (consistencyLevel == ConsistencyLevel.ANY)
                return new BatchlogEndpoints(Collections.singleton(FBUtilities.getBroadcastAddress()));

            throw new UnavailableException(ConsistencyLevel.ONE, 1, 0);
        }

        return new BatchlogEndpoints(chosenEndpoints);
    }

    /**
     * Send the mutations to the right targets, write it locally if it corresponds or writes a hint when the node
     * is not available.
     *
     * Note about hints:
     * <pre>
     * {@code
     * | Hinted Handoff | Consist. Level |
     * | on             |       >=1      | --> wait for hints. We DO NOT notify the handler with handler.response() for hints;
     * | on             |       ANY      | --> wait for hints. Responses count towards consistency.
     * | off            |       >=1      | --> DO NOT fire hints. And DO NOT wait for them to complete.
     * | off            |       ANY      | --> DO NOT fire hints. And DO NOT wait for them to complete.
     * }
     * </pre>
     *
     * @throws OverloadedException if the hints cannot be written/enqueued
     */
    public static void sendToHintedEndpoints(final Mutation mutation,
                                             Iterable<InetAddress> targets,
                                             AbstractWriteResponseHandler<IMutation> responseHandler,
                                             String localDataCenter,
                                             Stage stage)
    throws OverloadedException
    {
        int targetsSize = Iterables.size(targets);

        // this dc replicas:
        Collection<InetAddress> localDc = null;
        // extra-datacenter replicas, grouped by dc
        Map<String, Collection<InetAddress>> dcGroups = null;
        // only need to create a Message for non-local writes
        MessageOut<Mutation> message = null;

        boolean insertLocal = false;
        ArrayList<InetAddress> endpointsToHint = null;

        List<InetAddress> backPressureHosts = null;

        for (InetAddress destination : targets)
        {
            checkHintOverload(destination);

            if (FailureDetector.instance.isAlive(destination))
            {
                if (canDoLocalRequest(destination))
                {
                    insertLocal = true;
                }
                else
                {
                    // belongs on a different server
                    if (message == null)
                        message = mutation.createMessage();

                    String dc = DatabaseDescriptor.getEndpointSnitch().getDatacenter(destination);

                    // direct writes to local DC or old Cassandra versions
                    // (1.1 knows how to forward old-style String message IDs; updated to int in 2.0)
                    if (localDataCenter.equals(dc))
                    {
                        if (localDc == null)
                            localDc = new ArrayList<>(targetsSize);

                        localDc.add(destination);
                    }
                    else
                    {
                        Collection<InetAddress> messages = (dcGroups != null) ? dcGroups.get(dc) : null;
                        if (messages == null)
                        {
                            messages = new ArrayList<>(3); // most DCs will have <= 3 replicas
                            if (dcGroups == null)
                                dcGroups = new HashMap<>();
                            dcGroups.put(dc, messages);
                        }

                        messages.add(destination);
                    }

                    if (backPressureHosts == null)
                        backPressureHosts = new ArrayList<>(targetsSize);

                    backPressureHosts.add(destination);
                }
            }
            else
            {
                if (shouldHint(destination))
                {
                    if (endpointsToHint == null)
                        endpointsToHint = new ArrayList<>(targetsSize);

                    endpointsToHint.add(destination);
                }
            }
        }

        if (backPressureHosts != null)
            MessagingService.instance().applyBackPressure(backPressureHosts, responseHandler.currentTimeout());

        if (endpointsToHint != null)
            submitHint(mutation, endpointsToHint, responseHandler);

        if (insertLocal)
            performLocally(stage, Optional.of(mutation), mutation::apply, responseHandler);

        if (localDc != null)
        {
            for (InetAddress destination : localDc)
                MessagingService.instance().sendRR(message, destination, responseHandler, true);
        }
        if (dcGroups != null)
        {
            // for each datacenter, send the message to one node to relay the write to other replicas
            for (Collection<InetAddress> dcTargets : dcGroups.values())
                sendMessagesToNonlocalDC(message, dcTargets, responseHandler);
        }
    }

    private static void checkHintOverload(InetAddress destination)
    {
        // avoid OOMing due to excess hints.  we need to do this check even for "live" nodes, since we can
        // still generate hints for those if it's overloaded or simply dead but not yet known-to-be-dead.
        // The idea is that if we have over maxHintsInProgress hints in flight, this is probably due to
        // a small number of nodes causing problems, so we should avoid shutting down writes completely to
        // healthy nodes.  Any node with no hintsInProgress is considered healthy.
        if (StorageMetrics.totalHintsInProgress.getCount() > maxHintsInProgress
                && (getHintsInProgressFor(destination).get() > 0 && shouldHint(destination)))
        {
            throw new OverloadedException("Too many in flight hints: " + StorageMetrics.totalHintsInProgress.getCount() +
                                          " destination: " + destination +
                                          " destination hints: " + getHintsInProgressFor(destination).get());
        }
    }

    private static void sendMessagesToNonlocalDC(MessageOut<? extends IMutation> message,
                                                 Collection<InetAddress> targets,
                                                 AbstractWriteResponseHandler<IMutation> handler)
    {
        Iterator<InetAddress> iter = targets.iterator();
        InetAddress target = iter.next();

        // Add the other destinations of the same message as a FORWARD_HEADER entry
        try(DataOutputBuffer out = new DataOutputBuffer())
        {
            out.writeInt(targets.size() - 1);
            while (iter.hasNext())
            {
                InetAddress destination = iter.next();
                CompactEndpointSerializationHelper.serialize(destination, out);
                int id = MessagingService.instance().addCallback(handler,
                                                                 message,
                                                                 destination,
                                                                 message.getTimeout(),
                                                                 handler.consistencyLevel,
                                                                 true);
                out.writeInt(id);
                logger.trace("Adding FWD message to {}@{}", id, destination);
            }
            message = message.withParameter(Mutation.FORWARD_TO, out.getData());
            // send the combined message + forward headers
            int id = MessagingService.instance().sendRR(message, target, handler, true);
            logger.trace("Sending message to {}@{}", id, target);
        }
        catch (IOException e)
        {
            // DataOutputBuffer is in-memory, doesn't throw IOException
            throw new AssertionError(e);
        }
    }

    private static void performLocally(Stage stage, final Runnable runnable)
    {
        StageManager.getStage(stage).maybeExecuteImmediately(new LocalMutationRunnable()
        {
            public void runMayThrow()
            {
                try
                {
                    runnable.run();
                }
                catch (Exception ex)
                {
                    logger.error("Failed to apply mutation locally : {}", ex);
                }
            }

            @Override
            protected Verb verb()
            {
                return MessagingService.Verb.MUTATION;
            }
        });
    }

    private static void performLocally(Stage stage, Optional<IMutation> mutation, final Runnable runnable, final IAsyncCallbackWithFailure<?> handler)
    {
        StageManager.getStage(stage).maybeExecuteImmediately(new LocalMutationRunnable(mutation)
        {
            public void runMayThrow()
            {
                try
                {
                    runnable.run();
                    handler.response(null);
                }
                catch (Exception ex)
                {
                    if (!(ex instanceof WriteTimeoutException))
                        logger.error("Failed to apply mutation locally : {}", ex);
                    handler.onFailure(FBUtilities.getBroadcastAddress(), RequestFailureReason.UNKNOWN);
                }
            }

            @Override
            protected Verb verb()
            {
                return MessagingService.Verb.MUTATION;
            }
        });
    }

    /**
     * Handle counter mutation on the coordinator host.
     *
     * A counter mutation needs to first be applied to a replica (that we'll call the leader for the mutation) before being
     * replicated to the other endpoint. To achieve so, there is two case:
     *   1) the coordinator host is a replica: we proceed to applying the update locally and replicate throug
     *   applyCounterMutationOnCoordinator
     *   2) the coordinator is not a replica: we forward the (counter)mutation to a chosen replica (that will proceed through
     *   applyCounterMutationOnLeader upon receive) and wait for its acknowledgment.
     *
     * Implementation note: We check if we can fulfill the CL on the coordinator host even if he is not a replica to allow
     * quicker response and because the WriteResponseHandlers don't make it easy to send back an error. We also always gather
     * the write latencies at the coordinator node to make gathering point similar to the case of standard writes.
     */
    public static AbstractWriteResponseHandler<IMutation> mutateCounter(CounterMutation cm, String localDataCenter, long queryStartNanoTime) throws UnavailableException, OverloadedException
    {
        InetAddress endpoint = findSuitableEndpoint(cm.getKeyspaceName(), cm.key(), localDataCenter, cm.consistency());

        if (endpoint.equals(FBUtilities.getBroadcastAddress()))
        {
            return applyCounterMutationOnCoordinator(cm, localDataCenter, queryStartNanoTime);
        }
        else
        {
            // Exit now if we can't fulfill the CL here instead of forwarding to the leader replica
            String keyspaceName = cm.getKeyspaceName();
            AbstractReplicationStrategy rs = Keyspace.open(keyspaceName).getReplicationStrategy();
            Token tk = cm.key().getToken();
            List<InetAddress> naturalEndpoints = StorageService.instance.getNaturalEndpoints(keyspaceName, tk);
            Collection<InetAddress> pendingEndpoints = StorageService.instance.getTokenMetadata().pendingEndpointsFor(tk, keyspaceName);

            rs.getWriteResponseHandler(naturalEndpoints, pendingEndpoints, cm.consistency(), null, WriteType.COUNTER, queryStartNanoTime).assureSufficientLiveNodes();

            // Forward the actual update to the chosen leader replica
            AbstractWriteResponseHandler<IMutation> responseHandler = new WriteResponseHandler<>(endpoint, WriteType.COUNTER, queryStartNanoTime);

            Tracing.trace("Enqueuing counter update to {}", endpoint);
            MessagingService.instance().sendRR(cm.makeMutationMessage(), endpoint, responseHandler, false);
            return responseHandler;
        }
    }

    /**
     * Find a suitable replica as leader for counter update.
     * For now, we pick a random replica in the local DC (or ask the snitch if
     * there is no replica alive in the local DC).
     * TODO: if we track the latency of the counter writes (which makes sense
     * contrarily to standard writes since there is a read involved), we could
     * trust the dynamic snitch entirely, which may be a better solution. It
     * is unclear we want to mix those latencies with read latencies, so this
     * may be a bit involved.
     */
    private static InetAddress findSuitableEndpoint(String keyspaceName, DecoratedKey key, String localDataCenter, ConsistencyLevel cl) throws UnavailableException
    {
        Keyspace keyspace = Keyspace.open(keyspaceName);
        IEndpointSnitch snitch = DatabaseDescriptor.getEndpointSnitch();
        List<InetAddress> endpoints = new ArrayList<>();
        StorageService.instance.getLiveNaturalEndpoints(keyspace, key, endpoints);

        // CASSANDRA-13043: filter out those endpoints not accepting clients yet, maybe because still bootstrapping
        endpoints.removeIf(endpoint -> !StorageService.instance.isRpcReady(endpoint));

        // TODO have a way to compute the consistency level
        if (endpoints.isEmpty())
            throw new UnavailableException(cl, cl.blockFor(keyspace), 0);

        List<InetAddress> localEndpoints = new ArrayList<>(endpoints.size());

        for (InetAddress endpoint : endpoints)
            if (snitch.getDatacenter(endpoint).equals(localDataCenter))
                localEndpoints.add(endpoint);

        if (localEndpoints.isEmpty())
        {
            // If the consistency required is local then we should not involve other DCs
            if (cl.isDatacenterLocal())
                throw new UnavailableException(cl, cl.blockFor(keyspace), 0);

            // No endpoint in local DC, pick the closest endpoint according to the snitch
            snitch.sortByProximity(FBUtilities.getBroadcastAddress(), endpoints);
            return endpoints.get(0);
        }

        return localEndpoints.get(ThreadLocalRandom.current().nextInt(localEndpoints.size()));
    }

    // Must be called on a replica of the mutation. This replica becomes the
    // leader of this mutation.
    public static AbstractWriteResponseHandler<IMutation> applyCounterMutationOnLeader(CounterMutation cm, String localDataCenter, Runnable callback, long queryStartNanoTime)
    throws UnavailableException, OverloadedException
    {
        return performWrite(cm, cm.consistency(), localDataCenter, counterWritePerformer, callback, WriteType.COUNTER, queryStartNanoTime);
    }

    // Same as applyCounterMutationOnLeader but must with the difference that it use the MUTATION stage to execute the write (while
    // applyCounterMutationOnLeader assumes it is on the MUTATION stage already)
    public static AbstractWriteResponseHandler<IMutation> applyCounterMutationOnCoordinator(CounterMutation cm, String localDataCenter, long queryStartNanoTime)
    throws UnavailableException, OverloadedException
    {
        return performWrite(cm, cm.consistency(), localDataCenter, counterWriteOnCoordinatorPerformer, null, WriteType.COUNTER, queryStartNanoTime);
    }

    private static Runnable counterWriteTask(final IMutation mutation,
                                             final Iterable<InetAddress> targets,
                                             final AbstractWriteResponseHandler<IMutation> responseHandler,
                                             final String localDataCenter)
    {
        return new DroppableRunnable(MessagingService.Verb.COUNTER_MUTATION)
        {
            @Override
            public void runMayThrow() throws OverloadedException, WriteTimeoutException
            {
                assert mutation instanceof CounterMutation;

                Mutation result = ((CounterMutation) mutation).applyCounterMutation();
                responseHandler.response(null);

                Set<InetAddress> remotes = Sets.difference(ImmutableSet.copyOf(targets),
                                                           ImmutableSet.of(FBUtilities.getBroadcastAddress()));
                if (!remotes.isEmpty())
                    sendToHintedEndpoints(result, remotes, responseHandler, localDataCenter, Stage.COUNTER_MUTATION);
            }
        };
    }

    private static boolean systemKeyspaceQuery(List<? extends ReadCommand> cmds)
    {
        for (ReadCommand cmd : cmds)
<<<<<<< HEAD
            if (!SchemaConstants.isSystemKeyspace(cmd.metadata().ksName))
=======
            if (!Schema.isLocalSystemKeyspace(cmd.metadata().ksName))
>>>>>>> 9e37967e
                return false;
        return true;
    }

    public static RowIterator readOne(SinglePartitionReadCommand command, ConsistencyLevel consistencyLevel, long queryStartNanoTime)
    throws UnavailableException, IsBootstrappingException, ReadFailureException, ReadTimeoutException, InvalidRequestException
    {
        return readOne(command, consistencyLevel, null, queryStartNanoTime);
    }

    public static RowIterator readOne(SinglePartitionReadCommand command, ConsistencyLevel consistencyLevel, ClientState state, long queryStartNanoTime)
    throws UnavailableException, IsBootstrappingException, ReadFailureException, ReadTimeoutException, InvalidRequestException
    {
        return PartitionIterators.getOnlyElement(read(SinglePartitionReadCommand.Group.one(command), consistencyLevel, state, queryStartNanoTime), command);
    }

    public static PartitionIterator read(SinglePartitionReadCommand.Group group, ConsistencyLevel consistencyLevel, long queryStartNanoTime)
    throws UnavailableException, IsBootstrappingException, ReadFailureException, ReadTimeoutException, InvalidRequestException
    {
        // When using serial CL, the ClientState should be provided
        assert !consistencyLevel.isSerialConsistency();
        return read(group, consistencyLevel, null, queryStartNanoTime);
    }

    /**
     * Performs the actual reading of a row out of the StorageService, fetching
     * a specific set of column names from a given column family.
     */
    public static PartitionIterator read(SinglePartitionReadCommand.Group group, ConsistencyLevel consistencyLevel, ClientState state, long queryStartNanoTime)
    throws UnavailableException, IsBootstrappingException, ReadFailureException, ReadTimeoutException, InvalidRequestException
    {
        if (StorageService.instance.isBootstrapMode() && !systemKeyspaceQuery(group.commands))
        {
            readMetrics.unavailables.mark();
            readMetricsMap.get(consistencyLevel).unavailables.mark();
            throw new IsBootstrappingException();
        }

        return consistencyLevel.isSerialConsistency()
             ? readWithPaxos(group, consistencyLevel, state, queryStartNanoTime)
             : readRegular(group, consistencyLevel, queryStartNanoTime);
    }

    private static PartitionIterator readWithPaxos(SinglePartitionReadCommand.Group group, ConsistencyLevel consistencyLevel, ClientState state, long queryStartNanoTime)
    throws InvalidRequestException, UnavailableException, ReadFailureException, ReadTimeoutException
    {
        assert state != null;
        if (group.commands.size() > 1)
            throw new InvalidRequestException("SERIAL/LOCAL_SERIAL consistency may only be requested for one partition at a time");

        long start = System.nanoTime();
        SinglePartitionReadCommand command = group.commands.get(0);
        CFMetaData metadata = command.metadata();
        DecoratedKey key = command.partitionKey();

        PartitionIterator result = null;
        try
        {
            // make sure any in-progress paxos writes are done (i.e., committed to a majority of replicas), before performing a quorum read
            Pair<List<InetAddress>, Integer> p = getPaxosParticipants(metadata, key, consistencyLevel);
            List<InetAddress> liveEndpoints = p.left;
            int requiredParticipants = p.right;

            // does the work of applying in-progress writes; throws UAE or timeout if it can't
            final ConsistencyLevel consistencyForCommitOrFetch = consistencyLevel == ConsistencyLevel.LOCAL_SERIAL
                                                                                   ? ConsistencyLevel.LOCAL_QUORUM
                                                                                   : ConsistencyLevel.QUORUM;

            try
            {
                final Pair<UUID, Integer> pair = beginAndRepairPaxos(start, key, metadata, liveEndpoints, requiredParticipants, consistencyLevel, consistencyForCommitOrFetch, false, state);
                if (pair.right > 0)
                    casReadMetrics.contention.update(pair.right);
            }
            catch (WriteTimeoutException e)
            {
                throw new ReadTimeoutException(consistencyLevel, 0, consistencyLevel.blockFor(Keyspace.open(metadata.ksName)), false);
            }
            catch (WriteFailureException e)
            {
                throw new ReadFailureException(consistencyLevel, e.received, e.blockFor, false, e.failureReasonByEndpoint);
            }

            result = fetchRows(group.commands, consistencyForCommitOrFetch, queryStartNanoTime);
        }
        catch (UnavailableException e)
        {
            readMetrics.unavailables.mark();
            casReadMetrics.unavailables.mark();
            readMetricsMap.get(consistencyLevel).unavailables.mark();
            throw e;
        }
        catch (ReadTimeoutException e)
        {
            readMetrics.timeouts.mark();
            casReadMetrics.timeouts.mark();
            readMetricsMap.get(consistencyLevel).timeouts.mark();
            throw e;
        }
        catch (ReadFailureException e)
        {
            readMetrics.failures.mark();
            casReadMetrics.failures.mark();
            readMetricsMap.get(consistencyLevel).failures.mark();
            throw e;
        }
        finally
        {
            long latency = System.nanoTime() - start;
            readMetrics.addNano(latency);
            casReadMetrics.addNano(latency);
            readMetricsMap.get(consistencyLevel).addNano(latency);
            Keyspace.open(metadata.ksName).getColumnFamilyStore(metadata.cfName).metric.coordinatorReadLatency.update(latency, TimeUnit.NANOSECONDS);
        }

        return result;
    }

    @SuppressWarnings("resource")
    private static PartitionIterator readRegular(SinglePartitionReadCommand.Group group, ConsistencyLevel consistencyLevel, long queryStartNanoTime)
    throws UnavailableException, ReadFailureException, ReadTimeoutException
    {
        long start = System.nanoTime();
        try
        {
            PartitionIterator result = fetchRows(group.commands, consistencyLevel, queryStartNanoTime);
            // Note that the only difference between the command in a group must be the partition key on which
            // they applied.
            boolean enforceStrictLiveness = group.commands.get(0).metadata().enforceStrictLiveness();
            // If we have more than one command, then despite each read command honoring the limit, the total result
            // might not honor it and so we should enforce it
            if (group.commands.size() > 1)
                result = group.limits().filter(result, group.nowInSec(), group.selectsFullPartition(), enforceStrictLiveness);
            return result;
        }
        catch (UnavailableException e)
        {
            readMetrics.unavailables.mark();
            readMetricsMap.get(consistencyLevel).unavailables.mark();
            throw e;
        }
        catch (ReadTimeoutException e)
        {
            readMetrics.timeouts.mark();
            readMetricsMap.get(consistencyLevel).timeouts.mark();
            throw e;
        }
        catch (ReadFailureException e)
        {
            readMetrics.failures.mark();
            readMetricsMap.get(consistencyLevel).failures.mark();
            throw e;
        }
        finally
        {
            long latency = System.nanoTime() - start;
            readMetrics.addNano(latency);
            readMetricsMap.get(consistencyLevel).addNano(latency);
            // TODO avoid giving every command the same latency number.  Can fix this in CASSADRA-5329
            for (ReadCommand command : group.commands)
                Keyspace.openAndGetStore(command.metadata()).metric.coordinatorReadLatency.update(latency, TimeUnit.NANOSECONDS);
        }
    }

    /**
     * This function executes local and remote reads, and blocks for the results:
     *
     * 1. Get the replica locations, sorted by response time according to the snitch
     * 2. Send a data request to the closest replica, and digest requests to either
     *    a) all the replicas, if read repair is enabled
     *    b) the closest R-1 replicas, where R is the number required to satisfy the ConsistencyLevel
     * 3. Wait for a response from R replicas
     * 4. If the digests (if any) match the data return the data
     * 5. else carry out read repair by getting data from all the nodes.
     */
    private static PartitionIterator fetchRows(List<SinglePartitionReadCommand> commands, ConsistencyLevel consistencyLevel, long queryStartNanoTime)
    throws UnavailableException, ReadFailureException, ReadTimeoutException
    {
        int cmdCount = commands.size();

        SinglePartitionReadLifecycle[] reads = new SinglePartitionReadLifecycle[cmdCount];
        for (int i = 0; i < cmdCount; i++)
            reads[i] = new SinglePartitionReadLifecycle(commands.get(i), consistencyLevel, queryStartNanoTime);

        for (int i = 0; i < cmdCount; i++)
            reads[i].doInitialQueries();

        for (int i = 0; i < cmdCount; i++)
            reads[i].maybeTryAdditionalReplicas();

        for (int i = 0; i < cmdCount; i++)
            reads[i].awaitResultsAndRetryOnDigestMismatch();

        for (int i = 0; i < cmdCount; i++)
            if (!reads[i].isDone())
                reads[i].maybeAwaitFullDataRead();

        List<PartitionIterator> results = new ArrayList<>(cmdCount);
        for (int i = 0; i < cmdCount; i++)
        {
            assert reads[i].isDone();
            results.add(reads[i].getResult());
        }

        return PartitionIterators.concat(results);
    }

    private static class SinglePartitionReadLifecycle
    {
        private final SinglePartitionReadCommand command;
        private final AbstractReadExecutor executor;
        private final ConsistencyLevel consistency;
        private final long queryStartNanoTime;

        private PartitionIterator result;
        private ReadCallback repairHandler;

        SinglePartitionReadLifecycle(SinglePartitionReadCommand command, ConsistencyLevel consistency, long queryStartNanoTime)
        {
            this.command = command;
            this.executor = AbstractReadExecutor.getReadExecutor(command, consistency, queryStartNanoTime);
            this.consistency = consistency;
            this.queryStartNanoTime = queryStartNanoTime;
        }

        boolean isDone()
        {
            return result != null;
        }

        void doInitialQueries()
        {
            executor.executeAsync();
        }

        void maybeTryAdditionalReplicas()
        {
            executor.maybeTryAdditionalReplicas();
        }

        void awaitResultsAndRetryOnDigestMismatch() throws ReadFailureException, ReadTimeoutException
        {
            try
            {
                result = executor.get();
            }
            catch (DigestMismatchException ex)
            {
                Tracing.trace("Digest mismatch: {}", ex);

                ReadRepairMetrics.repairedBlocking.mark();

                // Do a full data read to resolve the correct response (and repair node that need be)
                Keyspace keyspace = Keyspace.open(command.metadata().ksName);
                DataResolver resolver = new DataResolver(keyspace, command, ConsistencyLevel.ALL, executor.handler.endpoints.size(), queryStartNanoTime);
                repairHandler = new ReadCallback(resolver,
                                                 ConsistencyLevel.ALL,
                                                 executor.getContactedReplicas().size(),
                                                 command,
                                                 keyspace,
                                                 executor.handler.endpoints,
                                                 queryStartNanoTime);

                for (InetAddress endpoint : executor.getContactedReplicas())
                {
                    MessageOut<ReadCommand> message = command.createMessage(MessagingService.instance().getVersion(endpoint));
                    Tracing.trace("Enqueuing full data read to {}", endpoint);
                    MessagingService.instance().sendRRWithFailure(message, endpoint, repairHandler);
                }
            }
        }

        void maybeAwaitFullDataRead() throws ReadTimeoutException
        {
            // There wasn't a digest mismatch, we're good
            if (repairHandler == null)
                return;

            // Otherwise, get the result from the full-data read and check that it's not a short read
            try
            {
                result = repairHandler.get();
            }
            catch (DigestMismatchException e)
            {
                throw new AssertionError(e); // full data requested from each node here, no digests should be sent
            }
            catch (ReadTimeoutException e)
            {
                if (Tracing.isTracing())
                    Tracing.trace("Timed out waiting on digest mismatch repair requests");
                else
                    logger.trace("Timed out waiting on digest mismatch repair requests");
                // the caught exception here will have CL.ALL from the repair command,
                // not whatever CL the initial command was at (CASSANDRA-7947)
                int blockFor = consistency.blockFor(Keyspace.open(command.metadata().ksName));
                throw new ReadTimeoutException(consistency, blockFor-1, blockFor, true);
            }
        }

        PartitionIterator getResult()
        {
            assert result != null;
            return result;
        }
    }

    static class LocalReadRunnable extends DroppableRunnable
    {
        private final ReadCommand command;
        private final ReadCallback handler;
        private final long start = System.nanoTime();

        LocalReadRunnable(ReadCommand command, ReadCallback handler)
        {
            super(MessagingService.Verb.READ);
            this.command = command;
            this.handler = handler;
        }

        protected void runMayThrow()
        {
            try
            {
                command.setMonitoringTime(constructionTime, false, verb.getTimeout(), DatabaseDescriptor.getSlowQueryTimeout());

                ReadResponse response;
                try (ReadExecutionController executionController = command.executionController();
                     UnfilteredPartitionIterator iterator = command.executeLocally(executionController))
                {
                    response = command.createResponse(iterator);
                }

                if (command.complete())
                {
                    handler.response(response);
                }
                else
                {
                    MessagingService.instance().incrementDroppedMessages(verb, System.currentTimeMillis() - constructionTime);
                    handler.onFailure(FBUtilities.getBroadcastAddress(), RequestFailureReason.UNKNOWN);
                }

                MessagingService.instance().addLatency(FBUtilities.getBroadcastAddress(), TimeUnit.NANOSECONDS.toMillis(System.nanoTime() - start));
            }
            catch (Throwable t)
            {
                if (t instanceof TombstoneOverwhelmingException)
                {
                    handler.onFailure(FBUtilities.getBroadcastAddress(), RequestFailureReason.READ_TOO_MANY_TOMBSTONES);
                    logger.error(t.getMessage());
                }
                else
                {
                    handler.onFailure(FBUtilities.getBroadcastAddress(), RequestFailureReason.UNKNOWN);
                    throw t;
                }
            }
        }
    }

    public static List<InetAddress> getLiveSortedEndpoints(Keyspace keyspace, ByteBuffer key)
    {
        return getLiveSortedEndpoints(keyspace, StorageService.instance.getTokenMetadata().decorateKey(key));
    }

    public static List<InetAddress> getLiveSortedEndpoints(Keyspace keyspace, RingPosition pos)
    {
        List<InetAddress> liveEndpoints = StorageService.instance.getLiveNaturalEndpoints(keyspace, pos);
        DatabaseDescriptor.getEndpointSnitch().sortByProximity(FBUtilities.getBroadcastAddress(), liveEndpoints);
        return liveEndpoints;
    }

    private static List<InetAddress> intersection(List<InetAddress> l1, List<InetAddress> l2)
    {
        // Note: we don't use Guava Sets.intersection() for 3 reasons:
        //   1) retainAll would be inefficient if l1 and l2 are large but in practice both are the replicas for a range and
        //   so will be very small (< RF). In that case, retainAll is in fact more efficient.
        //   2) we do ultimately need a list so converting everything to sets don't make sense
        //   3) l1 and l2 are sorted by proximity. The use of retainAll  maintain that sorting in the result, while using sets wouldn't.
        List<InetAddress> inter = new ArrayList<InetAddress>(l1);
        inter.retainAll(l2);
        return inter;
    }

    /**
     * Estimate the number of result rows (either cql3 rows or "thrift" rows, as called for by the command) per
     * range in the ring based on our local data.  This assumes that ranges are uniformly distributed across the cluster
     * and that the queried data is also uniformly distributed.
     */
    private static float estimateResultsPerRange(PartitionRangeReadCommand command, Keyspace keyspace)
    {
        ColumnFamilyStore cfs = keyspace.getColumnFamilyStore(command.metadata().cfId);
        Index index = command.getIndex(cfs);
        float maxExpectedResults = index == null
                                 ? command.limits().estimateTotalResults(cfs)
                                 : index.getEstimatedResultRows();

        // adjust maxExpectedResults by the number of tokens this node has and the replication factor for this ks
        return (maxExpectedResults / DatabaseDescriptor.getNumTokens()) / keyspace.getReplicationStrategy().getReplicationFactor();
    }

    private static class RangeForQuery
    {
        public final AbstractBounds<PartitionPosition> range;
        public final List<InetAddress> liveEndpoints;
        public final List<InetAddress> filteredEndpoints;

        public RangeForQuery(AbstractBounds<PartitionPosition> range, List<InetAddress> liveEndpoints, List<InetAddress> filteredEndpoints)
        {
            this.range = range;
            this.liveEndpoints = liveEndpoints;
            this.filteredEndpoints = filteredEndpoints;
        }
    }

    private static class RangeIterator extends AbstractIterator<RangeForQuery>
    {
        private final Keyspace keyspace;
        private final ConsistencyLevel consistency;
        private final Iterator<? extends AbstractBounds<PartitionPosition>> ranges;
        private final int rangeCount;

        public RangeIterator(PartitionRangeReadCommand command, Keyspace keyspace, ConsistencyLevel consistency)
        {
            this.keyspace = keyspace;
            this.consistency = consistency;

            List<? extends AbstractBounds<PartitionPosition>> l = keyspace.getReplicationStrategy() instanceof LocalStrategy
                                                          ? command.dataRange().keyRange().unwrap()
                                                          : getRestrictedRanges(command.dataRange().keyRange());
            this.ranges = l.iterator();
            this.rangeCount = l.size();
        }

        public int rangeCount()
        {
            return rangeCount;
        }

        protected RangeForQuery computeNext()
        {
            if (!ranges.hasNext())
                return endOfData();

            AbstractBounds<PartitionPosition> range = ranges.next();
            List<InetAddress> liveEndpoints = getLiveSortedEndpoints(keyspace, range.right);
            return new RangeForQuery(range,
                                     liveEndpoints,
                                     consistency.filterForQuery(keyspace, liveEndpoints));
        }
    }

    private static class RangeMerger extends AbstractIterator<RangeForQuery>
    {
        private final Keyspace keyspace;
        private final ConsistencyLevel consistency;
        private final PeekingIterator<RangeForQuery> ranges;

        private RangeMerger(Iterator<RangeForQuery> iterator, Keyspace keyspace, ConsistencyLevel consistency)
        {
            this.keyspace = keyspace;
            this.consistency = consistency;
            this.ranges = Iterators.peekingIterator(iterator);
        }

        protected RangeForQuery computeNext()
        {
            if (!ranges.hasNext())
                return endOfData();

            RangeForQuery current = ranges.next();

            // getRestrictedRange has broken the queried range into per-[vnode] token ranges, but this doesn't take
            // the replication factor into account. If the intersection of live endpoints for 2 consecutive ranges
            // still meets the CL requirements, then we can merge both ranges into the same RangeSliceCommand.
            while (ranges.hasNext())
            {
                // If the current range right is the min token, we should stop merging because CFS.getRangeSlice
                // don't know how to deal with a wrapping range.
                // Note: it would be slightly more efficient to have CFS.getRangeSlice on the destination nodes unwraps
                // the range if necessary and deal with it. However, we can't start sending wrapped range without breaking
                // wire compatibility, so It's likely easier not to bother;
                if (current.range.right.isMinimum())
                    break;

                RangeForQuery next = ranges.peek();

                List<InetAddress> merged = intersection(current.liveEndpoints, next.liveEndpoints);

                // Check if there is enough endpoint for the merge to be possible.
                if (!consistency.isSufficientLiveNodes(keyspace, merged))
                    break;

                List<InetAddress> filteredMerged = consistency.filterForQuery(keyspace, merged);

                // Estimate whether merging will be a win or not
                if (!DatabaseDescriptor.getEndpointSnitch().isWorthMergingForRangeQuery(filteredMerged, current.filteredEndpoints, next.filteredEndpoints))
                    break;

                // If we get there, merge this range and the next one
                current = new RangeForQuery(current.range.withNewRight(next.range.right), merged, filteredMerged);
                ranges.next(); // consume the range we just merged since we've only peeked so far
            }
            return current;
        }
    }

    private static class SingleRangeResponse extends AbstractIterator<RowIterator> implements PartitionIterator
    {
        private final ReadCallback handler;
        private PartitionIterator result;

        private SingleRangeResponse(ReadCallback handler)
        {
            this.handler = handler;
        }

        private void waitForResponse() throws ReadTimeoutException
        {
            if (result != null)
                return;

            try
            {
                result = handler.get();
            }
            catch (DigestMismatchException e)
            {
                throw new AssertionError(e); // no digests in range slices yet
            }
        }

        protected RowIterator computeNext()
        {
            waitForResponse();
            return result.hasNext() ? result.next() : endOfData();
        }

        public void close()
        {
            if (result != null)
                result.close();
        }
    }

    private static class RangeCommandIterator extends AbstractIterator<RowIterator> implements PartitionIterator
    {
        private final Iterator<RangeForQuery> ranges;
        private final int totalRangeCount;
        private final PartitionRangeReadCommand command;
        private final Keyspace keyspace;
        private final ConsistencyLevel consistency;
        private final boolean enforceStrictLiveness;

        private final long startTime;
        private final long queryStartNanoTime;
        private DataLimits.Counter counter;
        private PartitionIterator sentQueryIterator;

        private int concurrencyFactor;
        // The two following "metric" are maintained to improve the concurrencyFactor
        // when it was not good enough initially.
        private int liveReturned;
        private int rangesQueried;

        public RangeCommandIterator(RangeIterator ranges, PartitionRangeReadCommand command, int concurrencyFactor, Keyspace keyspace, ConsistencyLevel consistency, long queryStartNanoTime)
        {
            this.command = command;
            this.concurrencyFactor = concurrencyFactor;
            this.startTime = System.nanoTime();
            this.ranges = new RangeMerger(ranges, keyspace, consistency);
            this.totalRangeCount = ranges.rangeCount();
            this.consistency = consistency;
            this.keyspace = keyspace;
            this.queryStartNanoTime = queryStartNanoTime;
            this.enforceStrictLiveness = command.metadata().enforceStrictLiveness();
        }

        public RowIterator computeNext()
        {
            try
            {
                while (sentQueryIterator == null || !sentQueryIterator.hasNext())
                {
                    // If we don't have more range to handle, we're done
                    if (!ranges.hasNext())
                        return endOfData();

                    // else, sends the next batch of concurrent queries (after having close the previous iterator)
                    if (sentQueryIterator != null)
                    {
                        liveReturned += counter.counted();
                        sentQueryIterator.close();

                        // It's not the first batch of queries and we're not done, so we we can use what has been
                        // returned so far to improve our rows-per-range estimate and update the concurrency accordingly
                        updateConcurrencyFactor();
                    }
                    sentQueryIterator = sendNextRequests();
                }

                return sentQueryIterator.next();
            }
            catch (UnavailableException e)
            {
                rangeMetrics.unavailables.mark();
                throw e;
            }
            catch (ReadTimeoutException e)
            {
                rangeMetrics.timeouts.mark();
                throw e;
            }
            catch (ReadFailureException e)
            {
                rangeMetrics.failures.mark();
                throw e;
            }
        }

        private void updateConcurrencyFactor()
        {
            if (liveReturned == 0)
            {
                // we haven't actually gotten any results, so query all remaining ranges at once
                concurrencyFactor = totalRangeCount - rangesQueried;
                return;
            }

            // Otherwise, compute how many rows per range we got on average and pick a concurrency factor
            // that should allow us to fetch all remaining rows with the next batch of (concurrent) queries.
            int remainingRows = command.limits().count() - liveReturned;
            float rowsPerRange = (float)liveReturned / (float)rangesQueried;
            concurrencyFactor = Math.max(1, Math.min(totalRangeCount - rangesQueried, Math.round(remainingRows / rowsPerRange)));
            logger.trace("Didn't get enough response rows; actual rows per range: {}; remaining rows: {}, new concurrent requests: {}",
                         rowsPerRange, remainingRows, concurrencyFactor);
        }

        /**
         * Queries the provided sub-range.
         *
         * @param toQuery the subRange to query.
         * @param isFirst in the case where multiple queries are sent in parallel, whether that's the first query on
         * that batch or not. The reason it matters is that whe paging queries, the command (more specifically the
         * {@code DataLimits}) may have "state" information and that state may only be valid for the first query (in
         * that it's the query that "continues" whatever we're previously queried).
         */
        private SingleRangeResponse query(RangeForQuery toQuery, boolean isFirst)
        {
            PartitionRangeReadCommand rangeCommand = command.forSubRange(toQuery.range, isFirst);

            DataResolver resolver = new DataResolver(keyspace, rangeCommand, consistency, toQuery.filteredEndpoints.size(), queryStartNanoTime);

            int blockFor = consistency.blockFor(keyspace);
            int minResponses = Math.min(toQuery.filteredEndpoints.size(), blockFor);
            List<InetAddress> minimalEndpoints = toQuery.filteredEndpoints.subList(0, minResponses);
            ReadCallback handler = new ReadCallback(resolver, consistency, rangeCommand, minimalEndpoints, queryStartNanoTime);

            handler.assureSufficientLiveNodes();

            if (toQuery.filteredEndpoints.size() == 1 && canDoLocalRequest(toQuery.filteredEndpoints.get(0)))
            {
                StageManager.getStage(Stage.READ).execute(new LocalReadRunnable(rangeCommand, handler));
            }
            else
            {
                for (InetAddress endpoint : toQuery.filteredEndpoints)
                {
                    MessageOut<ReadCommand> message = rangeCommand.createMessage(MessagingService.instance().getVersion(endpoint));
                    Tracing.trace("Enqueuing request to {}", endpoint);
                    MessagingService.instance().sendRRWithFailure(message, endpoint, handler);
                }
            }

            return new SingleRangeResponse(handler);
        }

        private PartitionIterator sendNextRequests()
        {
            List<PartitionIterator> concurrentQueries = new ArrayList<>(concurrencyFactor);
            for (int i = 0; i < concurrencyFactor && ranges.hasNext(); i++)
            {
                concurrentQueries.add(query(ranges.next(), i == 0));
                ++rangesQueried;
            }

            Tracing.trace("Submitted {} concurrent range requests", concurrentQueries.size());
            // We want to count the results for the sake of updating the concurrency factor (see updateConcurrencyFactor) but we don't want to
            // enforce any particular limit at this point (this could break code than rely on postReconciliationProcessing), hence the DataLimits.NONE.
            counter = DataLimits.NONE.newCounter(command.nowInSec(), true, command.selectsFullPartition(), enforceStrictLiveness);
            return counter.applyTo(PartitionIterators.concat(concurrentQueries));
        }

        public void close()
        {
            try
            {
                if (sentQueryIterator != null)
                    sentQueryIterator.close();
            }
            finally
            {
                long latency = System.nanoTime() - startTime;
                rangeMetrics.addNano(latency);
                Keyspace.openAndGetStore(command.metadata()).metric.coordinatorScanLatency.update(latency, TimeUnit.NANOSECONDS);
            }
        }
    }

    @SuppressWarnings("resource")
    public static PartitionIterator getRangeSlice(PartitionRangeReadCommand command, ConsistencyLevel consistencyLevel, long queryStartNanoTime)
    {
        Tracing.trace("Computing ranges to query");

        Keyspace keyspace = Keyspace.open(command.metadata().ksName);
        RangeIterator ranges = new RangeIterator(command, keyspace, consistencyLevel);

        // our estimate of how many result rows there will be per-range
        float resultsPerRange = estimateResultsPerRange(command, keyspace);
        // underestimate how many rows we will get per-range in order to increase the likelihood that we'll
        // fetch enough rows in the first round
        resultsPerRange -= resultsPerRange * CONCURRENT_SUBREQUESTS_MARGIN;
        int concurrencyFactor = resultsPerRange == 0.0
                              ? 1
                              : Math.max(1, Math.min(ranges.rangeCount(), (int) Math.ceil(command.limits().count() / resultsPerRange)));
        logger.trace("Estimated result rows per range: {}; requested rows: {}, ranges.size(): {}; concurrent range requests: {}",
                     resultsPerRange, command.limits().count(), ranges.rangeCount(), concurrencyFactor);
        Tracing.trace("Submitting range requests on {} ranges with a concurrency of {} ({} rows per range expected)", ranges.rangeCount(), concurrencyFactor, resultsPerRange);

        // Note that in general, a RangeCommandIterator will honor the command limit for each range, but will not enforce it globally.

        return command.limits().filter(command.postReconciliationProcessing(new RangeCommandIterator(ranges, command, concurrencyFactor, keyspace, consistencyLevel, queryStartNanoTime)),
                                       command.nowInSec(),
                                       command.selectsFullPartition(),
                                       command.metadata().enforceStrictLiveness());
    }

    public Map<String, List<String>> getSchemaVersions()
    {
        return describeSchemaVersions();
    }

    /**
     * initiate a request/response session with each live node to check whether or not everybody is using the same
     * migration id. This is useful for determining if a schema change has propagated through the cluster. Disagreement
     * is assumed if any node fails to respond.
     */
    public static Map<String, List<String>> describeSchemaVersions()
    {
        final String myVersion = Schema.instance.getVersion().toString();
        final Map<InetAddress, UUID> versions = new ConcurrentHashMap<InetAddress, UUID>();
        final Set<InetAddress> liveHosts = Gossiper.instance.getLiveMembers();
        final CountDownLatch latch = new CountDownLatch(liveHosts.size());

        IAsyncCallback<UUID> cb = new IAsyncCallback<UUID>()
        {
            public void response(MessageIn<UUID> message)
            {
                // record the response from the remote node.
                versions.put(message.from, message.payload);
                latch.countDown();
            }

            public boolean isLatencyForSnitch()
            {
                return false;
            }
        };
        // an empty message acts as a request to the SchemaCheckVerbHandler.
        MessageOut message = new MessageOut(MessagingService.Verb.SCHEMA_CHECK);
        for (InetAddress endpoint : liveHosts)
            MessagingService.instance().sendRR(message, endpoint, cb);

        try
        {
            // wait for as long as possible. timeout-1s if possible.
            latch.await(DatabaseDescriptor.getRpcTimeout(), TimeUnit.MILLISECONDS);
        }
        catch (InterruptedException ex)
        {
            throw new AssertionError("This latch shouldn't have been interrupted.");
        }

        // maps versions to hosts that are on that version.
        Map<String, List<String>> results = new HashMap<String, List<String>>();
        Iterable<InetAddress> allHosts = Iterables.concat(Gossiper.instance.getLiveMembers(), Gossiper.instance.getUnreachableMembers());
        for (InetAddress host : allHosts)
        {
            UUID version = versions.get(host);
            String stringVersion = version == null ? UNREACHABLE : version.toString();
            List<String> hosts = results.get(stringVersion);
            if (hosts == null)
            {
                hosts = new ArrayList<String>();
                results.put(stringVersion, hosts);
            }
            hosts.add(host.getHostAddress());
        }

        // we're done: the results map is ready to return to the client.  the rest is just debug logging:
        if (results.get(UNREACHABLE) != null)
            logger.debug("Hosts not in agreement. Didn't get a response from everybody: {}", StringUtils.join(results.get(UNREACHABLE), ","));
        for (Map.Entry<String, List<String>> entry : results.entrySet())
        {
            // check for version disagreement. log the hosts that don't agree.
            if (entry.getKey().equals(UNREACHABLE) || entry.getKey().equals(myVersion))
                continue;
            for (String host : entry.getValue())
                logger.debug("{} disagrees ({})", host, entry.getKey());
        }
        if (results.size() == 1)
            logger.debug("Schemas are in agreement.");

        return results;
    }

    /**
     * Compute all ranges we're going to query, in sorted order. Nodes can be replica destinations for many ranges,
     * so we need to restrict each scan to the specific range we want, or else we'd get duplicate results.
     */
    static <T extends RingPosition<T>> List<AbstractBounds<T>> getRestrictedRanges(final AbstractBounds<T> queryRange)
    {
        // special case for bounds containing exactly 1 (non-minimum) token
        if (queryRange instanceof Bounds && queryRange.left.equals(queryRange.right) && !queryRange.left.isMinimum())
        {
            return Collections.singletonList(queryRange);
        }

        TokenMetadata tokenMetadata = StorageService.instance.getTokenMetadata();

        List<AbstractBounds<T>> ranges = new ArrayList<AbstractBounds<T>>();
        // divide the queryRange into pieces delimited by the ring and minimum tokens
        Iterator<Token> ringIter = TokenMetadata.ringIterator(tokenMetadata.sortedTokens(), queryRange.left.getToken(), true);
        AbstractBounds<T> remainder = queryRange;
        while (ringIter.hasNext())
        {
            /*
             * remainder can be a range/bounds of token _or_ keys and we want to split it with a token:
             *   - if remainder is tokens, then we'll just split using the provided token.
             *   - if remainder is keys, we want to split using token.upperBoundKey. For instance, if remainder
             *     is [DK(10, 'foo'), DK(20, 'bar')], and we have 3 nodes with tokens 0, 15, 30. We want to
             *     split remainder to A=[DK(10, 'foo'), 15] and B=(15, DK(20, 'bar')]. But since we can't mix
             *     tokens and keys at the same time in a range, we uses 15.upperBoundKey() to have A include all
             *     keys having 15 as token and B include none of those (since that is what our node owns).
             * asSplitValue() abstracts that choice.
             */
            Token upperBoundToken = ringIter.next();
            T upperBound = (T)upperBoundToken.upperBound(queryRange.left.getClass());
            if (!remainder.left.equals(upperBound) && !remainder.contains(upperBound))
                // no more splits
                break;
            Pair<AbstractBounds<T>,AbstractBounds<T>> splits = remainder.split(upperBound);
            if (splits == null)
                continue;

            ranges.add(splits.left);
            remainder = splits.right;
        }
        ranges.add(remainder);

        return ranges;
    }

    public boolean getHintedHandoffEnabled()
    {
        return DatabaseDescriptor.hintedHandoffEnabled();
    }

    public void setHintedHandoffEnabled(boolean b)
    {
        synchronized (StorageService.instance)
        {
            if (b)
                StorageService.instance.checkServiceAllowedToStart("hinted handoff");

            DatabaseDescriptor.setHintedHandoffEnabled(b);
        }
    }

    public void enableHintsForDC(String dc)
    {
        DatabaseDescriptor.enableHintsForDC(dc);
    }

    public void disableHintsForDC(String dc)
    {
        DatabaseDescriptor.disableHintsForDC(dc);
    }

    public Set<String> getHintedHandoffDisabledDCs()
    {
        return DatabaseDescriptor.hintedHandoffDisabledDCs();
    }

    public int getMaxHintWindow()
    {
        return DatabaseDescriptor.getMaxHintWindow();
    }

    public void setMaxHintWindow(int ms)
    {
        DatabaseDescriptor.setMaxHintWindow(ms);
    }

    public static boolean shouldHint(InetAddress ep)
    {
        if (DatabaseDescriptor.hintedHandoffEnabled())
        {
            Set<String> disabledDCs = DatabaseDescriptor.hintedHandoffDisabledDCs();
            if (!disabledDCs.isEmpty())
            {
                final String dc = DatabaseDescriptor.getEndpointSnitch().getDatacenter(ep);
                if (disabledDCs.contains(dc))
                {
                    Tracing.trace("Not hinting {} since its data center {} has been disabled {}", ep, dc, disabledDCs);
                    return false;
                }
            }
            boolean hintWindowExpired = Gossiper.instance.getEndpointDowntime(ep) > DatabaseDescriptor.getMaxHintWindow();
            if (hintWindowExpired)
            {
                HintsService.instance.metrics.incrPastWindow(ep);
                Tracing.trace("Not hinting {} which has been down {} ms", ep, Gossiper.instance.getEndpointDowntime(ep));
            }
            return !hintWindowExpired;
        }
        else
        {
            return false;
        }
    }

    /**
     * Performs the truncate operatoin, which effectively deletes all data from
     * the column family cfname
     * @param keyspace
     * @param cfname
     * @throws UnavailableException If some of the hosts in the ring are down.
     * @throws TimeoutException
     */
    public static void truncateBlocking(String keyspace, String cfname) throws UnavailableException, TimeoutException
    {
        logger.debug("Starting a blocking truncate operation on keyspace {}, CF {}", keyspace, cfname);
        if (isAnyStorageHostDown())
        {
            logger.info("Cannot perform truncate, some hosts are down");
            // Since the truncate operation is so aggressive and is typically only
            // invoked by an admin, for simplicity we require that all nodes are up
            // to perform the operation.
            int liveMembers = Gossiper.instance.getLiveMembers().size();
            throw new UnavailableException(ConsistencyLevel.ALL, liveMembers + Gossiper.instance.getUnreachableMembers().size(), liveMembers);
        }

        Set<InetAddress> allEndpoints = StorageService.instance.getLiveRingMembers(true);

        int blockFor = allEndpoints.size();
        final TruncateResponseHandler responseHandler = new TruncateResponseHandler(blockFor);

        // Send out the truncate calls and track the responses with the callbacks.
        Tracing.trace("Enqueuing truncate messages to hosts {}", allEndpoints);
        final Truncation truncation = new Truncation(keyspace, cfname);
        MessageOut<Truncation> message = truncation.createMessage();
        for (InetAddress endpoint : allEndpoints)
            MessagingService.instance().sendRR(message, endpoint, responseHandler);

        // Wait for all
        try
        {
            responseHandler.get();
        }
        catch (TimeoutException e)
        {
            Tracing.trace("Timed out");
            throw e;
        }
    }

    /**
     * Asks the gossiper if there are any nodes that are currently down.
     * @return true if the gossiper thinks all nodes are up.
     */
    private static boolean isAnyStorageHostDown()
    {
        return !Gossiper.instance.getUnreachableTokenOwners().isEmpty();
    }

    public interface WritePerformer
    {
        public void apply(IMutation mutation,
                          Iterable<InetAddress> targets,
                          AbstractWriteResponseHandler<IMutation> responseHandler,
                          String localDataCenter,
                          ConsistencyLevel consistencyLevel) throws OverloadedException;
    }

    /**
     * This class captures metrics for views writes.
     */
    private static class ViewWriteMetricsWrapped extends BatchlogResponseHandler<IMutation>
    {
        public ViewWriteMetricsWrapped(AbstractWriteResponseHandler<IMutation> writeHandler, int i, BatchlogCleanup cleanup, long queryStartNanoTime)
        {
            super(writeHandler, i, cleanup, queryStartNanoTime);
            viewWriteMetrics.viewReplicasAttempted.inc(totalEndpoints());
        }

        public void response(MessageIn<IMutation> msg)
        {
            super.response(msg);
            viewWriteMetrics.viewReplicasSuccess.inc();
        }
    }

    /**
     * A Runnable that aborts if it doesn't start running before it times out
     */
    private static abstract class DroppableRunnable implements Runnable
    {
        final long constructionTime;
        final MessagingService.Verb verb;

        public DroppableRunnable(MessagingService.Verb verb)
        {
            this.constructionTime = System.currentTimeMillis();
            this.verb = verb;
        }

        public final void run()
        {
            long timeTaken = System.currentTimeMillis() - constructionTime;
            if (timeTaken > verb.getTimeout())
            {
                MessagingService.instance().incrementDroppedMessages(verb, timeTaken);
                return;
            }
            try
            {
                runMayThrow();
            }
            catch (Exception e)
            {
                throw new RuntimeException(e);
            }
        }

        abstract protected void runMayThrow() throws Exception;
    }

    /**
     * Like DroppableRunnable, but if it aborts, it will rerun (on the mutation stage) after
     * marking itself as a hint in progress so that the hint backpressure mechanism can function.
     */
    private static abstract class LocalMutationRunnable implements Runnable
    {
        private final long constructionTime = System.currentTimeMillis();

        private final Optional<IMutation> mutationOpt;

        public LocalMutationRunnable(Optional<IMutation> mutationOpt)
        {
            this.mutationOpt = mutationOpt;
        }

        public LocalMutationRunnable()
        {
            this.mutationOpt = Optional.empty();
        }

        public final void run()
        {
            final MessagingService.Verb verb = verb();
            long mutationTimeout = verb.getTimeout();
            long timeTaken = System.currentTimeMillis() - constructionTime;
            if (timeTaken > mutationTimeout)
            {
                if (MessagingService.DROPPABLE_VERBS.contains(verb))
                    MessagingService.instance().incrementDroppedMutations(mutationOpt, timeTaken);
                HintRunnable runnable = new HintRunnable(Collections.singleton(FBUtilities.getBroadcastAddress()))
                {
                    protected void runMayThrow() throws Exception
                    {
                        LocalMutationRunnable.this.runMayThrow();
                    }
                };
                submitHint(runnable);
                return;
            }

            try
            {
                runMayThrow();
            }
            catch (Exception e)
            {
                throw new RuntimeException(e);
            }
        }

        abstract protected MessagingService.Verb verb();
        abstract protected void runMayThrow() throws Exception;
    }

    /**
     * HintRunnable will decrease totalHintsInProgress and targetHints when finished.
     * It is the caller's responsibility to increment them initially.
     */
    private abstract static class HintRunnable implements Runnable
    {
        public final Collection<InetAddress> targets;

        protected HintRunnable(Collection<InetAddress> targets)
        {
            this.targets = targets;
        }

        public void run()
        {
            try
            {
                runMayThrow();
            }
            catch (Exception e)
            {
                throw new RuntimeException(e);
            }
            finally
            {
                StorageMetrics.totalHintsInProgress.dec(targets.size());
                for (InetAddress target : targets)
                    getHintsInProgressFor(target).decrementAndGet();
            }
        }

        abstract protected void runMayThrow() throws Exception;
    }

    public long getTotalHints()
    {
        return StorageMetrics.totalHints.getCount();
    }

    public int getMaxHintsInProgress()
    {
        return maxHintsInProgress;
    }

    public void setMaxHintsInProgress(int qs)
    {
        maxHintsInProgress = qs;
    }

    public int getHintsInProgress()
    {
        return (int) StorageMetrics.totalHintsInProgress.getCount();
    }

    public void verifyNoHintsInProgress()
    {
        if (getHintsInProgress() > 0)
            logger.warn("Some hints were not written before shutdown.  This is not supposed to happen.  You should (a) run repair, and (b) file a bug report");
    }

    private static AtomicInteger getHintsInProgressFor(InetAddress destination)
    {
        try
        {
            return hintsInProgress.load(destination);
        }
        catch (Exception e)
        {
            throw new AssertionError(e);
        }
    }

    public static Future<Void> submitHint(Mutation mutation, InetAddress target, AbstractWriteResponseHandler<IMutation> responseHandler)
    {
        return submitHint(mutation, Collections.singleton(target), responseHandler);
    }

    public static Future<Void> submitHint(Mutation mutation,
                                          Collection<InetAddress> targets,
                                          AbstractWriteResponseHandler<IMutation> responseHandler)
    {
        HintRunnable runnable = new HintRunnable(targets)
        {
            public void runMayThrow()
            {
                Set<InetAddress> validTargets = new HashSet<>(targets.size());
                Set<UUID> hostIds = new HashSet<>(targets.size());
                for (InetAddress target : targets)
                {
                    UUID hostId = StorageService.instance.getHostIdForEndpoint(target);
                    if (hostId != null)
                    {
                        hostIds.add(hostId);
                        validTargets.add(target);
                    }
                    else
                        logger.debug("Discarding hint for endpoint not part of ring: {}", target);
                }
                logger.trace("Adding hints for {}", validTargets);
                HintsService.instance.write(hostIds, Hint.create(mutation, System.currentTimeMillis()));
                validTargets.forEach(HintsService.instance.metrics::incrCreatedHints);
                // Notify the handler only for CL == ANY
                if (responseHandler != null && responseHandler.consistencyLevel == ConsistencyLevel.ANY)
                    responseHandler.response(null);
            }
        };

        return submitHint(runnable);
    }

    private static Future<Void> submitHint(HintRunnable runnable)
    {
        StorageMetrics.totalHintsInProgress.inc(runnable.targets.size());
        for (InetAddress target : runnable.targets)
            getHintsInProgressFor(target).incrementAndGet();
        return (Future<Void>) StageManager.getStage(Stage.MUTATION).submit(runnable);
    }

    public Long getRpcTimeout() { return DatabaseDescriptor.getRpcTimeout(); }
    public void setRpcTimeout(Long timeoutInMillis) { DatabaseDescriptor.setRpcTimeout(timeoutInMillis); }

    public Long getReadRpcTimeout() { return DatabaseDescriptor.getReadRpcTimeout(); }
    public void setReadRpcTimeout(Long timeoutInMillis) { DatabaseDescriptor.setReadRpcTimeout(timeoutInMillis); }

    public Long getWriteRpcTimeout() { return DatabaseDescriptor.getWriteRpcTimeout(); }
    public void setWriteRpcTimeout(Long timeoutInMillis) { DatabaseDescriptor.setWriteRpcTimeout(timeoutInMillis); }

    public Long getCounterWriteRpcTimeout() { return DatabaseDescriptor.getCounterWriteRpcTimeout(); }
    public void setCounterWriteRpcTimeout(Long timeoutInMillis) { DatabaseDescriptor.setCounterWriteRpcTimeout(timeoutInMillis); }

    public Long getCasContentionTimeout() { return DatabaseDescriptor.getCasContentionTimeout(); }
    public void setCasContentionTimeout(Long timeoutInMillis) { DatabaseDescriptor.setCasContentionTimeout(timeoutInMillis); }

    public Long getRangeRpcTimeout() { return DatabaseDescriptor.getRangeRpcTimeout(); }
    public void setRangeRpcTimeout(Long timeoutInMillis) { DatabaseDescriptor.setRangeRpcTimeout(timeoutInMillis); }

    public Long getTruncateRpcTimeout() { return DatabaseDescriptor.getTruncateRpcTimeout(); }
    public void setTruncateRpcTimeout(Long timeoutInMillis) { DatabaseDescriptor.setTruncateRpcTimeout(timeoutInMillis); }

    public Long getNativeTransportMaxConcurrentConnections() { return DatabaseDescriptor.getNativeTransportMaxConcurrentConnections(); }
    public void setNativeTransportMaxConcurrentConnections(Long nativeTransportMaxConcurrentConnections) { DatabaseDescriptor.setNativeTransportMaxConcurrentConnections(nativeTransportMaxConcurrentConnections); }

    public Long getNativeTransportMaxConcurrentConnectionsPerIp() { return DatabaseDescriptor.getNativeTransportMaxConcurrentConnectionsPerIp(); }
    public void setNativeTransportMaxConcurrentConnectionsPerIp(Long nativeTransportMaxConcurrentConnections) { DatabaseDescriptor.setNativeTransportMaxConcurrentConnectionsPerIp(nativeTransportMaxConcurrentConnections); }

    public void reloadTriggerClasses() { TriggerExecutor.instance.reloadClasses(); }

    public long getReadRepairAttempted()
    {
        return ReadRepairMetrics.attempted.getCount();
    }

    public long getReadRepairRepairedBlocking()
    {
        return ReadRepairMetrics.repairedBlocking.getCount();
    }

    public long getReadRepairRepairedBackground()
    {
        return ReadRepairMetrics.repairedBackground.getCount();
    }

    public int getNumberOfTables()
    {
        return Schema.instance.getNumberOfTables();
    }

    public int getOtcBacklogExpirationInterval() {
        return DatabaseDescriptor.getOtcBacklogExpirationInterval();
    }

    public void setOtcBacklogExpirationInterval(int intervalInMillis) {
        DatabaseDescriptor.setOtcBacklogExpirationInterval(intervalInMillis);
    }
}<|MERGE_RESOLUTION|>--- conflicted
+++ resolved
@@ -1552,11 +1552,7 @@
     private static boolean systemKeyspaceQuery(List<? extends ReadCommand> cmds)
     {
         for (ReadCommand cmd : cmds)
-<<<<<<< HEAD
-            if (!SchemaConstants.isSystemKeyspace(cmd.metadata().ksName))
-=======
-            if (!Schema.isLocalSystemKeyspace(cmd.metadata().ksName))
->>>>>>> 9e37967e
+            if (!SchemaConstants.isLocalSystemKeyspace(cmd.metadata().ksName))
                 return false;
         return true;
     }
