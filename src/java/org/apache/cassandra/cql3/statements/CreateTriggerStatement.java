--- conflicted
+++ resolved
@@ -79,22 +79,15 @@
 
         if (triggers.get(triggerName).isPresent())
         {
-<<<<<<< HEAD
             if (ifNotExists)
                 return null;
             else
                 throw new InvalidRequestException(String.format("Trigger %s already exists", triggerName));
-=======
-            cfm.addTriggerDefinition(triggerDefinition);
-            logger.info("Adding trigger with name {} and class {}", triggerName, triggerClass);
-            MigrationManager.announceColumnFamilyUpdate(cfm, isLocalOnly);
-            return true;
->>>>>>> e5c40278
         }
 
         cfm.triggers(triggers.with(TriggerMetadata.create(triggerName, triggerClass)));
         logger.info("Adding trigger with name {} and class {}", triggerName, triggerClass);
-        MigrationManager.announceColumnFamilyUpdate(cfm, false, isLocalOnly);
+        MigrationManager.announceColumnFamilyUpdate(cfm, isLocalOnly);
         return new Event.SchemaChange(Event.SchemaChange.Change.UPDATED, Event.SchemaChange.Target.TABLE, keyspace(), columnFamily());
     }
 }