--- conflicted
+++ resolved
@@ -56,11 +56,7 @@
 
 public class QueryProcessor implements QueryHandler
 {
-<<<<<<< HEAD
-    public static final CassandraVersion CQL_VERSION = new CassandraVersion("3.3.0");
-=======
-    public static final SemanticVersion CQL_VERSION = new SemanticVersion("3.2.1");
->>>>>>> 4e3555c1
+    public static final CassandraVersion CQL_VERSION = new CassandraVersion("3.3.1");
 
     public static final QueryProcessor instance = new QueryProcessor();
 
