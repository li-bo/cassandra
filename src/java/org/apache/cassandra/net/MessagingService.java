--- conflicted
+++ resolved
@@ -90,21 +90,13 @@
 
 public final class MessagingService implements MessagingServiceMBean
 {
-    // Required to allow schema migrations while upgrading within the minor 3.0.x/3.x versions to 3.11+.
-    // See CASSANDRA-13004 for details.
-    public final static boolean FORCE_3_0_PROTOCOL_VERSION = Boolean.getBoolean("cassandra.force_3_0_protocol_version");
-
     public static final String MBEAN_NAME = "org.apache.cassandra.net:type=MessagingService";
 
     // 8 bits version, so don't waste versions
     public static final int VERSION_30 = 10;
-<<<<<<< HEAD
-    public static final int VERSION_40 = 11;
+    public static final int VERSION_3014 = 11;
+    public static final int VERSION_40 = 12;
     public static final int current_version = VERSION_40;
-=======
-    public static final int VERSION_3014 = 11;
-    public static final int current_version = FORCE_3_0_PROTOCOL_VERSION ? VERSION_30 : VERSION_3014;
->>>>>>> 2a0890d0
 
     public static final String FAILURE_CALLBACK_PARAM = "CAL_BAC";
     public static final byte[] ONE_BYTE = new byte[1];
