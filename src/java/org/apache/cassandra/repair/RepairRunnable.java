--- conflicted
+++ resolved
@@ -390,13 +390,8 @@
                     throw new Exception("no tracestate");
 
                 String format = "select event_id, source, activity from %s.%s where session_id = ? and event_id > ? and event_id < ?;";
-<<<<<<< HEAD
                 String query = String.format(format, SchemaConstants.TRACE_KEYSPACE_NAME, TraceKeyspace.EVENTS);
-                SelectStatement statement = (SelectStatement) QueryProcessor.parseStatement(query).prepare().statement;
-=======
-                String query = String.format(format, TraceKeyspace.NAME, TraceKeyspace.EVENTS);
                 SelectStatement statement = (SelectStatement) QueryProcessor.parseStatement(query).prepare(ClientState.forInternalCalls()).statement;
->>>>>>> 6c29ee84
 
                 ByteBuffer sessionIdBytes = ByteBufferUtil.bytes(sessionId);
                 InetAddress source = FBUtilities.getBroadcastAddress();
