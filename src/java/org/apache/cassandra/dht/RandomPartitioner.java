--- conflicted
+++ resolved
@@ -74,7 +74,6 @@
     public static final RandomPartitioner instance = new RandomPartitioner();
     public static final AbstractType<?> partitionOrdering = new PartitionerDefinedOrder(instance);
 
-<<<<<<< HEAD
     private final Splitter splitter = new Splitter(this)
     {
         public Token tokenForValue(BigInteger value)
@@ -87,8 +86,6 @@
             return ((BigIntegerToken)token).getTokenValue();
         }
     };
-=======
->>>>>>> 58daf137
 
     public DecoratedKey decorateKey(ByteBuffer key)
     {
@@ -146,7 +143,7 @@
 
     public BigIntegerToken getRandomToken(Random random)
     {
-        BigInteger token = FBUtilities.hashToBigInteger(GuidGenerator.guidAsBytes(random, "host/127.0.0.1", 0));
+        BigInteger token = hashToBigInteger(GuidGenerator.guidAsBytes(random, "host/127.0.0.1", 0));
         if ( token.signum() == -1 )
             token = token.multiply(BigInteger.valueOf(-1L));
         return new BigIntegerToken(token);
@@ -303,13 +300,11 @@
         return partitionOrdering;
     }
 
-<<<<<<< HEAD
     public Optional<Splitter> splitter()
     {
         return Optional.of(splitter);
     }
 
-=======
     private static BigInteger hashToBigInteger(ByteBuffer data)
     {
         MessageDigest messageDigest = localMD5Digest.get();
@@ -320,5 +315,4 @@
 
         return new BigInteger(messageDigest.digest()).abs();
     }
->>>>>>> 58daf137
 }