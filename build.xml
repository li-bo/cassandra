<?xml version="1.0" encoding="UTF-8" standalone="no"?>
<!--
 ~ Licensed to the Apache Software Foundation (ASF) under one
 ~ or more contributor license agreements.  See the NOTICE file
 ~ distributed with this work for additional information
 ~ regarding copyright ownership.  The ASF licenses this file
 ~ to you under the Apache License, Version 2.0 (the
 ~ "License"); you may not use this file except in compliance
 ~ with the License.  You may obtain a copy of the License at
 ~
 ~    http://www.apache.org/licenses/LICENSE-2.0
 ~
 ~ Unless required by applicable law or agreed to in writing,
 ~ software distributed under the License is distributed on an
 ~ "AS IS" BASIS, WITHOUT WARRANTIES OR CONDITIONS OF ANY
 ~ KIND, either express or implied.  See the License for the
 ~ specific language governing permissions and limitations
 ~ under the License.
 -->
<project basedir="." default="jar" name="apache-cassandra"
         xmlns:artifact="antlib:org.apache.maven.artifact.ant">
    <property environment="env"/>
    <property file="build.properties" />
    <property file="build.properties.default" />
    <property name="debuglevel" value="source,lines,vars"/>

    <!-- default version and SCM information -->
    <property name="base.version" value="3.0.0"/>
    <property name="scm.connection" value="scm:git://git.apache.org/cassandra.git"/>
    <property name="scm.developerConnection" value="scm:git://git.apache.org/cassandra.git"/>
    <property name="scm.url" value="http://git-wip-us.apache.org/repos/asf?p=cassandra.git;a=tree"/>

    <!-- directory details -->
    <property name="basedir" value="."/>
    <property name="build.src" value="${basedir}/src"/>
    <property name="build.src.java" value="${basedir}/src/java"/>
    <property name="build.src.jdkoverride" value="${basedir}/src/jdkoverride" />
    <property name="build.src.resources" value="${basedir}/src/resources"/>
    <property name="build.src.gen-java" value="${basedir}/src/gen-java"/>
    <property name="build.lib" value="${basedir}/lib"/>
    <property name="build.tools.lib" value="${basedir}/tools/lib"/>
    <property name="build.dir" value="${basedir}/build"/>
    <property name="build.dir.lib" value="${basedir}/build/lib"/>
    <property name="build.test.dir" value="${build.dir}/test"/>
    <property name="build.classes" value="${build.dir}/classes"/>
    <property name="build.classes.main" value="${build.classes}/main" />
    <property name="build.classes.thrift" value="${build.classes}/thrift" />
    <property name="javadoc.dir" value="${build.dir}/javadoc"/>
    <property name="javadoc.jars.dir" value="${build.dir}/javadocs"/>
    <property name="interface.dir" value="${basedir}/interface"/>
    <property name="interface.thrift.dir" value="${interface.dir}/thrift"/>
    <property name="interface.thrift.gen-java" value="${interface.thrift.dir}/gen-java"/>
    <property name="test.dir" value="${basedir}/test"/>
    <property name="test.resources" value="${test.dir}/resources"/>
    <property name="test.lib" value="${build.dir}/test/lib"/>
    <property name="test.classes" value="${build.dir}/test/classes"/>
    <property name="test.conf" value="${test.dir}/conf"/>
    <property name="test.data" value="${test.dir}/data"/>
    <property name="test.name" value="*Test"/>
    <property name="benchmark.name" value=""/>
    <property name="test.methods" value=""/>
    <property name="test.runners" value="1"/>
    <property name="test.unit.src" value="${test.dir}/unit"/>
    <property name="test.long.src" value="${test.dir}/long"/>
    <property name="test.microbench.src" value="${test.dir}/microbench"/>
    <property name="test.pig.src" value="${test.dir}/pig"/>
    <property name="dist.dir" value="${build.dir}/dist"/>
    <property name="tmp.dir" value="${java.io.tmpdir}"/>
	
	<property name="source.version" value="1.7"/>
	<property name="target.version" value="1.7"/>
	
    <condition property="version" value="${base.version}">
      <isset property="release"/>
    </condition>
    <property name="version" value="${base.version}-SNAPSHOT"/>
    <property name="version.properties.dir"
              value="${build.src.resources}/org/apache/cassandra/config/" />
    <property name="final.name" value="${ant.project.name}-${version}"/>
 
    <!-- details of what version of Maven ANT Tasks to fetch -->
    <property name="maven-ant-tasks.version" value="2.1.3" />
    <property name="maven-ant-tasks.local" value="${user.home}/.m2/repository/org/apache/maven/maven-ant-tasks"/>
    <property name="maven-ant-tasks.url"
              value="http://repo2.maven.org/maven2/org/apache/maven/maven-ant-tasks" />
    <!-- details of how and which Maven repository we publish to -->
    <property name="maven.version" value="3.0.3" />
    <condition property="maven-repository-url" value="https://repository.apache.org/service/local/staging/deploy/maven2">
      <isset property="release"/>
    </condition>
    <condition property="maven-repository-id" value="apache.releases.https">
      <isset property="release"/>
    </condition>
    <property name="maven-repository-url" value="https://repository.apache.org/content/repositories/snapshots"/>
    <property name="maven-repository-id" value="apache.snapshots.https"/>

    <property name="test.timeout" value="60000" />
    <property name="test.long.timeout" value="600000" />

    <!-- default for cql tests. Can be override by -Dcassandra.test.use_prepared=false -->
    <property name="cassandra.test.use_prepared" value="true" />

    <!-- http://cobertura.sourceforge.net/ -->
    <property name="cobertura.version" value="2.0.3"/>
    <property name="cobertura.build.dir" value="${build.dir}/cobertura"/>
    <property name="cobertura.report.dir" value="${cobertura.build.dir}/report"/>
    <property name="cobertura.classes.dir" value="${cobertura.build.dir}/classes"/>
    <property name="cobertura.datafile" value="${cobertura.build.dir}/cobertura.ser"/>
    
    <!-- http://www.eclemma.org/jacoco/ -->
    <property name="jacoco.export.dir" value="${build.dir}/jacoco/" />
    <property name="jacoco.execfile" value="${jacoco.export.dir}/jacoco.exec" />
    <property name="jacoco.version" value="0.7.1.201405082137"/>

    <condition property="maven-ant-tasks.jar.exists">
      <available file="${build.dir}/maven-ant-tasks-${maven-ant-tasks.version}.jar" />
    </condition>

    <condition property="maven-ant-tasks.jar.local">
      <available file="${maven-ant-tasks.local}/${maven-ant-tasks.version}/maven-ant-tasks-${maven-ant-tasks.version}.jar" />
    </condition>

    <condition property="is.source.artifact">
      <available file="${build.src.java}" type="dir" />
    </condition>

    <tstamp>
      <format property="YEAR" pattern="yyyy"/>
    </tstamp>

    <!--
         Add all the dependencies.
    -->
    <path id="maven-ant-tasks.classpath" path="${build.dir}/maven-ant-tasks-${maven-ant-tasks.version}.jar" />
    <path id="cassandra.classpath">
        <pathelement location="${cobertura.classes.dir}"/>
        <pathelement location="${build.classes.main}" />
        <pathelement location="${build.classes.thrift}" />
        <fileset dir="${build.lib}">
          <include name="**/*.jar" />
          <exclude name="**/*-sources.jar"/>
        </fileset>
        <fileset dir="${build.dir.lib}">
          <include name="**/*.jar" />
          <exclude name="**/*-sources.jar"/>
        </fileset>
    </path>
	
	<path id="cobertura.classpath">
		<pathelement location="${cobertura.classes.dir}"/>
	</path>

  <macrodef name="create-javadoc">
    <attribute name="destdir"/>
    <element name="filesets"/>
    <sequential>
      <javadoc destdir="@{destdir}" author="true" version="true" use="true"
        windowtitle="${ant.project.name} API" classpathref="cassandra.classpath"
        bottom="Copyright &amp;copy; ${YEAR} The Apache Software Foundation"
        useexternalfile="yes"
        maxmemory="256m">
        <filesets/>
      </javadoc>
    </sequential>
  </macrodef>

    <!--
        Setup the output directories.
    -->
    <target name="init">
        <fail unless="is.source.artifact"
            message="Not a source artifact, stopping here." />
        <mkdir dir="${build.classes.main}"/>
        <mkdir dir="${build.classes.thrift}"/>
        <mkdir dir="${test.lib}"/>
        <mkdir dir="${test.classes}"/>
        <mkdir dir="${build.src.gen-java}"/>
        <mkdir dir="${build.dir.lib}"/>
        <mkdir dir="${jacoco.export.dir}"/>
    </target>

    <target name="clean" description="Remove all locally created artifacts">
        <delete dir="${build.test.dir}" />
        <delete dir="${build.classes}" />
        <delete dir="${cobertura.classes.dir}" />
        <delete dir="${build.src.gen-java}" />
        <delete dir="${version.properties.dir}" />
        <delete dir="${jacoco.export.dir}" />
    </target>
    <target depends="clean" name="cleanall"/>

    <target name="realclean" depends="clean" description="Remove the entire build directory and all downloaded artifacts">
        <delete dir="${build.dir}" />
    </target>

    <!--
<<<<<<< HEAD
=======
       This generates the CLI grammar files from Cli.g
    -->
    <target name="check-gen-cli-grammar">
        <uptodate property="cliUpToDate"
                srcfile="${build.src.java}/org/apache/cassandra/cli/Cli.g"
                targetfile="${build.src.gen-java}/org/apache/cassandra/cli/Cli.tokens"/>
    </target>

    <target name="gen-cli-grammar" depends="check-gen-cli-grammar" unless="cliUpToDate">
      <echo>Building Grammar ${build.src.java}/org/apache/cassandra/cli/Cli.g  ....</echo>
      <java classname="org.antlr.Tool"
        classpath="${build.dir.lib}/jars/antlr-3.5.2.jar;${build.lib}/antlr-runtime-3.5.2.jar;${build.lib}/ST4-4.0.8.jar"
            fork="true"
            failonerror="true">
         <jvmarg value="-Xmx512M" />
         <arg value="${build.src.java}/org/apache/cassandra/cli/Cli.g" />
         <arg value="-fo" />
         <arg value="${build.src.gen-java}/org/apache/cassandra/cli/" />
      </java>
    </target>

    <!--
>>>>>>> 7b83334f
       This generates the CQL grammar files from Cql.g
    -->
    <target name="check-gen-cql3-grammar">
        <uptodate property="cql3current"
                srcfile="${build.src.java}/org/apache/cassandra/cql3/Cql.g"
                targetfile="${build.src.gen-java}/org/apache/cassandra/cql3/Cql.tokens"/>
    </target>
 
<<<<<<< HEAD
=======
    <target name="gen-cql2-grammar" depends="check-gen-cql2-grammar" unless="cql2current">
      <echo>Building Grammar ${build.src.java}/org/apache/cassandra/cql/Cql.g  ...</echo>
      <java classname="org.antlr.Tool"
            classpath="${build.dir.lib}/jars/antlr-3.5.2.jar;${build.lib}/antlr-runtime-3.5.2.jar;${build.lib}/ST4-4.0.8.jar"
            fork="true"
            failonerror="true">
         <jvmarg value="-Xmx512M" />
         <arg value="${build.src.java}/org/apache/cassandra/cql/Cql.g" />
         <arg value="-fo" />
         <arg value="${build.src.gen-java}/org/apache/cassandra/cql/" />
      </java>
    </target>
>>>>>>> 7b83334f
    <target name="gen-cql3-grammar" depends="check-gen-cql3-grammar" unless="cql3current">
      <echo>Building Grammar ${build.src.java}/org/apache/cassandra/cql3/Cql.g  ...</echo>
      <java classname="org.antlr.Tool"
            classpath="${build.dir.lib}/jars/antlr-3.5.2.jar;${build.lib}/antlr-runtime-3.5.2.jar;${build.lib}/ST4-4.0.8.jar"
            fork="true"
            failonerror="true">
         <jvmarg value="-Xmx512M" />
         <arg value="-Xconversiontimeout" />
         <arg value="10000" />
         <arg value="${build.src.java}/org/apache/cassandra/cql3/Cql.g" />
         <arg value="-fo" />
         <arg value="${build.src.gen-java}/org/apache/cassandra/cql3/" />
         <arg value="-Xmaxinlinedfastates"/>
         <arg value="10"/> <!-- default is 60 -->
      </java>
    </target>

    <target name="generate-cql-html" depends="maven-ant-tasks-init" description="Generate HTML from textile source">
        <artifact:dependencies pathId="wikitext.classpath">
            <dependency groupId="com.datastax.wikitext" artifactId="wikitext-core-ant" version="1.3"/>
            <dependency groupId="org.fusesource.wikitext" artifactId="textile-core" version="1.3"/>
        </artifact:dependencies>
        <taskdef classpathref="wikitext.classpath" resource="wikitexttasks.properties" />
        <wikitext-to-html markupLanguage="Textile">
            <fileset dir="${basedir}">
                <include name="doc/cql3/*.textile"/>
            </fileset>
        </wikitext-to-html>
    </target>

    <!--
       Fetch Maven Ant Tasks and Cassandra's dependencies
       These targets are intentionally free of dependencies so that they
       can be run stand-alone from a binary release artifact.
    -->
    <target name="maven-ant-tasks-localrepo" unless="maven-ant-tasks.jar.exists" if="maven-ant-tasks.jar.local"
            depends="init" description="Fetch Maven ANT Tasks from Maven Local Repository">
      <copy file="${maven-ant-tasks.local}/${maven-ant-tasks.version}/maven-ant-tasks-${maven-ant-tasks.version}.jar"
           tofile="${build.dir}/maven-ant-tasks-${maven-ant-tasks.version}.jar"/>
      <property name="maven-ant-tasks.jar.exists" value="true"/>
    </target>

    <target name="maven-ant-tasks-download" depends="init,maven-ant-tasks-localrepo" unless="maven-ant-tasks.jar.exists"
            description="Fetch Maven ANT Tasks from Maven Central Repositroy">
      <echo>Downloading Maven ANT Tasks...</echo>
      <get src="${maven-ant-tasks.url}/${maven-ant-tasks.version}/maven-ant-tasks-${maven-ant-tasks.version}.jar"
           dest="${build.dir}/maven-ant-tasks-${maven-ant-tasks.version}.jar" usetimestamp="true" />
    </target>

    <target name="maven-ant-tasks-init" depends="init,maven-ant-tasks-download" unless="maven-ant-tasks.initialized"
            description="Initialize Maven ANT Tasks">
      <typedef uri="antlib:org.apache.maven.artifact.ant" classpathref="maven-ant-tasks.classpath" />

      <!-- define the remote repositories we use -->
      <artifact:remoteRepository id="central"   url="${artifact.remoteRepository.central}"/>
      <artifact:remoteRepository id="java.net2" url="${artifact.remoteRepository.java.net2}"/>
      <artifact:remoteRepository id="apache"    url="${artifact.remoteRepository.apache}"/>

      <macrodef name="install">
        <attribute name="pomFile"/>
        <attribute name="file"/>
        <attribute name="classifier" default=""/>
        <attribute name="packaging" default="jar"/>
        <sequential>
          <artifact:mvn mavenVersion="${maven.version}" fork="true" failonerror="true">
            <arg value="org.apache.maven.plugins:maven-install-plugin:2.3.1:install-file" />
            <arg value="-DpomFile=@{pomFile}" />
            <arg value="-Dfile=@{file}" />
            <arg value="-Dclassifier=@{classifier}" />
            <arg value="-Dpackaging=@{packaging}" />
          </artifact:mvn>
        </sequential>
      </macrodef>

      <macrodef name="deploy">
        <attribute name="pomFile"/>
        <attribute name="file"/>
        <attribute name="classifier" default=""/>
        <attribute name="packaging" default="jar"/>
        <sequential>
          <artifact:mvn mavenVersion="${maven.version}" fork="true" failonerror="true">
            <jvmarg value="-Xmx512m"/>
            <arg value="org.apache.maven.plugins:maven-gpg-plugin:1.4:sign-and-deploy-file" />
            <arg value="-DretryFailedDeploymentCount=5" />
            <arg value="-Durl=${maven-repository-url}" />
            <arg value="-DrepositoryId=${maven-repository-id}" />
            <arg value="-DpomFile=@{pomFile}" />
            <arg value="-Dfile=@{file}" />
            <arg value="-Dclassifier=@{classifier}" />
            <arg value="-Dpackaging=@{packaging}" />
            <arg value="-Papache-release" />
          </artifact:mvn>
        </sequential>
      </macrodef>

      <property name="maven-ant-tasks.initialized" value="true"/>
    </target>

    <!-- this task defines the dependencies that will be fetched by Maven ANT Tasks
         the dependencies are re-used for publishing artifacts to Maven Central
         in order to keep everything consistent -->
    <target name="maven-declare-dependencies" depends="maven-ant-tasks-init"
            description="Define dependencies and dependency versions">
      <!-- The parent pom defines the versions of all dependencies -->
      <artifact:pom id="parent-pom"
                    groupId="org.apache.cassandra"
                    artifactId="cassandra-parent"
                    packaging="pom"
                    version="${version}"
                    url="http://cassandra.apache.org"
                    name="Apache Cassandra"
                    inceptionYear="2009"
                    description="The Apache Cassandra Project develops a highly scalable second-generation distributed database, bringing together Dynamo's fully distributed design and Bigtable's ColumnFamily-based data model.">
        <license name="The Apache Software License, Version 2.0" url="http://www.apache.org/licenses/LICENSE-2.0.txt"/>
        <scm connection="${scm.connection}" developerConnection="${scm.developerConnection}" url="${scm.url}"/>
        <dependencyManagement>
          <dependency groupId="org.xerial.snappy" artifactId="snappy-java" version="1.0.5.2"/>
          <dependency groupId="net.jpountz.lz4" artifactId="lz4" version="1.3.0"/>
          <dependency groupId="com.ning" artifactId="compress-lzf" version="0.8.4"/>
          <dependency groupId="com.google.guava" artifactId="guava" version="16.0"/>
          <dependency groupId="commons-cli" artifactId="commons-cli" version="1.1"/>
          <dependency groupId="commons-codec" artifactId="commons-codec" version="1.2"/>
          <dependency groupId="org.apache.commons" artifactId="commons-lang3" version="3.1"/>
          <dependency groupId="org.apache.commons" artifactId="commons-math3" version="3.2"/>
          <dependency groupId="com.googlecode.concurrentlinkedhashmap" artifactId="concurrentlinkedhashmap-lru" version="1.3"/>
          <dependency groupId="org.antlr" artifactId="antlr" version="3.5.2">
            <exclusion groupId="org.antlr" artifactId="stringtemplate"/>
          </dependency>
          <dependency groupId="org.antlr" artifactId="antlr-runtime" version="3.5.2">
            <exclusion groupId="org.antlr" artifactId="stringtemplate"/>
          </dependency>
          <dependency groupId="org.slf4j" artifactId="slf4j-api" version="1.7.2"/>
          <dependency groupId="org.slf4j" artifactId="log4j-over-slf4j" version="1.7.2"/>
          <dependency groupId="org.slf4j" artifactId="jcl-over-slf4j" version="1.7.2" />
          <dependency groupId="ch.qos.logback" artifactId="logback-core" version="1.1.2"/>
          <dependency groupId="ch.qos.logback" artifactId="logback-classic" version="1.1.2"/>
          <dependency groupId="org.codehaus.jackson" artifactId="jackson-core-asl" version="1.9.2"/>
          <dependency groupId="org.codehaus.jackson" artifactId="jackson-mapper-asl" version="1.9.2"/>
          <dependency groupId="com.googlecode.json-simple" artifactId="json-simple" version="1.1"/>
          <dependency groupId="com.boundary" artifactId="high-scale-lib" version="1.0.6"/>
          <dependency groupId="com.github.jbellis" artifactId="jamm" version="0.3.0"/>
	  	  <dependency groupId="com.github.tjake" artifactId="crc32ex" version="0.1.1"/>
          <dependency groupId="com.thinkaurelius.thrift" artifactId="thrift-server" version="0.3.7">
            <exclusion groupId="org.slf4j" artifactId="slf4j-log4j12"/>
          </dependency>
          <dependency groupId="org.yaml" artifactId="snakeyaml" version="1.11"/>
          <dependency groupId="org.apache.thrift" artifactId="libthrift" version="0.9.2">
	         <exclusion groupId="commons-logging" artifactId="commons-logging"/>
          </dependency>
          <dependency groupId="junit" artifactId="junit" version="4.6" />
          <dependency groupId="org.apache.rat" artifactId="apache-rat" version="0.10">
             <exclusion groupId="commons-lang" artifactId="commons-lang"/>
          </dependency>
          <dependency groupId="org.apache.hadoop" artifactId="hadoop-core" version="1.0.3">
          	<exclusion groupId="org.mortbay.jetty" artifactId="servlet-api"/>
          	<exclusion groupId="commons-logging" artifactId="commons-logging"/>
          </dependency>
          <dependency groupId="org.apache.hadoop" artifactId="hadoop-minicluster" version="1.0.3"/>
          <dependency groupId="org.apache.pig" artifactId="pig" version="0.12.1"/>
          <dependency groupId="net.java.dev.jna" artifactId="jna" version="4.0.0"/>

          <dependency groupId="net.sourceforge.cobertura" artifactId="cobertura" version="${cobertura.version}">
            <exclusion groupId="xerces" artifactId="xercesImpl"/>
          </dependency>
          <dependency groupId="org.jacoco" artifactId="org.jacoco.agent" version="${jacoco.version}"/>
          <dependency groupId="org.jacoco" artifactId="org.jacoco.ant" version="${jacoco.version}"/>

          <dependency groupId="org.openjdk.jmh" artifactId="jmh-core" version="1.1.1"/>
          <dependency groupId="org.openjdk.jmh" artifactId="jmh-generator-annprocess" version="1.1.1"/>

          <dependency groupId="org.apache.cassandra" artifactId="cassandra-all" version="${version}" />
          <dependency groupId="org.apache.cassandra" artifactId="cassandra-thrift" version="${version}" />
          <dependency groupId="io.dropwizard.metrics" artifactId="metrics-core" version="3.1.0" />
          <dependency groupId="com.addthis.metrics" artifactId="reporter-config3" version="3.0.0" />
          <dependency groupId="org.mindrot" artifactId="jbcrypt" version="0.3m" />
          <dependency groupId="io.airlift" artifactId="airline" version="0.6" />
          <dependency groupId="io.netty" artifactId="netty-all" version="4.0.23.Final" />
          <dependency groupId="com.google.code.findbugs" artifactId="jsr305" version="2.0.2" />
          <dependency groupId="com.clearspring.analytics" artifactId="stream" version="2.5.2" />
          <dependency groupId="com.datastax.cassandra" artifactId="cassandra-driver-core" version="2.1.2" />
          <dependency groupId="org.javassist" artifactId="javassist" version="3.18.2-GA" />
          <dependency groupId="org.caffinitas.ohc" artifactId="ohc-core" version="0.3.4" />
          <dependency groupId="net.sf.supercsv" artifactId="super-csv" version="2.1.0" />
	      <dependency groupId="net.ju-n.compile-command-annotations" artifactId="compile-command-annotations" version="1.2.0" />
          <dependency groupId="org.fusesource" artifactId="sigar" version="1.6.4">
          	<exclusion groupId="log4j" artifactId="log4j"/>
          </dependency>
          <dependency groupId="joda-time" artifactId="joda-time" version="2.4" />
        	
        </dependencyManagement>
        <developer id="alakshman" name="Avinash Lakshman"/>
        <developer id="aleksey" name="Aleksey Yeschenko"/>
        <developer id="amorton" name="Aaron Morton"/>
        <developer id="benedict" name="Benedict Elliott Smith"/>
        <developer id="brandonwilliams" name="Brandon Williams"/>
        <developer id="dbrosius" name="David Brosius"/>
        <developer id="eevans" name="Eric Evans"/>
        <developer id="gdusbabek" name="Gary Dusbabek"/>
        <developer id="goffinet" name="Chris Goffinet"/>
        <developer id="jaakko" name="Laine Jaakko Olavi"/>
        <developer id="jake" name="T Jake Luciani"/>
        <developer id="jasonbrown" name="Jason Brown"/>
        <developer id="jbellis" name="Jonathan Ellis"/>
        <developer id="jmckenzie" name="Josh McKenzie"/>
        <developer id="johan" name="Johan Oskarsson"/>
        <developer id="junrao" name="Jun Rao"/>
        <developer id="marcuse" name="Marcus Eriksson"/>
        <developer id="mishail" name="Mikhail Stepura"/>
        <developer id="pmalik" name="Prashant Malik"/>
      	<developer id="rstupp" name="Robert Stupp"/>
        <developer id="scode" name="Peter Schuller"/>
        <developer id="slebresne" name="Sylvain Lebresne"/>
        <developer id="tylerhobbs" name="Tyler Hobbs"/>
        <developer id="vijay" name="Vijay Parthasarathy"/>
        <developer id="xedin" name="Pavel Yaskevich"/>
        <developer id="yukim" name="Yuki Morishita"/>
      </artifact:pom>

      <!-- each dependency set then defines the subset of the dependencies for that dependency set -->
      <artifact:pom id="build-deps-pom"
                    artifactId="cassandra-build-deps">
        <parent groupId="org.apache.cassandra"
                artifactId="cassandra-parent"
                version="${version}"/>
        <dependency groupId="junit" artifactId="junit"/>
        <dependency groupId="org.apache.rat" artifactId="apache-rat"/>
        <dependency groupId="org.apache.hadoop" artifactId="hadoop-core"/>
      	<dependency groupId="org.apache.hadoop" artifactId="hadoop-minicluster"/>
        <dependency groupId="org.apache.pig" artifactId="pig"/>
      	<dependency groupId="com.google.code.findbugs" artifactId="jsr305"/>
        <dependency groupId="org.antlr" artifactId="antlr"/>
        <dependency groupId="com.datastax.cassandra" artifactId="cassandra-driver-core"/>
        <dependency groupId="org.javassist" artifactId="javassist"/>
        <dependency groupId="org.caffinitas.ohc" artifactId="ohc-core"/>
        <dependency groupId="org.openjdk.jmh" artifactId="jmh-core"/>
        <dependency groupId="org.openjdk.jmh" artifactId="jmh-generator-annprocess"/>
	    <dependency groupId="net.ju-n.compile-command-annotations" artifactId="compile-command-annotations"/>
      </artifact:pom>

      <artifact:pom id="coverage-deps-pom"
                    artifactId="cassandra-coverage-deps">
        <parent groupId="org.apache.cassandra"
                artifactId="cassandra-parent"
                version="${version}"/>
        <dependency groupId="net.sourceforge.cobertura" artifactId="cobertura"/>
        <dependency groupId="org.jacoco" artifactId="org.jacoco.agent"/>
        <dependency groupId="org.jacoco" artifactId="org.jacoco.ant"/>
      </artifact:pom>

      <artifact:pom id="test-deps-pom"
                    artifactId="cassandra-test-deps">
        <parent groupId="org.apache.cassandra"
                artifactId="cassandra-parent"
                version="${version}"/>
        <!-- do NOT remove this, it breaks pig-test -->
        <dependency groupId="joda-time" artifactId="joda-time" version="2.4" />
      </artifact:pom>

      <!-- now the pom's for artifacts being deployed to Maven Central -->

      <artifact:pom id="all-pom"
                    artifactId="cassandra-all"
                    url="http://cassandra.apache.org"
                    name="Apache Cassandra">
        <parent groupId="org.apache.cassandra"
                artifactId="cassandra-parent"
                version="${version}"/>
        <scm connection="${scm.connection}" developerConnection="${scm.developerConnection}" url="${scm.url}"/>
        <dependency groupId="org.xerial.snappy" artifactId="snappy-java"/>
        <dependency groupId="net.jpountz.lz4" artifactId="lz4"/>
        <dependency groupId="com.ning" artifactId="compress-lzf"/>
        <dependency groupId="com.google.guava" artifactId="guava"/>
        <dependency groupId="commons-cli" artifactId="commons-cli"/>
        <dependency groupId="commons-codec" artifactId="commons-codec"/>
        <dependency groupId="org.apache.commons" artifactId="commons-lang3"/>
        <dependency groupId="org.apache.commons" artifactId="commons-math3"/>
        <dependency groupId="com.googlecode.concurrentlinkedhashmap" artifactId="concurrentlinkedhashmap-lru"/>
        <dependency groupId="org.antlr" artifactId="antlr"/>
        <dependency groupId="org.antlr" artifactId="antlr-runtime"/>
        <dependency groupId="org.slf4j" artifactId="slf4j-api"/>
        <dependency groupId="org.slf4j" artifactId="log4j-over-slf4j"/>
        <dependency groupId="org.slf4j" artifactId="jcl-over-slf4j"/>
        <dependency groupId="org.codehaus.jackson" artifactId="jackson-core-asl"/>
        <dependency groupId="org.codehaus.jackson" artifactId="jackson-mapper-asl"/>
        <dependency groupId="com.googlecode.json-simple" artifactId="json-simple"/>
        <dependency groupId="com.boundary" artifactId="high-scale-lib"/>
        <dependency groupId="org.yaml" artifactId="snakeyaml"/>
        <dependency groupId="org.mindrot" artifactId="jbcrypt"/>
        <dependency groupId="io.dropwizard.metrics" artifactId="metrics-core"/>
        <dependency groupId="com.addthis.metrics" artifactId="reporter-config3"/>
        <dependency groupId="com.thinkaurelius.thrift" artifactId="thrift-server" version="0.3.5"/>
        <dependency groupId="com.clearspring.analytics" artifactId="stream" version="2.5.2" />
        <dependency groupId="net.sf.supercsv" artifactId="super-csv" version="2.1.0" />

        <dependency groupId="ch.qos.logback" artifactId="logback-core"/>
        <dependency groupId="ch.qos.logback" artifactId="logback-classic"/>

        <dependency groupId="org.apache.thrift" artifactId="libthrift"/>
        <dependency groupId="org.apache.cassandra" artifactId="cassandra-thrift"/>
        
        <!-- don't need hadoop classes to run, but if you use the hadoop stuff -->
        <dependency groupId="org.apache.hadoop" artifactId="hadoop-core" optional="true"/>
        <dependency groupId="org.apache.hadoop" artifactId="hadoop-minicluster" optional="true"/>
        <dependency groupId="org.apache.pig" artifactId="pig" optional="true"/>
      	<dependency groupId="com.datastax.cassandra" artifactId="cassandra-driver-core" optional="true"/>


        <!-- don't need jna to run, but nice to have -->
        <dependency groupId="net.java.dev.jna" artifactId="jna" version="4.0.0"/>
        
        <!-- don't need jamm unless running a server in which case it needs to be a -javagent to be used anyway -->
        <dependency groupId="com.github.jbellis" artifactId="jamm"/>
		<dependency groupId="com.github.tjake" artifactId="crc32ex"/>
        <dependency groupId="io.netty" artifactId="netty-all"/>
      	
      	<dependency groupId="joda-time" artifactId="joda-time" version="2.4" />

        <dependency groupId="org.fusesource" artifactId="sigar" version="1.6.4"/>
      </artifact:pom>
      <artifact:pom id="thrift-pom"
                    artifactId="cassandra-thrift"
                    url="http://cassandra.apache.org"
                    name="Apache Cassandra">
        <parent groupId="org.apache.cassandra"
                artifactId="cassandra-parent"
                version="${version}"/>
        <scm connection="${scm.connection}" developerConnection="${scm.developerConnection}" url="${scm.url}"/>
        <dependency groupId="org.apache.commons" artifactId="commons-lang3"/>
        <dependency groupId="org.slf4j" artifactId="slf4j-api"/>
        <dependency groupId="org.slf4j" artifactId="log4j-over-slf4j"/>
        <dependency groupId="org.slf4j" artifactId="jcl-over-slf4j"/>
        <dependency groupId="org.apache.thrift" artifactId="libthrift"/>
      </artifact:pom>
      <artifact:pom id="clientutil-pom"
                    artifactId="cassandra-clientutil"
                    url="http://cassandra.apache.org"
                    name="Apache Cassandra">
        <parent groupId="org.apache.cassandra"
                artifactId="cassandra-parent"
                version="${version}"/>
        <scm connection="${scm.connection}" developerConnection="${scm.developerConnection}" url="${scm.url}"/>
  <dependency groupId="com.google.guava" artifactId="guava"/>
      </artifact:pom>
      
      <artifact:pom id="dist-pom"
                    artifactId="apache-cassandra"
                    packaging="pom"
                    url="http://cassandra.apache.org"
                    name="Apache Cassandra">
        <parent groupId="org.apache.cassandra"
                artifactId="cassandra-parent"
                version="${version}"/>
        <scm connection="${scm.connection}" developerConnection="${scm.developerConnection}" url="${scm.url}"/>
      </artifact:pom>
    </target>

    <target name="maven-ant-tasks-retrieve-build" depends="maven-declare-dependencies" unless="without.maven">
      <artifact:dependencies pomRefId="build-deps-pom"
                             filesetId="build-dependency-jars" 
                             sourcesFilesetId="build-dependency-sources" 
                             cacheDependencyRefs="true" 
                             dependencyRefsBuildFile="${build.dir}/build-dependencies.xml">
          <remoteRepository refid="central"/>
          <remoteRepository refid="apache"/>
          <remoteRepository refid="java.net2"/>
      </artifact:dependencies>
      <copy todir="${build.dir.lib}/jars">
          <fileset refid="build-dependency-jars"/>
          <mapper type="flatten"/>
      </copy>
      <copy todir="${build.dir.lib}/sources">
          <fileset refid="build-dependency-sources"/>
          <mapper type="flatten"/>
      </copy>
      <!-- code coverage tools -->
      <artifact:dependencies pomRefId="coverage-deps-pom"
                             filesetId="coverage-dependency-jars"
                             pathId="cobertura.classpath">
          <remoteRepository refid="central"/>
      </artifact:dependencies>
      <copy todir="${build.dir.lib}/jars">
          <fileset refid="coverage-dependency-jars"/>
          <mapper type="flatten"/>
      </copy>
      <!-- jacoco agent jar comes wrapped in a jar -->
      <unzip src="${build.dir.lib}/jars/org.jacoco.agent-${jacoco.version}.jar" dest="${build.dir.lib}/jars">
        <patternset>
            <include name="*.jar"/>
        </patternset>
        <mapper type="flatten"/>
      </unzip>
    </target>

    <target name="maven-ant-tasks-retrieve-test" depends="maven-ant-tasks-init">
      <artifact:dependencies pomRefId="test-deps-pom"
                             filesetId="test-dependency-jars"
                             sourcesFilesetId="test-dependency-sources" 
                             cacheDependencyRefs="true" 
                             dependencyRefsBuildFile="${build.dir}/test-dependencies.xml">
        <remoteRepository refid="apache"/>
        <remoteRepository refid="central"/>
        <remoteRepository refid="oauth"/>
      </artifact:dependencies>
      <copy todir="${test.lib}/jars">
        <fileset refid="test-dependency-jars"/>
        <mapper type="flatten"/>
      </copy>
      <copy todir="${test.lib}/sources">
        <fileset refid="test-dependency-sources"/>
        <mapper type="flatten"/>
      </copy>
    </target>

    <target name="maven-ant-tasks-retrieve-pig-test" depends="maven-ant-tasks-init">
      <artifact:dependencies pomRefId="test-deps-pom"
                             filesetId="test-dependency-jars"
                             sourcesFilesetId="test-dependency-sources"
                             cacheDependencyRefs="true"
                             dependencyRefsBuildFile="${build.dir}/test-dependencies.xml">
        <remoteRepository refid="apache"/>
        <remoteRepository refid="central"/>
        <remoteRepository refid="java.net2"/>
      </artifact:dependencies>
      <copy todir="${build.dir.lib}/jars">
        <fileset refid="test-dependency-jars"/>
        <mapper type="flatten"/>
      </copy>
      <copy todir="${build.dir.lib}/sources">
        <fileset refid="test-dependency-sources"/>
        <mapper type="flatten"/>
      </copy>
    </target>

    <!--
       Generate thrift code.  We have targets to build java because
       Cassandra depends on it, and python because that is what the system
       tests run.
    -->
    <target name="check-gen-thrift-java">
      <uptodate property="thriftUpToDate" srcfile="${interface.dir}/cassandra.thrift"
            targetfile="${interface.thrift.gen-java}/org/apache/cassandra/thrift/Cassandra.java" />
    </target>
    <target name="gen-thrift-java" unless="thriftUpToDate" depends="check-gen-thrift-java"
            description="Generate Thrift Java artifacts">
      <echo>Generating Thrift Java code from ${basedir}/interface/cassandra.thrift...</echo>
      <exec executable="thrift" dir="${basedir}/interface" failonerror="true">
        <arg line="--gen java:hashcode" />
        <arg line="-o ${interface.thrift.dir}" />
        <arg line="cassandra.thrift" />
      </exec>
      <antcall target="write-java-license-headers" />
    </target>

    <target name="_write-java-license-headers" depends="rat-init">
      <java classname="org.apache.rat.Report" fork="true"
            output="${build.dir}/rat-report.log">
        <classpath refid="rat.classpath" />
        <arg value="-a" />
        <arg value="--force" />
        <arg value="interface/thrift" />
      </java>
    </target>

    <target name="write-java-license-headers" unless="without.rat" description="Add missing java license headers">
      <antcall target="_write-java-license-headers" />
    </target>

    <target name="gen-thrift-py" description="Generate Thrift Python artifacts">
      <echo>Generating Thrift Python code from ${basedir}/interface/cassandra.thrift...</echo>
      <exec executable="thrift" dir="${basedir}/interface" failonerror="true">
        <arg line="--gen py" />
        <arg line="-o ${interface.thrift.dir}" />
        <arg line="cassandra.thrift" />
      </exec>
      <exec executable="thrift" dir="${basedir}/interface" failonerror="true">
        <arg line="--gen py:twisted" />
        <arg line="-o ${interface.thrift.dir}" />
        <arg line="cassandra.thrift" />
      </exec>
    </target>

    <!-- create properties file with C version -->
    <target name="createVersionPropFile">
      <taskdef name="propertyfile" classname="org.apache.tools.ant.taskdefs.optional.PropertyFile"/>
      <mkdir dir="${version.properties.dir}"/>
      <propertyfile file="${version.properties.dir}/version.properties">
        <entry key="CassandraVersion" value="${version}"/>
      </propertyfile>
    </target>

    <target name="test-run" depends="build"
            description="Run in test mode.  Not for production use!">
      <java classname="org.apache.cassandra.service.CassandraDaemon" fork="true">
        <classpath>
          <path refid="cassandra.classpath"/>  
          <pathelement location="${test.conf}"/>
        </classpath>
        <jvmarg value="-Dstorage-config=${test.conf}"/>
        <jvmarg value="-javaagent:${basedir}/lib/jamm-0.3.0.jar" />
        <jvmarg value="-ea"/>
      </java>
    </target>

    <!--
        The build target builds all the .class files
    -->
    <target name="build"
        depends="maven-ant-tasks-retrieve-build,build-project" description="Compile Cassandra classes"/>
    <target name="codecoverage" depends="jacoco-run,jacoco-report" description="Create code coverage report"/>

    <target depends="init,gen-cql3-grammar"
            name="build-project">
        <echo message="${ant.project.name}: ${ant.file}"/>
        <!-- Order matters! -->
        <javac fork="true"
               debug="true" debuglevel="${debuglevel}"
               destdir="${build.classes.thrift}" includeantruntime="false" source="${source.version}" target="${target.version}"
               memorymaximumsize="512M">
            <src path="${interface.thrift.dir}/gen-java"/>
            <classpath refid="cassandra.classpath"/>
        </javac>
        <javac fork="true"
               debug="true" debuglevel="${debuglevel}"
               destdir="${build.classes.main}" includeantruntime="false" source="${source.version}" target="${target.version}"
               memorymaximumsize="512M">
            <src path="${build.src.java}"/>
            <src path="${build.src.gen-java}"/>
        	<compilerarg value="-XDignore.symbol.file"/>
                <compilerarg value="-Xbootclasspath/p:${build.src.jdkoverride}"/>
            <classpath refid="cassandra.classpath"/>
        </javac>
        <antcall target="createVersionPropFile"/>
        <copy todir="${build.classes.main}">
            <fileset dir="${build.src.resources}" />
        </copy>
	<copy todir="${basedir}/conf" file="${build.classes.main}/META-INF/hotspot_compiler"/>
    </target>

    <!-- Stress build file -->
    <property name="stress.build.src" value="${basedir}/tools/stress/src" />
    <property name="stress.build.classes" value="${build.classes}/stress" />
	<property name="stress.manifest" value="${stress.build.classes}/MANIFEST.MF" />
    <path id="cassandra.classes">
        <pathelement location="${basedir}/build/classes/main" />
        <pathelement location="${basedir}/build/classes/thrift" />
    </path>
    <target name="stress-build" depends="build" description="build stress tool">
    	<mkdir dir="${stress.build.classes}" />
        <javac debug="true" debuglevel="${debuglevel}" destdir="${stress.build.classes}" includeantruntime="true" source="${source.version}" target="${target.version}">
            <src path="${stress.build.src}" />
            <classpath>
                <path refid="cassandra.classes" />
                <path>
                    <fileset dir="${build.lib}">
                        <include name="**/*.jar" />
                    </fileset>
                    <fileset dir="${build.tools.lib}">
                        <include name="**/*.jar" />
                    </fileset>
                </path>
            </classpath>
        </javac>
    </target>

	<target name="_write-poms" depends="maven-declare-dependencies">
	    <artifact:writepom pomRefId="parent-pom" file="${build.dir}/${final.name}-parent.pom"/>
	    <artifact:writepom pomRefId="thrift-pom"
	                       file="${build.dir}/${ant.project.name}-thrift-${version}.pom"/>
	    <artifact:writepom pomRefId="all-pom" file="${build.dir}/${final.name}.pom"/>
	    <artifact:writepom pomRefId="clientutil-pom"
	    	               file="${build.dir}/${ant.project.name}-clientutil-${version}.pom"/>
	</target>

	<target name="write-poms" unless="without.maven">
	    <antcall target="_write-poms" />
	</target>
	
    <!--
        The jar target makes cassandra.jar output.
    -->
    <target name="jar"
            depends="build, build-test, stress-build, write-poms"
            description="Assemble Cassandra JAR files">
      <mkdir dir="${build.classes.main}/META-INF" />
      <mkdir dir="${build.classes.thrift}/META-INF" />
      <copy file="LICENSE.txt"
            tofile="${build.classes.main}/META-INF/LICENSE.txt"/>
      <copy file="LICENSE.txt"
            tofile="${build.classes.thrift}/META-INF/LICENSE.txt"/>
      <copy file="NOTICE.txt"
            tofile="${build.classes.main}/META-INF/NOTICE.txt"/>
      <copy file="NOTICE.txt"
            tofile="${build.classes.thrift}/META-INF/NOTICE.txt"/>

      <!-- Thrift Jar -->
      <jar jarfile="${build.dir}/${ant.project.name}-thrift-${version}.jar"
           basedir="${build.classes.thrift}">
        <fileset dir="${build.classes.main}">
          <include name="org/apache/cassandra/thrift/ITransportFactory*.class" />
          <include name="org/apache/cassandra/thrift/TFramedTransportFactory*.class" />
        </fileset>
        <manifest>
          <attribute name="Implementation-Title" value="Cassandra"/>
          <attribute name="Implementation-Version" value="${version}"/>
          <attribute name="Implementation-Vendor" value="Apache"/>
        </manifest>
      </jar>

      <!-- Main Jar -->
      <jar jarfile="${build.dir}/${final.name}.jar">
        <fileset dir="${build.classes.main}">
          <exclude name="org/apache/cassandra/thrift/ITransportFactory*.class" />
          <exclude name="org/apache/cassandra/thrift/TFramedTransportFactory*.class" />
        </fileset>
        <manifest>
        <!-- <section name="org/apache/cassandra/infrastructure"> -->
          <attribute name="Implementation-Title" value="Cassandra"/>
          <attribute name="Implementation-Version" value="${version}"/>
          <attribute name="Implementation-Vendor" value="Apache"/>
          <attribute name="Premain-Class"
                     value="org.apache.cassandra.infrastructure.continuations.CAgent"/>
          <attribute name="Class-Path"
                     value="${ant.project.name}-clientutil-${version}.jar ${ant.project.name}-thrift-${version}.jar" />
        <!-- </section> -->
        </manifest>
      </jar>

      <!-- Clientutil Jar -->
      <!-- TODO: write maven pom here -->
      <jar jarfile="${build.dir}/${ant.project.name}-clientutil-${version}.jar">
        <fileset dir="${build.classes.main}">
          <include name="org/apache/cassandra/serializers/*" />
          <include name="org/apache/cassandra/utils/ByteBufferUtil*.class" />
          <include name="org/apache/cassandra/utils/Hex.class" />
          <include name="org/apache/cassandra/utils/UUIDGen*.class" />
          <include name="org/apache/cassandra/utils/FBUtilities*.class" />
          <include name="org/apache/cassandra/exceptions/*.class" />
          <include name="org/apache/cassandra/utils/CloseableIterator.class" />
        </fileset>
        <manifest>
          <attribute name="Implementation-Title" value="Cassandra"/>
          <attribute name="Implementation-Version" value="${version}"/>
          <attribute name="Implementation-Vendor" value="Apache"/>
        </manifest>
      </jar>

      <!-- Stress jar -->
      <manifest file="${stress.manifest}">
        <attribute name="Built-By" value="Pavel Yaskevich"/>
        <attribute name="Main-Class" value="org.apache.cassandra.stress.Stress"/>
      </manifest>
      <mkdir dir="${stress.build.classes}/META-INF" />
      <mkdir dir="${build.dir}/tools/lib/" />
      <jar destfile="${build.dir}/tools/lib/stress.jar" manifest="${stress.manifest}">
        <fileset dir="${stress.build.classes}"/>
      </jar>
    </target>

    <!--
        The javadoc-jar target makes cassandra-javadoc.jar output required for publishing to Maven central repository.
    -->
    <target name="javadoc-jar" description="Assemble Cassandra JavaDoc JAR file">
      <mkdir dir="${javadoc.jars.dir}"/>
      <create-javadoc destdir="${javadoc.jars.dir}/thrift">
        <filesets>
          <fileset dir="${interface.thrift.dir}/gen-java" defaultexcludes="yes">
            <include name="org/apache/**/*.java"/>
          </fileset>
        </filesets>
      </create-javadoc>
      <jar jarfile="${build.dir}/${ant.project.name}-thrift-${version}-javadoc.jar"
           basedir="${javadoc.jars.dir}/thrift"/>

      <create-javadoc destdir="${javadoc.jars.dir}/main">
        <filesets>
          <fileset dir="${build.src.java}" defaultexcludes="yes">
            <include name="org/apache/**/*.java"/>
          </fileset>
          <fileset dir="${build.src.gen-java}" defaultexcludes="yes">
            <include name="org/apache/**/*.java"/>
          </fileset>
        </filesets>
      </create-javadoc>
      <jar jarfile="${build.dir}/${final.name}-javadoc.jar"
           basedir="${javadoc.jars.dir}/main"/>

      <create-javadoc destdir="${javadoc.jars.dir}/clientutil">
        <filesets>
          <fileset dir="${build.src.java}" defaultexcludes="yes">
            <include name="org/apache/cassandra/serializers/*" />
            <include name="org/apache/cassandra/utils/ByteBufferUtil*.java" />
            <include name="org/apache/cassandra/utils/Hex.java" />
            <include name="org/apache/cassandra/utils/UUIDGen*.java" />
          </fileset>
        </filesets>
      </create-javadoc>
      <jar jarfile="${build.dir}/${ant.project.name}-clientutil-${version}-javadoc.jar"
           basedir="${javadoc.jars.dir}/clientutil"/>
      <!-- javadoc task always rebuilds so might as well remove the generated docs to prevent 
           being pulled into the distribution by accident -->
      <delete quiet="true" dir="${javadoc.jars.dir}"/>
    </target>

    <!--
        The sources-jar target makes cassandra-sources.jar output required for publishing to Maven central repository.
    -->
    <target name="sources-jar" depends="init" description="Assemble Cassandra Sources JAR file">
      <jar jarfile="${build.dir}/${ant.project.name}-thrift-${version}-sources.jar">
        <fileset dir="${interface.thrift.dir}/gen-java" defaultexcludes="yes">
          <include name="org/apache/**/*.java"/>
        </fileset>
      </jar>
      <jar jarfile="${build.dir}/${final.name}-sources.jar">
        <fileset dir="${build.src.java}" defaultexcludes="yes">
          <include name="org/apache/**/*.java"/>
        </fileset>
        <fileset dir="${build.src.gen-java}" defaultexcludes="yes">
          <include name="org/apache/**/*.java"/>
        </fileset>
      </jar>
      <jar jarfile="${build.dir}/${ant.project.name}-clientutil-${version}-sources.jar">
        <fileset dir="${build.src.java}" defaultexcludes="yes">
          <include name="org/apache/cassandra/serializers/*" />
          <include name="org/apache/cassandra/utils/ByteBufferUtil*.java" />
          <include name="org/apache/cassandra/utils/Hex.java" />
          <include name="org/apache/cassandra/utils/UUIDGen*.java" />
        </fileset>
      </jar>
    </target>

    <!-- creates release tarballs -->
    <target name="artifacts" depends="jar,javadoc"
            description="Create Cassandra release artifacts">
      <mkdir dir="${dist.dir}"/>
      <!-- fix the control linefeed so that builds on windows works on linux -->
      <fixcrlf srcdir="bin" includes="**/*" excludes="**/*.bat, **/*.ps1" eol="lf" eof="remove" />
      <fixcrlf srcdir="conf" includes="**/*" excludes="**/*.bat, **/*.ps1" eol="lf" eof="remove" />
      <fixcrlf srcdir="tools/bin" includes="**/*" excludes="**/*.bat, **/*.ps1" eol="lf" eof="remove" />
      <copy todir="${dist.dir}/lib">
        <fileset dir="${build.lib}"/>
        <fileset dir="${build.dir}">
          <include name="${final.name}.jar" />
          <include name="${ant.project.name}-thrift-${version}.jar" />
          <include name="${ant.project.name}-clientutil-${version}.jar" />
        </fileset>
      </copy>
      <copy todir="${dist.dir}/javadoc">
        <fileset dir="${javadoc.dir}"/>
      </copy>
      <copy todir="${dist.dir}/bin">
        <fileset dir="bin"/>
      </copy>
      <copy todir="${dist.dir}/conf">
        <fileset dir="conf"/>
      </copy>
      <copy todir="${dist.dir}/interface">
        <fileset dir="interface">
          <include name="**/*.thrift" />
        </fileset>
      </copy>
      <copy todir="${dist.dir}/pylib">
        <fileset dir="pylib">
          <include name="**" />
          <exclude name="**/*.pyc" />
        </fileset>
      </copy>
      <copy todir="${dist.dir}/">
        <fileset dir="${basedir}">
          <include name="*.txt" />
        </fileset>
      </copy>
      <copy todir="${dist.dir}/tools/bin">
        <fileset dir="${basedir}/tools/bin"/>
      </copy>
      <copy todir="${dist.dir}/tools/">
        <fileset dir="${basedir}/tools/">
            <include name="*.yaml"/>
	</fileset>
      </copy>
      <copy todir="${dist.dir}/tools/lib">
        <fileset dir="${build.dir}/tools/lib/">
            <include name="*.jar" />
        </fileset>
        <fileset dir="${build.tools.lib}">
            <include name="*.jar" />
        </fileset>
      </copy>
      <artifact:writepom pomRefId="dist-pom" 
            file="${build.dir}/${final.name}-dist.pom"/>
      <tar compression="gzip" longfile="gnu"
        destfile="${build.dir}/${final.name}-bin.tar.gz">

        <!-- Everything but bin/ (default mode) -->
        <tarfileset dir="${dist.dir}" prefix="${final.name}">
          <include name="**"/>
          <exclude name="bin/*" />
        </tarfileset>
        <!-- Shell includes in bin/ (default mode) -->
        <tarfileset dir="${dist.dir}" prefix="${final.name}">
          <include name="bin/*.in.sh" />
        </tarfileset>
        <!-- Executable scripts in bin/ -->
        <tarfileset dir="${dist.dir}" prefix="${final.name}" mode="755">
          <include name="bin/*"/>
          <include name="tools/bin/*"/>
          <not>
                <filename name="bin/*.in.sh" />
          </not>
        </tarfileset>
      </tar>

      <tar compression="gzip" longfile="gnu"
           destfile="${build.dir}/${final.name}-src.tar.gz">

        <tarfileset dir="${basedir}"
                    prefix="${final.name}-src">
          <include name="**"/>
          <exclude name="build/**" />
          <exclude name="src/gen-java/**" />
          <exclude name=".git/**" />
          <exclude name="bin/*" /> <!-- handled separately below -->
          <!-- exclude Eclipse files -->
          <exclude name=".project" />
          <exclude name=".classpath" />
          <exclude name=".settings/**" />
          <exclude name=".externalToolBuilders/**" />
        </tarfileset>

        <!-- Shell includes and batch files in bin/ -->
        <tarfileset dir="${basedir}" prefix="${final.name}-src">
          <include name="bin/*.in.sh" />
          <include name="bin/*.bat" />
        </tarfileset>
        <!-- Everything else (assumed to be scripts), is executable -->
        <tarfileset dir="${basedir}" prefix="${final.name}-src" mode="755">
          <include name="bin/*"/>
          <exclude name="bin/*.in.sh" />
          <exclude name="bin/*.bat" />
        </tarfileset>
      </tar>
    </target>

    <target name="release" depends="artifacts,rat-init"
            description="Create and QC release artifacts">
      <checksum forceOverwrite="yes" todir="${build.dir}" fileext=".md5"
                algorithm="MD5">
        <fileset dir="${build.dir}">
          <include name="*.tar.gz" />
        </fileset>
      </checksum>
      <checksum forceOverwrite="yes" todir="${build.dir}" fileext=".sha"
                algorithm="SHA">
        <fileset dir="${build.dir}">
          <include name="*.tar.gz" />
        </fileset>
      </checksum>

      <rat:report xmlns:rat="antlib:org.apache.rat.anttasks"
                  reportFile="${build.dir}/${final.name}-bin.rat.txt">
        <tarfileset>
          <gzipresource>
            <file file="${build.dir}/${final.name}-bin.tar.gz" />
          </gzipresource>
        </tarfileset>
      </rat:report>

      <rat:report xmlns:rat="antlib:org.apache.rat.anttasks"
                  reportFile="${build.dir}/${final.name}-src.rat.txt">
        <tarfileset>
          <gzipresource>
            <file file="${build.dir}/${final.name}-src.tar.gz" />
          </gzipresource>
        </tarfileset>
      </rat:report>
    </target>

  <target name="build-test" depends="build" description="Compile test classes">
    <javac
     debug="true"
     debuglevel="${debuglevel}"
     destdir="${test.classes}"
     includeantruntime="false"
     source="${source.version}" 
     target="${target.version}">
     <classpath>
        <path refid="cassandra.classpath"/>
     </classpath>
	 <compilerarg value="-XDignore.symbol.file"/>
     <src path="${test.unit.src}"/>
     <src path="${test.long.src}"/>
     <src path="${test.pig.src}"/>
     <src path="${test.microbench.src}"/>
    </javac>

    <!-- Non-java resources needed by the test suite -->
    <copy todir="${test.classes}">
      <fileset dir="${test.resources}"/>
    </copy>
  </target>

  <macrodef name="testmacro">
    <attribute name="suitename" />
    <attribute name="inputdir" />
    <attribute name="timeout" default="${test.timeout}" />
    <attribute name="forkmode" default="perTest"/>
    <element name="optjvmargs" implicit="true" optional="true" />
    <attribute name="filter" default="**/${test.name}.java"/>
    <attribute name="exclude" default="" />
    <attribute name="filelist" default="" />
    <attribute name="poffset" default="0"/>
    
    <attribute name="usejacoco" default="no"/>
    <sequential>
      <condition property="additionalagent"
                 value="-javaagent:${build.dir.lib}/jars/jacocoagent.jar=destfile=${jacoco.execfile}"
                 else="">
        <istrue value="${usejacoco}"/>
      </condition>
      <echo message="running @{suitename} tests"/>
      <mkdir dir="${build.test.dir}/cassandra"/>
      <mkdir dir="${build.test.dir}/output"/>
      <junit fork="on" forkmode="@{forkmode}" failureproperty="testfailed" maxmemory="1024m" timeout="@{timeout}">
        <sysproperty key="net.sourceforge.cobertura.datafile" file="${cobertura.datafile}"/>
        <formatter type="xml" usefile="true"/>
        <formatter type="brief" usefile="false"/>
        <jvmarg value="-Dstorage-config=${test.conf}"/>
        <jvmarg value="-Djava.awt.headless=true"/>
        <!-- Cassandra 3.0+ needs <jvmarg line="... ${additionalagent}" /> here! (not value=) -->
        <jvmarg line="-javaagent:${basedir}/lib/jamm-0.3.0.jar ${additionalagent}" />
        <jvmarg value="-ea"/>
        <jvmarg value="-Dcassandra.debugrefcount=true"/>
        <jvmarg value="-Xss256k"/>
        <jvmarg value="-Dcassandra.memtable_row_overhead_computation_step=100"/>
        <jvmarg value="-Dcassandra.test.use_prepared=${cassandra.test.use_prepared}"/>
	    <jvmarg value="-Dcassandra.test.offsetseed=@{poffset}"/>
        <jvmarg value="-Dcassandra.test.sstableformatdevelopment=true"/>
	<optjvmargs/>
        <classpath>
          <path refid="cassandra.classpath" />
          <pathelement location="${test.classes}"/>
          <path refid="cobertura.classpath"/>
          <pathelement location="${test.conf}"/>
          <fileset dir="${test.lib}">
            <include name="**/*.jar" />
          </fileset>
        </classpath>
        <batchtest todir="${build.test.dir}/output">
            <fileset dir="@{inputdir}" includes="@{filter}" excludes="@{exclude}"/>
            <filelist dir="@{inputdir}" files="@{filelist}"/>
        </batchtest>
      </junit>
      <junitreport todir="${build.test.dir}">
        <fileset dir="${build.test.dir}/output">
          <include name="TEST-*.xml"/>
        </fileset>
        <report format="frames" todir="${build.test.dir}/junitreport"/>
      </junitreport>
      <fail message="Some @{suitename} test(s) failed.">
        <condition>
            <and>
            <isset property="testfailed"/>
            <not>
              <isset property="ant.test.failure.ignore"/>
            </not>
          </and>
        </condition>
      </fail>
    </sequential>
  </macrodef>

  <!--
    This test target is a bit different.  It's purpose is to exercise the
    clientutil jar in order to expose any new dependencies.  For that
    reason we use the classes from the jar, and a carefully constructed
    classpath which only contains what we expect users to need.
  -->
  <target name="test-clientutil-jar" depends="build-test,jar" description="Test clientutil jar">
    <junit>
      <test name="org.apache.cassandra.serializers.ClientUtilsTest" />
      <formatter type="brief" usefile="false" />
      <classpath>
        <pathelement location="${test.classes}" />
        <pathelement location="${build.dir}/${ant.project.name}-clientutil-${version}.jar" />
        <pathelement location="${build.dir}/${ant.project.name}-thrift-${version}.jar" />
        <pathelement location="${build.lib}/libthrift-0.9.0.jar" />
        <pathelement location="${build.lib}/slf4j-api-1.7.2.jar" />
        <pathelement location="${build.lib}/log4j-over-slf4j.jar" />
        <pathelement location="${build.lib}/logback-core-1.1.2.jar" />
        <pathelement location="${build.lib}/logback-classic-1.1.2.jar" />
        <pathelement location="${build.lib}/jackson-core-asl-1.9.2.jar" />
        <pathelement location="${build.lib}/jackson-mapper-asl-1.9.2.jar" />
        <fileset dir="${build.dir.lib}">
          <include name="**/junit*.jar" />
        </fileset>
      </classpath>
    </junit>
  </target>

  <target name="testold" depends="build-test" description="Execute unit tests">
    <testmacro suitename="unit" inputdir="${test.unit.src}" exclude="**/pig/*.java" timeout="${test.timeout}">
      <jvmarg value="-Dlegacy-sstable-root=${test.data}/legacy-sstables"/>
      <jvmarg value="-Dcorrupt-sstable-root=${test.data}/corrupt-sstables"/>
      <jvmarg value="-Dmigration-sstable-root=${test.data}/migration-sstables"/>
      <jvmarg value="-Dcassandra.ring_delay_ms=1000"/>
      <jvmarg value="-Dcassandra.tolerate_sstable_size=true"/>
      <jvmarg value="-Djava.io.tmpdir=${tmp.dir}"/>
    </testmacro>
    <fileset dir="${test.unit.src}">
        <exclude name="**/pig/*.java" />
    </fileset>
  </target>
  
  <target name="testlist">
    <testmacro suitename="${testlist.name}" inputdir="${test.unit.src}" filelist="${test.file.list}" poffset="${testlist.offset}" exclude="**/*.java" timeout="${test.timeout}">
      <jvmarg value="-Dlegacy-sstable-root=${test.data}/legacy-sstables"/>
      <jvmarg value="-Dcorrupt-sstable-root=${test.data}/corrupt-sstables"/>
      <jvmarg value="-Dmigration-sstable-root=${test.data}/migration-sstables"/>
      <jvmarg value="-Dcassandra.ring_delay_ms=1000"/>
      <jvmarg value="-Dcassandra.tolerate_sstable_size=true"/>
      <jvmarg value="-Dcassandra.config.loader=org.apache.cassandra.OffsetAwareConfigurationLoader"/>
    </testmacro>
  </target>

  <!--
    Run named ant task with jacoco, such as "ant jacoco-run -Dtaskname=pig-test"
    the target run must enable the jacoco agent if usejacoco is 'yes' -->
  <target name="jacoco-run" description="run named task with jacoco instrumentation">
    <condition property="runtask" value="${taskname}" else="test">
      <isset property="taskname"/>
    </condition>
    <antcall target="${runtask}">
      <param name="usejacoco" value="yes"/>
    </antcall>
  </target>

  <!-- Use this with an FQDN for test class, and a csv list of methods like this:
    ant testsome -Dtest.name=org.apache.cassandra.service.StorageServiceServerTest -Dtest.methods=testRegularMode,testGetAllRangesEmpty
  -->
  <target name="testsome" depends="build-test" description="Execute specific unit tests" >
    <testmacro suitename="unit" inputdir="${test.unit.src}" exclude="**/pig/*.java" timeout="${test.timeout}">
      <test name="${test.name}" methods="${test.methods}"/>
      <jvmarg value="-Dlegacy-sstable-root=${test.data}/legacy-sstables"/>
      <jvmarg value="-Dcorrupt-sstable-root=${test.data}/corrupt-sstables"/>
      <jvmarg value="-Dmigration-sstable-root=${test.data}/migration-sstables"/>
      <jvmarg value="-Dcassandra.ring_delay_ms=1000"/>
      <jvmarg value="-Dcassandra.tolerate_sstable_size=true"/>
    </testmacro>
  </target>
    
  <target name="test-compression" depends="build-test" description="Execute unit tests with sstable compression enabled">
    <property name="compressed_yaml" value="${build.test.dir}/cassandra.compressed.yaml"/>
    <concat destfile="${compressed_yaml}">
      <fileset file="${test.conf}/cassandra.yaml"/>
      <fileset file="${test.conf}/commitlog_compression.yaml"/>
    </concat>
    <echo>Compressed config: ${compressed_yaml}</echo>
    <testmacro suitename="unit" inputdir="${test.unit.src}" exclude="**/pig/*.java" timeout="${test.timeout}">
      <jvmarg value="-Dlegacy-sstable-root=${test.data}/legacy-sstables"/>
      <jvmarg value="-Dcorrupt-sstable-root=${test.data}/corrupt-sstables"/>
      <jvmarg value="-Dmigration-sstable-root=${test.data}/migration-sstables"/>
      <jvmarg value="-Dcassandra.test.compression=true"/>
      <jvmarg value="-Dcassandra.ring_delay_ms=1000"/>
      <jvmarg value="-Dcassandra.tolerate_sstable_size=true"/>
      <jvmarg value="-Dcassandra.config=file:///${compressed_yaml}"/>
    </testmacro>
    <fileset dir="${test.unit.src}">
        <exclude name="**/pig/*.java" />
    </fileset>
  </target>

  <target name="msg-ser-gen-test" depends="build-test" description="Generates message serializations">
    <testmacro suitename="unit" inputdir="${test.unit.src}" 
        timeout="${test.timeout}" filter="**/SerializationsTest.java">
      <jvmarg value="-Dcassandra.test-serialization-writes=True"/>
    </testmacro>
  </target>
  
  <target name="msg-ser-test" depends="build-test" description="Tests message serializations">
      <testmacro suitename="unit" inputdir="${test.unit.src}" timeout="${test.timeout}"
               filter="**/SerializationsTest.java"/>
  </target>
  
  <target name="msg-ser-test-7" depends="build-test" description="Generates message serializations">
    <testmacro suitename="unit" inputdir="${test.unit.src}" 
        timeout="${test.timeout}" filter="**/SerializationsTest.java">
      <jvmarg value="-Dcassandra.version=0.7"/>
    </testmacro>
  </target>

  <target name="msg-ser-test-10" depends="build-test" description="Tests message serializations on 1.0 messages">
    <testmacro suitename="unit" inputdir="${test.unit.src}" 
        timeout="${test.timeout}" filter="**/SerializationsTest.java">
      <jvmarg value="-Dcassandra.version=1.0"/>
    </testmacro>
  </target>

  <target name="long-test" depends="build-test" description="Execute functional tests">
    <testmacro suitename="long" inputdir="${test.long.src}"
               timeout="${test.long.timeout}">
      <jvmarg value="-Dcassandra.ring_delay_ms=1000"/>
      <jvmarg value="-Dcassandra.tolerate_sstable_size=true"/>
    </testmacro>
  </target>

  <target name="cql-test" depends="build-test" description="Execute CQL tests">
    <sequential>
      <echo message="running CQL tests"/>
      <mkdir dir="${build.test.dir}/cassandra"/>
      <mkdir dir="${build.test.dir}/output"/>
      <junit fork="on" forkmode="once" failureproperty="testfailed" maxmemory="1024m" timeout="${test.timeout}">
        <formatter type="brief" usefile="false"/>
        <jvmarg value="-Dstorage-config=${test.conf}"/>
        <jvmarg value="-Djava.awt.headless=true"/>
        <jvmarg value="-javaagent:${basedir}/lib/jamm-0.3.0.jar" />
        <jvmarg value="-ea"/>
        <jvmarg value="-Xss256k"/>
        <jvmarg value="-Dcassandra.memtable_row_overhead_computation_step=100"/>
        <jvmarg value="-Dcassandra.test.use_prepared=${cassandra.test.use_prepared}"/>
        <classpath>
          <path refid="cassandra.classpath" />
          <pathelement location="${test.classes}"/>
          <path refid="cobertura.classpath"/>
          <pathelement location="${test.conf}"/>
          <fileset dir="${test.lib}">
            <include name="**/*.jar" />
          </fileset>
        </classpath>
        <batchtest todir="${build.test.dir}/output">
            <fileset dir="${test.unit.src}" includes="**/cql3/*Test.java">
                <contains text="CQLTester" casesensitive="yes"/>
            </fileset>
        </batchtest>
      </junit>
      <fail message="Some CQL test(s) failed.">
        <condition>
            <and>
            <isset property="testfailed"/>
            <not>
              <isset property="ant.test.failure.ignore"/>
            </not>
          </and>
        </condition>
      </fail>
    </sequential>
  </target>

  <target name="cql-test-some" depends="build-test" description="Execute specific CQL tests" >
    <sequential>
      <echo message="running ${test.methods} tests from ${test.name}"/>
      <mkdir dir="${build.test.dir}/cassandra"/>
      <mkdir dir="${build.test.dir}/output"/>
      <junit fork="on" forkmode="once" failureproperty="testfailed" maxmemory="1024m" timeout="${test.timeout}">
        <sysproperty key="net.sourceforge.cobertura.datafile" file="${cobertura.datafile}"/>
        <formatter type="brief" usefile="false"/>
        <jvmarg value="-Dstorage-config=${test.conf}"/>
        <jvmarg value="-Djava.awt.headless=true"/>
        <jvmarg value="-javaagent:${basedir}/lib/jamm-0.3.0.jar" />
        <jvmarg value="-ea"/>
        <jvmarg value="-Xss256k"/>
        <jvmarg value="-Dcassandra.test.use_prepared=${cassandra.test.use_prepared}"/>
        <jvmarg value="-Dcassandra.memtable_row_overhead_computation_step=100"/>
        <classpath>
          <path refid="cassandra.classpath" />
          <pathelement location="${test.classes}"/>
          <path refid="cobertura.classpath"/>
          <pathelement location="${test.conf}"/>
          <fileset dir="${test.lib}">
            <include name="**/*.jar" />
          </fileset>
        </classpath>
        <test name="org.apache.cassandra.cql3.${test.name}" methods="${test.methods}" todir="${build.test.dir}/output"/>
      </junit>
    </sequential>
  </target>

  <target name="pig-test" depends="build-test,maven-ant-tasks-retrieve-pig-test" description="Excute Pig tests">
    <testmacro suitename="pig" inputdir="${test.pig.src}" 
               timeout="1200000">
    </testmacro>
  </target>

  <target name="test-all" 
          depends="test,long-test,test-compression,pig-test,test-clientutil-jar" 
          description="Run all tests" />
  
  <!-- Use JaCoCo ant extension without needing externally saved lib -->
  <target name="jacoco-init" depends="maven-ant-tasks-init">
    <artifact:dependencies pathId="jacocoant.classpath">
      <dependency groupId="org.jacoco" artifactId="org.jacoco.ant" version="${jacoco.version}" />
    </artifact:dependencies>
    <typedef uri="antlib:org.jacoco.ant" classpathref="jacocoant.classpath"/>
  </target>

  <target name="jacoco-report" depends="jacoco-init">
    <jacoco:report xmlns:jacoco="antlib:org.jacoco.ant">
      <executiondata>
        <file file="${jacoco.execfile}" />
      </executiondata>
      <structure name="JaCoCo Cassandara Coverage Report">
        <classfiles>
          <fileset dir="${build.classes.main}">
            <include name="**/*.class"/>
          </fileset>
        </classfiles>
        <sourcefiles encoding="UTF-8">
          <dirset dir="${build.src}">
            <include name="java"/>
            <include name="gen-java"/>
          </dirset>
        </sourcefiles>
      </structure>
      <!-- to produce reports in different formats. -->
      <html destdir="${jacoco.export.dir}" />
      <csv destfile="${jacoco.export.dir}/report.csv" />
      <xml destfile="${jacoco.export.dir}/report.xml" />
    </jacoco:report>
  </target>

  <target name="jacoco-cleanup" description="Destroy JaCoCo exec data and reports">
    <delete file="${jacoco.execfile}"/>
    <delete dir="${jacoco.export.dir}"/>
  </target>

  <!-- instruments the classes to later create code coverage reports -->
  <target name="cobertura-instrument" depends="build,build-test">
    <taskdef resource="tasks.properties">
      <classpath refid="cobertura.classpath"/>
      <classpath refid="cassandra.classpath"/>
    </taskdef>

    <delete file="${cobertura.datafile}"/>

    <cobertura-instrument todir="${cobertura.classes.dir}" datafile="${cobertura.datafile}">
      <ignore regex="ch.qos.logback.*"/>

      <fileset dir="${build.classes.main}">
        <include name="**/*.class"/>
        <exclude name="**/*Test.class"/>
        <exclude name="**/*TestCase.class"/>
        <exclude name="**/test/*.class"/>
        <!-- cobertura modifies the serialVersionUID of classes. Some of our unit tests rely on backward
        wire compatability of these classes.  It was easier to exlude them from instrumentation than to
        force their serialVersionUIDs. -->
        <exclude name="**/*Token.class"/>
        <exclude name="${cobertura.excludes}"/>
      </fileset>

    </cobertura-instrument>
  </target>

  <!-- create both html and xml code coverage reports -->
  <target name="cobertura-report">
    <cobertura-report format="html" destdir="${cobertura.report.dir}" srcdir="${build.src.java}"
      datafile="${cobertura.datafile}"/>
    <cobertura-report format="xml" destdir="${cobertura.report.dir}" srcdir="${build.src.java}"
      datafile="${cobertura.datafile}"/>
  </target>

  <!--
    License audit tool
  -->
  <target name="rat-init" depends="maven-ant-tasks-init">
    <artifact:dependencies pathId="rat.classpath">
      <dependency groupId="org.apache.rat" artifactId="apache-rat-tasks" version="0.6" />
    </artifact:dependencies>
    <typedef uri="antlib:org.apache.rat.anttasks" classpathref="rat.classpath"/>
  </target>

  <target name="rat-check" depends="rat-init">
    <rat:report xmlns:rat="antlib:org.apache.rat.anttasks"  
                reportFile="${build.dir}/rat-report.log">
      <fileset dir="."  excludesfile=".rat-excludes" />
    </rat:report>
    <condition property="rat.passed">
      <isfileselected file="${build.dir}/rat-report.log">
        <containsregexp expression="^0 Unknown Licenses"/>
      </isfileselected>
    </condition>
    <fail unless="rat.passed">Unknown licenses: See build/rat-report.log.</fail>
  </target>

  <target name="rat-write" depends="rat-init">
    <echo>RAT: invoking addLicense to write missing headers</echo>
    <java classname="org.apache.rat.Report" fork="true"
          output="${build.dir}/rat-report.log">
      <classpath refid="rat.classpath" />
      <arg value="-a" />
      <arg value="--force" />
      <arg value="." />
    </java>
  </target>

  <target name="javadoc" depends="init" description="Create javadoc" unless="no-javadoc">
    <create-javadoc destdir="${javadoc.dir}">
      <filesets>
      <fileset dir="${build.src.java}" defaultexcludes="yes">
        <include name="org/apache/**/*.java"/>
      </fileset>
      <fileset dir="${interface.thrift.gen-java}" defaultexcludes="yes">
        <include name="org/apache/**/*.java"/>
      </fileset>
      </filesets>
    </create-javadoc>
   </target>

  <!-- Split test classes into n buckets and run across processes -->
  <target name="test" depends="build-test" description="Parallel Test Runner">
    <path id="all-test-classes-path">
      <fileset dir="${test.unit.src}" excludes="**/pig/*.java" includes="**/${test.name}.java" />   
    </path>
    <property name="all-test-classes" refid="all-test-classes-path"/>
    <script language="javascript"> <![CDATA[
	var Integer = java.lang.Integer;
	sep = project.getProperty("path.separator");
	all = project.getProperty("all-test-classes").split(sep);
	dir = project.getProperty("test.unit.src");

	numRunners = parseInt(project.getProperty("test.runners"));  	
	
	buckets = new Array(numRunners);
	for (i = 0; i < all.length; i++) {
	    bucketNum = i % numRunners;
	    if (buckets[bucketNum] == undefined) 
		buckets[bucketNum] = "";
	    else
		buckets[bucketNum] += ",";
	
	    buckets[bucketNum] += all[i];
	}


	var p = project.createTask('parallel');
	p.setThreadCount(numRunners);

  	for (i = 0; i < buckets.length; i++) {

	    if (buckets[i] == undefined) continue;

	    task = project.createTask( 'antcall' );

	    task.setTarget("testlist");
	    param = task.createParam();
	    param.setName("test.file.list");
	    param.setValue("" + buckets[i]);

	    param = task.createParam();
	    param.setName("testlist.name");
	    param.setValue("test bucket "+i);	  

	    param = task.createParam();
	    param.setName("testlist.offset");
	    param.setValue("" + i);

	    p.addTask(task); 
  	}
	
	p.perform();
	  			    
]]> </script>
  </target>

  <!-- run microbenchmarks suite -->
  <target name="microbench" depends="build-test">
      <java classname="org.openjdk.jmh.Main"
            fork="true"
            failonerror="true">
          <classpath>
              <path refid="cassandra.classpath" />
              <pathelement location="${test.classes}"/>
              <path refid="cobertura.classpath"/>
              <pathelement location="${test.conf}"/>
              <fileset dir="${test.lib}">
                  <include name="**/*.jar" />
              </fileset>
          </classpath>
          <arg value=".*microbench.*${benchmark.name}"/>
      </java>
  </target>

  <!-- Generate IDEA project description files -->
  <target name="generate-idea-files" depends="build-test" description="Generate IDEA files">
    <echo file="${eclipse.project.name}.iml"><![CDATA[<?xml version="1.0" encoding="UTF-8"?>
<module type="JAVA_MODULE" version="4">
  <component name="NewModuleRootManager" LANGUAGE_LEVEL="JDK_1_7" inherit-compiler-output="false">
    <output url="file://$MODULE_DIR$/.idea/out/main" />
    <output-test url="file://$MODULE_DIR$/.idea/out/test" />
    <exclude-output />
    <content url="file://$MODULE_DIR$">
      <sourceFolder url="file://$MODULE_DIR$/src/java" isTestSource="false" />
      <sourceFolder url="file://$MODULE_DIR$/src/gen-java" isTestSource="false" />
      <sourceFolder url="file://$MODULE_DIR$/src/resources" type="java-resource" />
      <sourceFolder url="file://$MODULE_DIR$/interface/thrift/gen-java" isTestSource="false" />
      <sourceFolder url="file://$MODULE_DIR$/tools/stress/src" isTestSource="false" />
      <sourceFolder url="file://$MODULE_DIR$/test/unit" isTestSource="true" />
      <sourceFolder url="file://$MODULE_DIR$/test/long" isTestSource="true" />
      <sourceFolder url="file://$MODULE_DIR$/test/pig" isTestSource="true" />
      <sourceFolder url="file://$MODULE_DIR$/test/microbench" isTestSource="true" />
      <sourceFolder url="file://$MODULE_DIR$/test/resources" type="java-test-resource" />
      <excludeFolder url="file://$MODULE_DIR$/.idea" />
      <excludeFolder url="file://$MODULE_DIR$/.settings" />
      <excludeFolder url="file://$MODULE_DIR$/build" />
      <excludeFolder url="file://$MODULE_DIR$/data"/>
      <excludeFolder url="file://$MODULE_DIR$/logs"/>
    </content>
    <orderEntry type="inheritedJdk" />
    <orderEntry type="sourceFolder" forTests="false" />]]>
    </echo>

  	<path id="idea-project-libs-path">
  	 <fileset dir="lib">
  	    <include name="**/*.jar" />
     </fileset>
 	 <fileset dir="build/lib/jars">
  	    <include name="**/*.jar" />
  	 </fileset>
  	 <fileset dir="tools/lib">
  	     <include name="**/*.jar" />
  	 </fileset>
  	</path>
    <mkdir dir=".idea"/>
    <mkdir dir=".idea/libraries"/>
    <copy todir=".idea">
        <fileset dir="ide/idea"/>
    </copy>
  	<property name="idea-project-libs" refid="idea-project-libs-path"/>
  	<script language="javascript" classpathref="cassandra.classpath"> <![CDATA[
  		var File = java.io.File;
  		var FilenameUtils = Packages.org.apache.commons.io.FilenameUtils;
  		var basedir = project.getProperty("basedir");
  		jars = project.getProperty("idea-project-libs").split(project.getProperty("path.separator"));

  		cp = "\n";
  	    for (i=0; i< jars.length; i++) {
  	       basename = FilenameUtils.getBaseName(jars[i]);
  	       srcjar = basename + '-sources.jar';
  		   srcdir = FilenameUtils.concat(project.getProperty("build.dir.lib"), 'sources');
  		   srcfile = new File(FilenameUtils.concat(srcdir, srcjar));

  		   cp += '    <orderEntry type="library" name="' + basename + '" level="project" />\n';

  		   lib = '';
           lib += '<component name="libraryTable">\n';
           lib += '  <library name="' + basename + '">\n';
           lib += '    <CLASSES>\n';
           lib += '      <root url="jar://' + jars[i].replace(basedir,"$PROJECT_DIR$") + '!/" />\n';
           lib += '    </CLASSES>\n';
           lib += '    <JAVADOC />\n';
  		   if (srcfile.exists()) {
               lib += '    <SOURCES>\n';
               lib += '      <root url="jar://' + srcfile.getAbsolutePath().replace(basedir,"$PROJECT_DIR$") + '!/" />\n';
               lib += '    </SOURCES>\n';
           } else {
               lib += '    <SOURCES />\n';
           }
           lib += '  </library>\n';
           lib += '</component>';

           echo = project.createTask("echo");
           echo.setMessage(lib);
           echo.setFile(new File(".idea/libraries/" + basename.replace('-','_').replace('.','_') + ".xml"));
           echo.setAppend(false);
           echo.perform();
  		}

  		echo = project.createTask("echo");
  	    echo.setMessage(cp);
  		echo.setFile(new File(project.getProperty("eclipse.project.name") + ".iml"));
  		echo.setAppend(true);
  	    echo.perform();
  	]]> </script>
    <echo file="${eclipse.project.name}.iml" append="true"><![CDATA[
    </component>
</module>]]>
    </echo>
    <echo file=".idea/.name">Apache Cassandra ${eclipse.project.name}</echo>
    <echo file=".idea/modules.xml"><![CDATA[<?xml version="1.0" encoding="UTF-8"?>
<project version="4">
  <component name="ProjectModuleManager">
    <modules>
      <module fileurl="file://$PROJECT_DIR$/]]>${eclipse.project.name}<![CDATA[.iml" filepath="$PROJECT_DIR$/]]>${eclipse.project.name}<![CDATA[.iml" />
    </modules>
  </component>
</project>]]></echo>
    <echo file=".idea/misc.xml"><![CDATA[<?xml version="1.0" encoding="UTF-8"?>
<project version="4">
<component name="ProjectRootManager" version="2" languageLevel="JDK_1_7" default="false" assert-keyword="true" jdk-15="true" project-jdk-name="1.7" project-jdk-type="JavaSDK" />
</project>]]></echo>
    <echo file=".idea/vcs.xml"><![CDATA[<?xml version="1.0" encoding="UTF-8"?>
<project version="4">
  <component name="VcsDirectoryMappings">
    <mapping directory="$PROJECT_DIR$" vcs="Git" />
  </component>
</project>]]></echo>
    <echo file=".idea/workspace.xml"><![CDATA[<?xml version="1.0" encoding="UTF-8"?>
<project version="4">
    <component name="RunManager" selected="Application.Cassandra">
        <configuration default="true" type="Application" factoryName="Application">
          <extension name="coverage" enabled="false" merge="false" sample_coverage="true" runner="idea" />
          <option name="MAIN_CLASS_NAME" value="" />
          <option name="VM_PARAMETERS" value="-Dcassandra.config=file://$PROJECT_DIR$/conf/cassandra.yaml -Dcassandra.storagedir=$PROJECT_DIR$/data -Dlogback.configurationFile=file://$PROJECT_DIR$/conf/logback.xml -Dcassandra.logdir=$PROJECT_DIR$/data/logs -ea" />
          <option name="PROGRAM_PARAMETERS" value="" />
          <option name="WORKING_DIRECTORY" value="" />
          <option name="ALTERNATIVE_JRE_PATH_ENABLED" value="false" />
          <option name="ALTERNATIVE_JRE_PATH" value="" />
          <option name="ENABLE_SWING_INSPECTOR" value="false" />
          <option name="ENV_VARIABLES" />
          <option name="PASS_PARENT_ENVS" value="true" />
          <module name="" />
          <envs />
          <method>
            <option name="AntTarget" enabled="true" antfile="file://$PROJECT_DIR$/build.xml" target="gen-cql3-grammar" />
            <option name="AntTarget" enabled="true" antfile="file://$PROJECT_DIR$/build.xml" target="gen-thrift-java" />
            <option name="Make" enabled="true" />
          </method>
        </configuration>
        <configuration default="true" type="JUnit" factoryName="JUnit">
          <extension name="coverage" enabled="false" merge="false" sample_coverage="true" runner="idea" />
          <module name="" />
          <option name="ALTERNATIVE_JRE_PATH_ENABLED" value="false" />
          <option name="ALTERNATIVE_JRE_PATH" value="" />
          <option name="PACKAGE_NAME" />
          <option name="MAIN_CLASS_NAME" value="" />
          <option name="METHOD_NAME" value="" />
          <option name="TEST_OBJECT" value="class" />
          <option name="VM_PARAMETERS" value="-Dcassandra.config=file://$PROJECT_DIR$/test/conf/cassandra.yaml -Dlogback.configurationFile=file://$PROJECT_DIR$/test/conf/logback-test.xml -Dcassandra.logdir=$PROJECT_DIR$/build/test/logs -ea" />
          <option name="PARAMETERS" value="" />
          <option name="WORKING_DIRECTORY" value="" />
          <option name="ENV_VARIABLES" />
          <option name="PASS_PARENT_ENVS" value="true" />
          <option name="TEST_SEARCH_SCOPE">
            <value defaultName="singleModule" />
          </option>
          <envs />
          <patterns />
          <method>
            <option name="AntTarget" enabled="true" antfile="file://$PROJECT_DIR$/build.xml" target="gen-cql3-grammar" />
            <option name="AntTarget" enabled="true" antfile="file://$PROJECT_DIR$/build.xml" target="gen-thrift-java" />
            <option name="Make" enabled="true" />
          </method>
        </configuration>
        <configuration default="false" name="Cassandra" type="Application" factoryName="Application">
          <extension name="coverage" enabled="false" merge="false" sample_coverage="true" runner="idea" />
          <option name="MAIN_CLASS_NAME" value="org.apache.cassandra.service.CassandraDaemon" />
          <option name="VM_PARAMETERS" value="-Dcassandra-foreground=yes -Dcassandra.config=file://$PROJECT_DIR$/conf/cassandra.yaml -Dcassandra.storagedir=$PROJECT_DIR$/data -Dlogback.configurationFile=file://$PROJECT_DIR$/conf/logback.xml -Dcassandra.logdir=$PROJECT_DIR$/data/logs -Dcom.sun.management.jmxremote -Dcom.sun.management.jmxremote.port=7199 -Dcom.sun.management.jmxremote.local.only=false -Dcom.sun.management.jmxremote.authenticate=false -Dcom.sun.management.jmxremote.ssl=false -ea -Xmx1G" />
          <option name="PROGRAM_PARAMETERS" value="" />
          <option name="WORKING_DIRECTORY" value="file://$PROJECT_DIR$" />
          <option name="ALTERNATIVE_JRE_PATH_ENABLED" value="false" />
          <option name="ALTERNATIVE_JRE_PATH" value="" />
          <option name="ENABLE_SWING_INSPECTOR" value="false" />
          <option name="ENV_VARIABLES" />
          <option name="PASS_PARENT_ENVS" value="true" />
          <module name="]]>${eclipse.project.name}<![CDATA[" />
          <envs />
          <RunnerSettings RunnerId="Debug">
            <option name="DEBUG_PORT" value="" />
            <option name="TRANSPORT" value="0" />
            <option name="LOCAL" value="true" />
          </RunnerSettings>
          <RunnerSettings RunnerId="Run" />
          <ConfigurationWrapper RunnerId="Debug" />
          <ConfigurationWrapper RunnerId="Run" />
          <method>
            <option name="AntTarget" enabled="true" antfile="file://$PROJECT_DIR$/build.xml" target="gen-cql3-grammar" />
            <option name="AntTarget" enabled="true" antfile="file://$PROJECT_DIR$/build.xml" target="gen-thrift-java" />
            <option name="Make" enabled="true" />
          </method>
        </configuration>
    </component>
    <component name="antWorkspaceConfiguration">
        <option name="IS_AUTOSCROLL_TO_SOURCE" value="false" />
        <option name="FILTER_TARGETS" value="false" />
        <buildFile url="file://$PROJECT_DIR$/build.xml">
            <expanded value="true" />
        </buildFile>
  </component>
</project>
    ]]>
    </echo>
  </target>

  <!-- Generate Eclipse project description files -->
  <target name="generate-eclipse-files" depends="build-test" description="Generate eclipse files">
    <echo file=".project"><![CDATA[<?xml version="1.0" encoding="UTF-8"?>
<projectDescription>
  <name>${eclipse.project.name}</name>
  <comment></comment>
  <projects>
  </projects>
  <buildSpec>
    <buildCommand>
      <name>org.eclipse.jdt.core.javabuilder</name>
    </buildCommand>
  </buildSpec>
  <natures>
    <nature>org.eclipse.jdt.core.javanature</nature>
  </natures>
</projectDescription>]]>
    </echo>
	<echo file=".classpath"><![CDATA[<?xml version="1.0" encoding="UTF-8"?>
<classpath>
  <classpathentry kind="src" path="src/java"/>
  <classpathentry kind="src" path="src/resources"/>
  <classpathentry kind="src" path="src/gen-java"/>
  <classpathentry kind="src" path="interface/thrift/gen-java"/>
  <classpathentry kind="src" output="build/test/classes" path="test/unit"/>
  <classpathentry kind="src" output="build/test/classes" path="test/long"/>
  <classpathentry kind="src" output="build/test/classes" path="test/pig"/>
  <classpathentry kind="src" output="build/test/classes" path="test/resources" />
  <classpathentry kind="src" path="tools/stress/src"/>
  <classpathentry kind="con" path="org.eclipse.jdt.launching.JRE_CONTAINER"/>
  <classpathentry kind="output" path="build/classes/main"/>
  <classpathentry kind="lib" path="build/classes/thrift" sourcepath="interface/thrift/gen-java/"/>
  <classpathentry kind="lib" path="test/conf"/>
]]>
	</echo>	  
  	<path id="eclipse-project-libs-path">
  	 <fileset dir="lib">
  	    <include name="**/*.jar" />
     </fileset>
 	 <fileset dir="build/lib/jars">
  	    <include name="**/*.jar" />
  	 </fileset>
  	 <fileset dir="tools/lib">
  	     <include name="**/*.jar" />
  	 </fileset>
  	</path>
  	<property name="eclipse-project-libs" refid="eclipse-project-libs-path"/>
  	<script language="javascript" classpathref="cassandra.classpath"> <![CDATA[
  		var File = java.io.File;
  		var FilenameUtils = Packages.org.apache.commons.io.FilenameUtils;
  		jars = project.getProperty("eclipse-project-libs").split(project.getProperty("path.separator"));
  		
  		cp = "";
  	    for (i=0; i< jars.length; i++) {
  	       srcjar = FilenameUtils.getBaseName(jars[i]) + '-sources.jar';
  		   srcdir = FilenameUtils.concat(project.getProperty("build.dir.lib"), 'sources');
  		   srcfile = new File(FilenameUtils.concat(srcdir, srcjar));
  		
  		   cp += ' <classpathentry kind="lib" path="' + jars[i] + '"';
  		   if (srcfile.exists()) {
  		      cp += ' sourcepath="' + srcfile.getAbsolutePath() + '"';
  		   }
  		   cp += '/>\n';
  		}
  		
  		cp += '</classpath>';
  	    
  		echo = project.createTask("echo");
  	    echo.setMessage(cp);
  		echo.setFile(new File(".classpath"));
  		echo.setAppend(true);
  	    echo.perform();	     
  	]]> </script>
    <mkdir dir=".settings" />
  </target>

  <pathconvert property="eclipse.project.name">
    <path path="${basedir}" />
    <regexpmapper from="^.*/([^/]+)$$" to="\1" handledirsep="yes" />
  </pathconvert>

  <!-- Clean Eclipse project description files -->
  <target name="clean-eclipse-files">
    <delete file=".project" />
    <delete file=".classpath" />
    <delete dir=".settings" />
  	<delete dir=".externalToolBuilders" />
  	<delete dir="build/eclipse-classes" />
  </target>

  <!-- Publish artifacts to Maven repositories -->
  <target name="mvn-install"
          depends="maven-declare-dependencies,artifacts,jar,sources-jar,javadoc-jar"
          description="Installs the artifacts in the Maven Local Repository">
          
    <!-- the parent -->
    <install pomFile="${build.dir}/${final.name}-parent.pom"
             file="${build.dir}/${final.name}-parent.pom"
             packaging="pom"/>

    <!-- the distribution -->
    <install pomFile="${build.dir}/${final.name}-dist.pom"
             file="${build.dir}/${final.name}-dist.pom"
             packaging="pom"/>
    <install pomFile="${build.dir}/${final.name}-dist.pom"
             file="${build.dir}/${final.name}-bin.tar.gz"
             packaging="tar.gz"
             classifier="bin"/>
    <install pomFile="${build.dir}/${final.name}-dist.pom"
             file="${build.dir}/${final.name}-src.tar.gz"
             packaging="tar.gz"
             classifier="src"/>
          
    <!-- the cassandra-thrift jar -->  
    <install pomFile="${build.dir}/${ant.project.name}-thrift-${version}.pom"
             file="${build.dir}/${ant.project.name}-thrift-${version}.jar"/>
    <install pomFile="${build.dir}/${ant.project.name}-thrift-${version}.pom"
             file="${build.dir}/${ant.project.name}-thrift-${version}-sources.jar"
             classifier="sources"/>
    <install pomFile="${build.dir}/${ant.project.name}-thrift-${version}.pom"
             file="${build.dir}/${ant.project.name}-thrift-${version}-javadoc.jar"
             classifier="javadoc"/>

    <!-- the cassandra-clientutil jar -->  
    <install pomFile="${build.dir}/${ant.project.name}-clientutil-${version}.pom"
             file="${build.dir}/${ant.project.name}-clientutil-${version}.jar"/>
    <install pomFile="${build.dir}/${ant.project.name}-clientutil-${version}.pom"
             file="${build.dir}/${ant.project.name}-clientutil-${version}-sources.jar"
             classifier="sources"/>
    <install pomFile="${build.dir}/${ant.project.name}-clientutil-${version}.pom"
             file="${build.dir}/${ant.project.name}-clientutil-${version}-javadoc.jar"
             classifier="javadoc"/>

    <!-- the cassandra-all jar -->
    <install pomFile="${build.dir}/${final.name}.pom"
             file="${build.dir}/${final.name}.jar"/>
    <install pomFile="${build.dir}/${final.name}.pom"
             file="${build.dir}/${final.name}-sources.jar"
             classifier="sources"/>
    <install pomFile="${build.dir}/${final.name}.pom"
             file="${build.dir}/${final.name}-javadoc.jar"
             classifier="javadoc"/>
  </target>

  <target name="publish"
          depends="mvn-install"
          if="release"
          description="Publishes the artifacts to the Maven repository">
          
    <!-- the parent -->
    <deploy pomFile="${build.dir}/${final.name}-parent.pom"
            file="${build.dir}/${final.name}-parent.pom"
            packaging="pom"/>

    <!-- the distribution -->
    <deploy pomFile="${build.dir}/${final.name}-dist.pom"
            file="${build.dir}/${final.name}-dist.pom"
            packaging="pom"/>
    <deploy pomFile="${build.dir}/${final.name}-dist.pom"
            file="${build.dir}/${final.name}-bin.tar.gz"
            packaging="tar.gz"
            classifier="bin"/>
    <deploy pomFile="${build.dir}/${final.name}-dist.pom"
            file="${build.dir}/${final.name}-src.tar.gz"
            packaging="tar.gz"
            classifier="src"/>
          
    <!-- the cassandra-thrift jar -->  
    <deploy pomFile="${build.dir}/${ant.project.name}-thrift-${version}.pom"
            file="${build.dir}/${ant.project.name}-thrift-${version}.jar"/>
    <deploy pomFile="${build.dir}/${ant.project.name}-thrift-${version}.pom"
            file="${build.dir}/${ant.project.name}-thrift-${version}-sources.jar"
            classifier="sources"/>
    <deploy pomFile="${build.dir}/${ant.project.name}-thrift-${version}.pom"
            file="${build.dir}/${ant.project.name}-thrift-${version}-javadoc.jar"
            classifier="javadoc"/>

    <!-- the cassandra-clientutil jar -->  
    <deploy pomFile="${build.dir}/${ant.project.name}-clientutil-${version}.pom"
            file="${build.dir}/${ant.project.name}-clientutil-${version}.jar"/>
    <deploy pomFile="${build.dir}/${ant.project.name}-clientutil-${version}.pom"
             file="${build.dir}/${ant.project.name}-clientutil-${version}-sources.jar"
             classifier="sources"/>
    <deploy pomFile="${build.dir}/${ant.project.name}-clientutil-${version}.pom"
             file="${build.dir}/${ant.project.name}-clientutil-${version}-javadoc.jar"
             classifier="javadoc"/>
    <!-- the cassandra-all jar -->
    <deploy pomFile="${build.dir}/${final.name}.pom"
            file="${build.dir}/${final.name}.jar"/>
    <deploy pomFile="${build.dir}/${final.name}.pom"
            file="${build.dir}/${final.name}-sources.jar"
            classifier="sources"/>
    <deploy pomFile="${build.dir}/${final.name}.pom"
            file="${build.dir}/${final.name}-javadoc.jar"
            classifier="javadoc"/>
  </target>
</project><|MERGE_RESOLUTION|>--- conflicted
+++ resolved
@@ -194,31 +194,6 @@
     </target>
 
     <!--
-<<<<<<< HEAD
-=======
-       This generates the CLI grammar files from Cli.g
-    -->
-    <target name="check-gen-cli-grammar">
-        <uptodate property="cliUpToDate"
-                srcfile="${build.src.java}/org/apache/cassandra/cli/Cli.g"
-                targetfile="${build.src.gen-java}/org/apache/cassandra/cli/Cli.tokens"/>
-    </target>
-
-    <target name="gen-cli-grammar" depends="check-gen-cli-grammar" unless="cliUpToDate">
-      <echo>Building Grammar ${build.src.java}/org/apache/cassandra/cli/Cli.g  ....</echo>
-      <java classname="org.antlr.Tool"
-        classpath="${build.dir.lib}/jars/antlr-3.5.2.jar;${build.lib}/antlr-runtime-3.5.2.jar;${build.lib}/ST4-4.0.8.jar"
-            fork="true"
-            failonerror="true">
-         <jvmarg value="-Xmx512M" />
-         <arg value="${build.src.java}/org/apache/cassandra/cli/Cli.g" />
-         <arg value="-fo" />
-         <arg value="${build.src.gen-java}/org/apache/cassandra/cli/" />
-      </java>
-    </target>
-
-    <!--
->>>>>>> 7b83334f
        This generates the CQL grammar files from Cql.g
     -->
     <target name="check-gen-cql3-grammar">
@@ -227,21 +202,6 @@
                 targetfile="${build.src.gen-java}/org/apache/cassandra/cql3/Cql.tokens"/>
     </target>
  
-<<<<<<< HEAD
-=======
-    <target name="gen-cql2-grammar" depends="check-gen-cql2-grammar" unless="cql2current">
-      <echo>Building Grammar ${build.src.java}/org/apache/cassandra/cql/Cql.g  ...</echo>
-      <java classname="org.antlr.Tool"
-            classpath="${build.dir.lib}/jars/antlr-3.5.2.jar;${build.lib}/antlr-runtime-3.5.2.jar;${build.lib}/ST4-4.0.8.jar"
-            fork="true"
-            failonerror="true">
-         <jvmarg value="-Xmx512M" />
-         <arg value="${build.src.java}/org/apache/cassandra/cql/Cql.g" />
-         <arg value="-fo" />
-         <arg value="${build.src.gen-java}/org/apache/cassandra/cql/" />
-      </java>
-    </target>
->>>>>>> 7b83334f
     <target name="gen-cql3-grammar" depends="check-gen-cql3-grammar" unless="cql3current">
       <echo>Building Grammar ${build.src.java}/org/apache/cassandra/cql3/Cql.g  ...</echo>
       <java classname="org.antlr.Tool"
