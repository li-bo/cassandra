package org.apache.cassandra.db.compaction;
/*
 * 
 * Licensed to the Apache Software Foundation (ASF) under one
 * or more contributor license agreements.  See the NOTICE file
 * distributed with this work for additional information
 * regarding copyright ownership.  The ASF licenses this file
 * to you under the Apache License, Version 2.0 (the
 * "License"); you may not use this file except in compliance
 * with the License.  You may obtain a copy of the License at
 * 
 *   http://www.apache.org/licenses/LICENSE-2.0
 * 
 * Unless required by applicable law or agreed to in writing,
 * software distributed under the License is distributed on an
 * "AS IS" BASIS, WITHOUT WARRANTIES OR CONDITIONS OF ANY
 * KIND, either express or implied.  See the License for the
 * specific language governing permissions and limitations
 * under the License.
 * 
 */


import java.io.RandomAccessFile;
import java.util.*;

import org.junit.After;
import org.junit.AfterClass;
import org.junit.BeforeClass;
import org.junit.Test;

import org.apache.cassandra.SchemaLoader;
import org.apache.cassandra.Util;
import org.apache.cassandra.db.*;
import org.apache.cassandra.io.sstable.SSTableReader;
import org.apache.cassandra.io.util.FileUtils;
import org.apache.cassandra.utils.ByteBufferUtil;

import static org.junit.Assert.assertEquals;
import static org.junit.Assert.assertNotNull;
<<<<<<< HEAD
import static org.apache.cassandra.Util.cellname;
=======
import static org.junit.Assert.assertTrue;
>>>>>>> 9b10928c

public class BlacklistingCompactionsTest extends SchemaLoader
{
    public static final String KEYSPACE = "Keyspace1";

    @After
    public void leakDetect() throws InterruptedException
    {
        System.gc();
        System.gc();
        System.gc();
        Thread.sleep(10);
    }

    @BeforeClass
    public static void closeStdErr()
    {
        // These tests generate an error message per CorruptSSTableException since it goes through
        // DebuggableThreadPoolExecutor, which will log it in afterExecute.  We could stop that by
        // creating custom CompactionStrategy and CompactionTask classes, but that's kind of a
        // ridiculous amount of effort, especially since those aren't really intended to be wrapped
        // like that.
        System.err.close();
    }

    @Test
    public void testBlacklistingWithSizeTieredCompactionStrategy() throws Exception
    {
        testBlacklisting(SizeTieredCompactionStrategy.class.getCanonicalName());
    }

    @Test
    public void testBlacklistingWithLeveledCompactionStrategy() throws Exception
    {
        testBlacklisting(LeveledCompactionStrategy.class.getCanonicalName());
    }

    public void testBlacklisting(String compactionStrategy) throws Exception
    {
        // this test does enough rows to force multiple block indexes to be used
        Keyspace keyspace = Keyspace.open(KEYSPACE);
        final ColumnFamilyStore cfs = keyspace.getColumnFamilyStore("Standard1");

        final int ROWS_PER_SSTABLE = 10;
        final int SSTABLES = cfs.metadata.getMinIndexInterval() * 2 / ROWS_PER_SSTABLE;

        cfs.setCompactionStrategyClass(compactionStrategy);

        // disable compaction while flushing
        cfs.disableAutoCompaction();
        //test index corruption
        //now create a few new SSTables
        long maxTimestampExpected = Long.MIN_VALUE;
        Set<DecoratedKey> inserted = new HashSet<DecoratedKey>();
        for (int j = 0; j < SSTABLES; j++)
        {
            for (int i = 0; i < ROWS_PER_SSTABLE; i++)
            {
                DecoratedKey key = Util.dk(String.valueOf(i % 2));
                Mutation rm = new Mutation(KEYSPACE, key.getKey());
                long timestamp = j * ROWS_PER_SSTABLE + i;
                rm.add("Standard1", cellname(i / 2), ByteBufferUtil.EMPTY_BYTE_BUFFER, timestamp);
                maxTimestampExpected = Math.max(timestamp, maxTimestampExpected);
                rm.apply();
                inserted.add(key);
            }
            cfs.forceBlockingFlush();
            CompactionsTest.assertMaxTimestamp(cfs, maxTimestampExpected);
            assertEquals(inserted.toString(), inserted.size(), Util.getRangeSlice(cfs).size());
        }

        Collection<SSTableReader> sstables = cfs.getSSTables();
        int currentSSTable = 0;
        int sstablesToCorrupt = 8;

        // corrupt first 'sstablesToCorrupt' SSTables
        for (SSTableReader sstable : sstables)
        {
            if(currentSSTable + 1 > sstablesToCorrupt)
                break;

            RandomAccessFile raf = null;

            try
            {
                raf = new RandomAccessFile(sstable.getFilename(), "rw");
                assertNotNull(raf);
                assertTrue(raf.length() > 20);
                raf.seek(new Random().nextInt((int)(raf.length() - 20)));
                // We want to write something large enough that the corruption cannot get undetected
                // (even without compression)
                byte[] corruption = new byte[20];
                Arrays.fill(corruption, (byte)0xFF);
                raf.write(corruption);

            }
            finally
            {
                FileUtils.closeQuietly(raf);
            }

            currentSSTable++;
        }

        int failures = 0;

        // in case something will go wrong we don't want to loop forever using for (;;)
        for (int i = 0; i < sstables.size(); i++)
        {
            try
            {
                cfs.forceMajorCompaction();
            }
            catch (Exception e)
            {
                // kind of a hack since we're not specifying just CorruptSSTableExceptions, or (what we actually expect)
                // an ExecutionException wrapping a CSSTE.  This is probably Good Enough though, since if there are
                // other errors in compaction presumably the other tests would bring that to light.
                failures++;
                continue;
            }

            assertEquals(sstablesToCorrupt + 1, cfs.getSSTables().size());
            break;
        }


        cfs.truncateBlocking();
        assertEquals(sstablesToCorrupt, failures);
    }
}<|MERGE_RESOLUTION|>--- conflicted
+++ resolved
@@ -38,11 +38,8 @@
 
 import static org.junit.Assert.assertEquals;
 import static org.junit.Assert.assertNotNull;
-<<<<<<< HEAD
+import static org.junit.Assert.assertTrue;
 import static org.apache.cassandra.Util.cellname;
-=======
-import static org.junit.Assert.assertTrue;
->>>>>>> 9b10928c
 
 public class BlacklistingCompactionsTest extends SchemaLoader
 {
@@ -169,7 +166,6 @@
             break;
         }
 
-
         cfs.truncateBlocking();
         assertEquals(sstablesToCorrupt, failures);
     }
