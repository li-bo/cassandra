/*
 * Licensed to the Apache Software Foundation (ASF) under one
 * or more contributor license agreements.  See the NOTICE file
 * distributed with this work for additional information
 * regarding copyright ownership.  The ASF licenses this file
 * to you under the Apache License, Version 2.0 (the
 * "License"); you may not use this file except in compliance
 * with the License.  You may obtain a copy of the License at
 *
 *     http://www.apache.org/licenses/LICENSE-2.0
 *
 * Unless required by applicable law or agreed to in writing, software
 * distributed under the License is distributed on an "AS IS" BASIS,
 * WITHOUT WARRANTIES OR CONDITIONS OF ANY KIND, either express or implied.
 * See the License for the specific language governing permissions and
 * limitations under the License.
 */

package org.apache.cassandra.distributed.upgrade;

import java.util.Iterator;

import com.google.common.collect.Iterators;
import org.junit.Test;

import org.apache.cassandra.distributed.api.ConsistencyLevel;
import org.apache.cassandra.distributed.shared.Versions;

import junit.framework.Assert;
import static org.apache.cassandra.distributed.shared.AssertUtils.*;

import static junit.framework.Assert.assertEquals;

public class UpgradeTest extends UpgradeTestBase
{

    @Test
    public void upgradeTest() throws Throwable
    {
        new TestCase()
<<<<<<< HEAD
            .upgrade(Versions.Major.v22, Versions.Major.v30)
            .setup((cluster) -> {
                cluster.schemaChange("CREATE TABLE " + DistributedTestBase.KEYSPACE + ".tbl (pk int, ck int, v int, PRIMARY KEY (pk, ck))");

                cluster.get(1).executeInternal("INSERT INTO " + DistributedTestBase.KEYSPACE + ".tbl (pk, ck, v) VALUES (1, 1, 1)");
                cluster.get(2).executeInternal("INSERT INTO " + DistributedTestBase.KEYSPACE + ".tbl (pk, ck, v) VALUES (1, 2, 2)");
                cluster.get(3).executeInternal("INSERT INTO " + DistributedTestBase.KEYSPACE + ".tbl (pk, ck, v) VALUES (1, 3, 3)");
            })
            .runAfterClusterUpgrade((cluster) -> {
                DistributedTestBase.assertRows(cluster.coordinator(1).execute("SELECT * FROM " + DistributedTestBase.KEYSPACE + ".tbl WHERE pk = ?",
                                                                              ConsistencyLevel.ALL,
                                                                              1),
                                               DistributedTestBase.row(1, 1, 1),
                                               DistributedTestBase.row(1, 2, 2),
                                               DistributedTestBase.row(1, 3, 3));
            }).run();
=======
        .upgrade(Versions.Major.v22, Versions.Major.v30, Versions.Major.v3X)
        .setup((cluster) -> {
            cluster.schemaChange("CREATE TABLE " + KEYSPACE + ".tbl (pk int, ck int, v int, PRIMARY KEY (pk, ck))");

            cluster.get(1).executeInternal("INSERT INTO " + KEYSPACE + ".tbl (pk, ck, v) VALUES (1, 1, 1)");
            cluster.get(2).executeInternal("INSERT INTO " + KEYSPACE + ".tbl (pk, ck, v) VALUES (1, 2, 2)");
            cluster.get(3).executeInternal("INSERT INTO " + KEYSPACE + ".tbl (pk, ck, v) VALUES (1, 3, 3)");
        })
        .runAfterClusterUpgrade((cluster) -> {
            assertRows(cluster.coordinator(1).execute("SELECT * FROM " + KEYSPACE + ".tbl WHERE pk = ?",
                                                      ConsistencyLevel.ALL,
                                                      1),
                       row(1, 1, 1),
                       row(1, 2, 2),
                       row(1, 3, 3));
        }).run();
>>>>>>> 1f72cc61
    }

    @Test
    public void mixedModePagingTest() throws Throwable
    {
        new TestCase()
        .upgrade(Versions.Major.v22, Versions.Major.v30)
        .nodes(2)
        .nodesToUpgrade(2)
        .setup((cluster) -> {
            cluster.schemaChange("ALTER KEYSPACE " + DistributedTestBase.KEYSPACE + " WITH replication = {'class': 'SimpleStrategy', 'replication_factor': 1}");
            cluster.schemaChange("CREATE TABLE " + DistributedTestBase.KEYSPACE + ".tbl (pk int, ck int, v int, PRIMARY KEY (pk, ck)) with compact storage");
            for (int i = 0; i < 100; i++)
                for (int j = 0; j < 200; j++)
                    cluster.coordinator(2).execute("INSERT INTO " + DistributedTestBase.KEYSPACE + ".tbl (pk, ck, v) VALUES (?, ?, 1)", ConsistencyLevel.ALL, i, j);
            cluster.forEach((i) -> i.flush(DistributedTestBase.KEYSPACE));
            for (int i = 0; i < 100; i++)
                for (int j = 10; j < 30; j++)
                    cluster.coordinator(2).execute("DELETE FROM " + DistributedTestBase.KEYSPACE + ".tbl where pk=? and ck=?", ConsistencyLevel.ALL, i, j);
            cluster.forEach((i) -> i.flush(DistributedTestBase.KEYSPACE));
        })
        .runAfterClusterUpgrade((cluster) -> {
            for (int i = 0; i < 100; i++)
            {
                for (int pageSize = 10; pageSize < 100; pageSize++)
                {
                    Iterator<Object[]> res = cluster.coordinator(1).executeWithPaging("SELECT * FROM " + DistributedTestBase.KEYSPACE + ".tbl WHERE pk = ?",
                                                                                      ConsistencyLevel.ALL,
                                                                                      pageSize, i);
                    assertEquals(180, Iterators.size(res));
                }
            }
        }).run();
    }

}<|MERGE_RESOLUTION|>--- conflicted
+++ resolved
@@ -29,8 +29,6 @@
 import junit.framework.Assert;
 import static org.apache.cassandra.distributed.shared.AssertUtils.*;
 
-import static junit.framework.Assert.assertEquals;
-
 public class UpgradeTest extends UpgradeTestBase
 {
 
@@ -38,25 +36,7 @@
     public void upgradeTest() throws Throwable
     {
         new TestCase()
-<<<<<<< HEAD
-            .upgrade(Versions.Major.v22, Versions.Major.v30)
-            .setup((cluster) -> {
-                cluster.schemaChange("CREATE TABLE " + DistributedTestBase.KEYSPACE + ".tbl (pk int, ck int, v int, PRIMARY KEY (pk, ck))");
-
-                cluster.get(1).executeInternal("INSERT INTO " + DistributedTestBase.KEYSPACE + ".tbl (pk, ck, v) VALUES (1, 1, 1)");
-                cluster.get(2).executeInternal("INSERT INTO " + DistributedTestBase.KEYSPACE + ".tbl (pk, ck, v) VALUES (1, 2, 2)");
-                cluster.get(3).executeInternal("INSERT INTO " + DistributedTestBase.KEYSPACE + ".tbl (pk, ck, v) VALUES (1, 3, 3)");
-            })
-            .runAfterClusterUpgrade((cluster) -> {
-                DistributedTestBase.assertRows(cluster.coordinator(1).execute("SELECT * FROM " + DistributedTestBase.KEYSPACE + ".tbl WHERE pk = ?",
-                                                                              ConsistencyLevel.ALL,
-                                                                              1),
-                                               DistributedTestBase.row(1, 1, 1),
-                                               DistributedTestBase.row(1, 2, 2),
-                                               DistributedTestBase.row(1, 3, 3));
-            }).run();
-=======
-        .upgrade(Versions.Major.v22, Versions.Major.v30, Versions.Major.v3X)
+        .upgrade(Versions.Major.v22, Versions.Major.v30)
         .setup((cluster) -> {
             cluster.schemaChange("CREATE TABLE " + KEYSPACE + ".tbl (pk int, ck int, v int, PRIMARY KEY (pk, ck))");
 
@@ -66,13 +46,12 @@
         })
         .runAfterClusterUpgrade((cluster) -> {
             assertRows(cluster.coordinator(1).execute("SELECT * FROM " + KEYSPACE + ".tbl WHERE pk = ?",
-                                                      ConsistencyLevel.ALL,
-                                                      1),
-                       row(1, 1, 1),
-                       row(1, 2, 2),
-                       row(1, 3, 3));
+                                                                          ConsistencyLevel.ALL,
+                                                                          1),
+                                           row(1, 1, 1),
+                                           row(1, 2, 2),
+                                           row(1, 3, 3));
         }).run();
->>>>>>> 1f72cc61
     }
 
     @Test
@@ -83,29 +62,28 @@
         .nodes(2)
         .nodesToUpgrade(2)
         .setup((cluster) -> {
-            cluster.schemaChange("ALTER KEYSPACE " + DistributedTestBase.KEYSPACE + " WITH replication = {'class': 'SimpleStrategy', 'replication_factor': 1}");
-            cluster.schemaChange("CREATE TABLE " + DistributedTestBase.KEYSPACE + ".tbl (pk int, ck int, v int, PRIMARY KEY (pk, ck)) with compact storage");
+            cluster.schemaChange("ALTER KEYSPACE " + KEYSPACE + " WITH replication = {'class': 'SimpleStrategy', 'replication_factor': 1}");
+            cluster.schemaChange("CREATE TABLE " + KEYSPACE + ".tbl (pk int, ck int, v int, PRIMARY KEY (pk, ck)) with compact storage");
             for (int i = 0; i < 100; i++)
                 for (int j = 0; j < 200; j++)
-                    cluster.coordinator(2).execute("INSERT INTO " + DistributedTestBase.KEYSPACE + ".tbl (pk, ck, v) VALUES (?, ?, 1)", ConsistencyLevel.ALL, i, j);
-            cluster.forEach((i) -> i.flush(DistributedTestBase.KEYSPACE));
+                    cluster.coordinator(2).execute("INSERT INTO " + KEYSPACE + ".tbl (pk, ck, v) VALUES (?, ?, 1)", ConsistencyLevel.ALL, i, j);
+            cluster.forEach((i) -> i.flush(KEYSPACE));
             for (int i = 0; i < 100; i++)
                 for (int j = 10; j < 30; j++)
-                    cluster.coordinator(2).execute("DELETE FROM " + DistributedTestBase.KEYSPACE + ".tbl where pk=? and ck=?", ConsistencyLevel.ALL, i, j);
-            cluster.forEach((i) -> i.flush(DistributedTestBase.KEYSPACE));
+                    cluster.coordinator(2).execute("DELETE FROM " + KEYSPACE + ".tbl where pk=? and ck=?", ConsistencyLevel.ALL, i, j);
+            cluster.forEach((i) -> i.flush(KEYSPACE));
         })
         .runAfterClusterUpgrade((cluster) -> {
             for (int i = 0; i < 100; i++)
             {
                 for (int pageSize = 10; pageSize < 100; pageSize++)
                 {
-                    Iterator<Object[]> res = cluster.coordinator(1).executeWithPaging("SELECT * FROM " + DistributedTestBase.KEYSPACE + ".tbl WHERE pk = ?",
+                    Iterator<Object[]> res = cluster.coordinator(1).executeWithPaging("SELECT * FROM " + KEYSPACE + ".tbl WHERE pk = ?",
                                                                                       ConsistencyLevel.ALL,
                                                                                       pageSize, i);
-                    assertEquals(180, Iterators.size(res));
+                    Assert.assertEquals(180, Iterators.size(res));
                 }
             }
         }).run();
     }
-
 }